// This file is part of Gear.

// Copyright (C) Gear Technologies Inc.
// SPDX-License-Identifier: GPL-3.0-or-later WITH Classpath-exception-2.0

// This program is free software: you can redistribute it and/or modify
// it under the terms of the GNU General Public License as published by
// the Free Software Foundation, either version 3 of the License, or
// (at your option) any later version.

// This program is distributed in the hope that it will be useful,
// but WITHOUT ANY WARRANTY; without even the implied warranty of
// MERCHANTABILITY or FITNESS FOR A PARTICULAR PURPOSE. See the
// GNU General Public License for more details.

// You should have received a copy of the GNU General Public License
// along with this program. If not, see <https://www.gnu.org/licenses/>.

//! This module implements sandboxing support in the runtime.
//!
//! Sandboxing is backed by wasmi and wasmer, depending on the configuration.

mod wasmer_backend;
mod wasmi_backend;

use std::{
    cell::RefCell,
    collections::{BTreeMap, HashMap},
    pin::Pin,
    rc::Rc,
};

use codec::Decode;
use gear_sandbox_env as sandbox_env;
use sp_wasm_interface::{Pointer, WordSize};

use crate::{
    error::{self, Result},
    util,
};

<<<<<<< HEAD
#[cfg(feature = "host-sandbox")]
use self::wasmer_backend::{
    get_global as wasmer_get_global, instantiate as wasmer_instantiate, invoke as wasmer_invoke,
    new_memory as wasmer_new_memory, set_global as wasmer_set_global, Backend as WasmerBackend,
    MemoryWrapper as WasmerMemoryWrapper,
};
use self::wasmi_backend::{
    get_global as wasmi_get_global, instantiate as wasmi_instantiate, invoke as wasmi_invoke,
    new_memory as wasmi_new_memory, set_global as wasmi_set_global, Backend as WasmiBackend,
    MemoryWrapper as WasmiMemoryWrapper,
=======
use self::{
    wasmer_backend::{
        get_global as wasmer_get_global, instantiate as wasmer_instantiate,
        invoke as wasmer_invoke, new_memory as wasmer_new_memory, set_global as wasmer_set_global,
        Backend as WasmerBackend, MemoryWrapper as WasmerMemoryWrapper,
    },
    wasmi_backend::{
        get_global as wasmi_get_global, instantiate as wasmi_instantiate, invoke as wasmi_invoke,
        new_memory as wasmi_new_memory, set_global as wasmi_set_global,
        MemoryWrapper as WasmiMemoryWrapper,
    },
>>>>>>> 96b0558a
};

pub use gear_sandbox_env as env;

/// Index of a function inside the supervisor.
///
/// This is a typically an index in the default table of the supervisor, however
/// the exact meaning of this index is depends on the implementation of dispatch function.
#[derive(Copy, Clone, Debug, PartialEq)]
pub struct SupervisorFuncIndex(usize);

impl From<SupervisorFuncIndex> for usize {
    fn from(index: SupervisorFuncIndex) -> Self {
        index.0
    }
}

/// Index of a function within guest index space.
///
/// This index is supposed to be used as index for `Externals`.
#[derive(Copy, Clone, Debug, PartialEq)]
struct GuestFuncIndex(usize);

/// This struct holds a mapping from guest index space to supervisor.
struct GuestToSupervisorFunctionMapping {
    /// Position of elements in this vector are interpreted
    /// as indices of guest functions and are mapped to
    /// corresponding supervisor function indices.
    funcs: Vec<SupervisorFuncIndex>,
}

impl GuestToSupervisorFunctionMapping {
    /// Create an empty function mapping
    fn new() -> GuestToSupervisorFunctionMapping {
        GuestToSupervisorFunctionMapping { funcs: Vec::new() }
    }

    /// Add a new supervisor function to the mapping.
    /// Returns a newly assigned guest function index.
    fn define(&mut self, supervisor_func: SupervisorFuncIndex) -> GuestFuncIndex {
        let idx = self.funcs.len();
        self.funcs.push(supervisor_func);
        GuestFuncIndex(idx)
    }

    /// Find supervisor function index by its corresponding guest function index
    fn func_by_guest_index(&self, guest_func_idx: GuestFuncIndex) -> Option<SupervisorFuncIndex> {
        self.funcs.get(guest_func_idx.0).cloned()
    }
}

/// Holds sandbox function and memory imports and performs name resolution
struct Imports {
    /// Maps qualified function name to its guest function index
    func_map: HashMap<(Vec<u8>, Vec<u8>), GuestFuncIndex>,

    /// Maps qualified field name to its memory reference
    memories_map: HashMap<(Vec<u8>, Vec<u8>), Memory>,
}

impl Imports {
    fn func_by_name(&self, module_name: &str, func_name: &str) -> Option<GuestFuncIndex> {
        self.func_map
            .get(&(
                module_name.as_bytes().to_owned(),
                func_name.as_bytes().to_owned(),
            ))
            .cloned()
    }

    fn memory_by_name(&self, module_name: &str, memory_name: &str) -> Option<Memory> {
        self.memories_map
            .get(&(
                module_name.as_bytes().to_owned(),
                memory_name.as_bytes().to_owned(),
            ))
            .cloned()
    }
}

/// The sandbox context used to execute sandboxed functions.
pub trait SandboxContext {
    /// Invoke a function in the supervisor environment.
    ///
    /// This first invokes the dispatch thunk function, passing in the function index of the
    /// desired function to call and serialized arguments. The thunk calls the desired function
    /// with the deserialized arguments, then serializes the result into memory and returns
    /// reference. The pointer to and length of the result in linear memory is encoded into an
    /// `i64`, with the upper 32 bits representing the pointer and the lower 32 bits representing
    /// the length.
    ///
    /// # Errors
    ///
    /// Returns `Err` if the dispatch_thunk function has an incorrect signature or traps during
    /// execution.
    fn invoke(
        &mut self,
        invoke_args_ptr: Pointer<u8>,
        invoke_args_len: WordSize,
        func_idx: SupervisorFuncIndex,
    ) -> Result<i64>;

    /// Read memory from `address` into a vector.
    fn read_memory_into(
        &self,
        address: Pointer<u8>,
        dest: &mut [u8],
    ) -> sp_wasm_interface::Result<()>;

    /// Read memory into the given `dest` buffer from `address`.
    fn read_memory(&self, address: Pointer<u8>, size: WordSize) -> Result<Vec<u8>> {
        let mut vec = vec![0; size as usize];
        self.read_memory_into(address, &mut vec)?;
        Ok(vec)
    }

    /// Write the given data at `address` into the memory.
    fn write_memory(&mut self, address: Pointer<u8>, data: &[u8]) -> sp_wasm_interface::Result<()>;

    /// Allocate a memory instance of `size` bytes.
    fn allocate_memory(&mut self, size: WordSize) -> sp_wasm_interface::Result<Pointer<u8>>;

    /// Deallocate a given memory instance.
    fn deallocate_memory(&mut self, ptr: Pointer<u8>) -> sp_wasm_interface::Result<()>;
}

/// Module instance in terms of selected backend
enum BackendInstance {
    /// Wasmi module instance
    Wasmi {
        instance: wasmi::Instance,
        store: Rc<RefCell<wasmi::Store<()>>>,
        exports: BTreeMap<String, wasmi::Extern>,
        globals: wasmi::Globals,
    },

    /// Wasmer module instance
    Wasmer(wasmer::Instance),
}

/// Sandboxed instance of a wasm module.
///
/// It's primary purpose is to [`invoke`] exported functions on it.
///
/// All imports of this instance are specified at the creation time and
/// imports are implemented by the supervisor.
///
/// Hence, in order to invoke an exported function on a sandboxed module instance,
/// it's required to provide supervisor externals: it will be used to execute
/// code in the supervisor context.
///
/// This is generic over a supervisor function reference type.
///
/// [`invoke`]: #method.invoke
pub struct SandboxInstance {
    backend_instance: BackendInstance,
}

impl SandboxInstance {
    /// Invoke an exported function by a name.
    ///
    /// `supervisor_externals` is required to execute the implementations
    /// of the syscalls that published to a sandboxed module instance.
    pub fn invoke(
        &self,
        export_name: &str,
        args: &[sp_wasm_interface::Value],
        sandbox_context: &mut dyn SandboxContext,
    ) -> std::result::Result<Option<sp_wasm_interface::Value>, error::Error> {
        match &self.backend_instance {
            BackendInstance::Wasmi {
                instance, store, ..
            } => wasmi_invoke(instance, store.clone(), export_name, args, sandbox_context),

            BackendInstance::Wasmer(wasmer_instance) => {
                wasmer_invoke(wasmer_instance, export_name, args, sandbox_context)
            }
        }
    }

    /// Get the value from a global with the given `name`.
    ///
    /// Returns `Some(_)` if the global could be found.
    pub fn get_global_val(&self, name: &str) -> Option<sp_wasm_interface::Value> {
        match &self.backend_instance {
            BackendInstance::Wasmi {
                exports, globals, ..
            } => wasmi_get_global(exports, globals, name),

            BackendInstance::Wasmer(wasmer_instance) => wasmer_get_global(wasmer_instance, name),
        }
    }

    /// Set the value of a global with the given `name`.
    ///
    /// Returns `Ok(Some(()))` if the global could be modified.
    pub fn set_global_val(
        &self,
        name: &str,
        value: sp_wasm_interface::Value,
    ) -> std::result::Result<Option<()>, error::Error> {
        match &self.backend_instance {
            BackendInstance::Wasmi {
                exports, globals, ..
            } => wasmi_set_global(exports, globals, name, value),

            BackendInstance::Wasmer(wasmer_instance) => {
                wasmer_set_global(wasmer_instance, name, value)
            }
        }
    }
}

/// Error occurred during instantiation of a sandboxed module.
pub enum InstantiationError {
    /// Something wrong with the environment definition. It either can't
    /// be decoded, have a reference to a non-existent or torn down memory instance.
    EnvironmentDefinitionCorrupted,
    /// Provided module isn't recognized as a valid webassembly binary.
    ModuleDecoding,
    /// Module is a well-formed webassembly binary but could not be instantiated. This could
    /// happen because, e.g. the module imports entries not provided by the environment.
    Instantiation,
    /// Module is well-formed, instantiated and linked, but while executing the start function
    /// a trap was generated.
    StartTrapped,
    /// The code was compiled with a CPU feature not available on the host.
    CpuFeature,
}

fn decode_environment_definition(
    mut raw_env_def: &[u8],
    memories: &[Option<Memory>],
) -> std::result::Result<(Imports, GuestToSupervisorFunctionMapping), InstantiationError> {
    let env_def = sandbox_env::EnvironmentDefinition::decode(&mut raw_env_def)
        .map_err(|_| InstantiationError::EnvironmentDefinitionCorrupted)?;

    let mut func_map = HashMap::new();
    let mut memories_map = HashMap::new();
    let mut guest_to_supervisor_mapping = GuestToSupervisorFunctionMapping::new();

    for entry in &env_def.entries {
        let module = entry.module_name.clone();
        let field = entry.field_name.clone();

        match entry.entity {
            sandbox_env::ExternEntity::Function(func_idx) => {
                let externals_idx =
                    guest_to_supervisor_mapping.define(SupervisorFuncIndex(func_idx as usize));
                func_map.insert((module, field), externals_idx);
            }
            sandbox_env::ExternEntity::Memory(memory_idx) => {
                let memory_ref = memories
                    .get(memory_idx as usize)
                    .cloned()
                    .ok_or(InstantiationError::EnvironmentDefinitionCorrupted)?
                    .ok_or(InstantiationError::EnvironmentDefinitionCorrupted)?;
                memories_map.insert((module, field), memory_ref);
            }
        }
    }

    Ok((
        Imports {
            func_map,
            memories_map,
        },
        guest_to_supervisor_mapping,
    ))
}

/// An environment in which the guest module is instantiated.
pub struct GuestEnvironment {
    /// Function and memory imports of the guest module
    imports: Imports,

    /// Supervisor functinons mapped to guest index space
    guest_to_supervisor_mapping: GuestToSupervisorFunctionMapping,
}

impl GuestEnvironment {
    /// Decodes an environment definition from the given raw bytes.
    ///
    /// Returns `Err` if the definition cannot be decoded.
    pub fn decode<DT>(
        store: &Store<DT>,
        raw_env_def: &[u8],
    ) -> std::result::Result<Self, InstantiationError> {
        let (imports, guest_to_supervisor_mapping) =
            decode_environment_definition(raw_env_def, &store.memories)?;
        Ok(Self {
            imports,
            guest_to_supervisor_mapping,
        })
    }
}

/// An unregistered sandboxed instance.
///
/// To finish off the instantiation the user must call `register`.
#[must_use]
pub struct UnregisteredInstance {
    sandbox_instance: SandboxInstance,
}

impl UnregisteredInstance {
    /// Finalizes instantiation of this module.
    pub fn register<DT>(self, store: &mut Store<DT>, dispatch_thunk: DT) -> u32 {
        // At last, register the instance.
        store.register_sandbox_instance(self.sandbox_instance, dispatch_thunk)
    }
}

/// Sandbox backend to use
pub enum SandboxBackend {
    /// Wasm interpreter
    Wasmi,

    /// Wasmer environment
    Wasmer,
}

/// Memory reference in terms of a selected backend
#[derive(Clone, Debug)]
pub enum Memory {
    /// Wasmi memory reference
    Wasmi(WasmiMemoryWrapper),

    /// Wasmer memory refernce
    Wasmer(WasmerMemoryWrapper),
}

impl Memory {
    /// View as wasmi memory
    pub fn as_wasmi(&self) -> Option<WasmiMemoryWrapper> {
        match self {
            Memory::Wasmi(memory) => Some(memory.clone()),

            Memory::Wasmer(_) => None,
        }
    }

    /// View as wasmer memory
    pub fn as_wasmer(&self) -> Option<WasmerMemoryWrapper> {
        match self {
            Memory::Wasmer(memory) => Some(memory.clone()),
            Memory::Wasmi(_) => None,
        }
    }
}

impl util::MemoryTransfer for Memory {
    fn read(&self, source_addr: Pointer<u8>, size: usize) -> Result<Vec<u8>> {
        match self {
            Memory::Wasmi(sandboxed_memory) => sandboxed_memory.read(source_addr, size),

            Memory::Wasmer(sandboxed_memory) => sandboxed_memory.read(source_addr, size),
        }
    }

    fn read_into(&self, source_addr: Pointer<u8>, destination: &mut [u8]) -> Result<()> {
        match self {
            Memory::Wasmi(sandboxed_memory) => sandboxed_memory.read_into(source_addr, destination),

            Memory::Wasmer(sandboxed_memory) => {
                sandboxed_memory.read_into(source_addr, destination)
            }
        }
    }

    fn write_from(&self, dest_addr: Pointer<u8>, source: &[u8]) -> Result<()> {
        match self {
            Memory::Wasmi(sandboxed_memory) => sandboxed_memory.write_from(dest_addr, source),

            Memory::Wasmer(sandboxed_memory) => sandboxed_memory.write_from(dest_addr, source),
        }
    }

    fn memory_grow(&mut self, pages: u32) -> Result<u32> {
        match self {
            Memory::Wasmi(sandboxed_memory) => sandboxed_memory.memory_grow(pages),

            Memory::Wasmer(sandboxed_memory) => sandboxed_memory.memory_grow(pages),
        }
    }

    fn memory_size(&mut self) -> u32 {
        match self {
            Memory::Wasmi(sandboxed_memory) => sandboxed_memory.memory_size(),

            Memory::Wasmer(sandboxed_memory) => sandboxed_memory.memory_size(),
        }
    }

    fn get_buff(&mut self) -> *mut u8 {
        match self {
            Memory::Wasmi(sandboxed_memory) => sandboxed_memory.get_buff(),

            Memory::Wasmer(sandboxed_memory) => sandboxed_memory.get_buff(),
        }
    }
}

/// Information specific to a particular execution backend
enum BackendContext {
    /// Wasmi specific context
    Wasmi(WasmiBackend),

    /// Wasmer specific context
    Wasmer(WasmerBackend),
}

impl BackendContext {
    pub fn new(backend: SandboxBackend) -> BackendContext {
        match backend {
            SandboxBackend::Wasmi => BackendContext::Wasmi(WasmiBackend::new()),

<<<<<<< HEAD
            #[cfg(not(feature = "host-sandbox"))]
            SandboxBackend::TryWasmer => BackendContext::Wasmi(WasmiBackend::new()),

            #[cfg(feature = "host-sandbox")]
            SandboxBackend::Wasmer | SandboxBackend::TryWasmer => {
                BackendContext::Wasmer(WasmerBackend::new())
            }
=======
            SandboxBackend::Wasmer => BackendContext::Wasmer(WasmerBackend::new()),
>>>>>>> 96b0558a
        }
    }
}

/// This struct keeps track of all sandboxed components.
///
/// This is generic over a supervisor function reference type.
pub struct Store<DT> {
    /// Stores the instance and the dispatch thunk associated to per instance.
    ///
    /// Instances are `Some` until torn down.
    instances: Vec<Option<(Pin<Rc<SandboxInstance>>, DT)>>,
    /// Memories are `Some` until torn down.
    memories: Vec<Option<Memory>>,
    backend_context: BackendContext,
}

impl<DT: Clone> Store<DT> {
    /// Create a new empty sandbox store.
    pub fn new(backend: SandboxBackend) -> Self {
        Store {
            instances: Vec::new(),
            memories: Vec::new(),
            backend_context: BackendContext::new(backend),
        }
    }

    /// Clear instance list and memory list.
    pub fn clear(&mut self) {
        log::trace!(
            "clear; instances = {}",
            self.instances.iter().any(|i| i.is_some())
        );
        self.instances.clear();
        log::trace!(
            "clear; memories = {}",
            self.memories.iter().any(|m| m.is_some())
        );
        self.memories.clear();

        self.backend_context = match self.backend_context {
            BackendContext::Wasmi(_) => BackendContext::Wasmi(WasmiBackend::new()),
            BackendContext::Wasmer(_) => BackendContext::Wasmer(WasmerBackend::new()),
        }
    }

    /// Create a new memory instance and return it's index.
    ///
    /// # Errors
    ///
    /// Returns `Err` if the memory couldn't be created.
    /// Typically happens if `initial` is more than `maximum`.
    pub fn new_memory(&mut self, initial: u32, maximum: u32) -> Result<u32> {
        let memories = &mut self.memories;
        let backend_context = &mut self.backend_context;

        let maximum = match maximum {
            sandbox_env::MEM_UNLIMITED => None,
            specified_limit => Some(specified_limit),
        };

        let memory = match backend_context {
            BackendContext::Wasmi(context) => wasmi_new_memory(context, initial, maximum)?,

            BackendContext::Wasmer(context) => wasmer_new_memory(context, initial, maximum)?,
        };

        let mem_idx = memories.len();
        memories.push(Some(memory));

        Ok(mem_idx as u32)
    }

    /// Returns `SandboxInstance` by `instance_idx`.
    ///
    /// # Errors
    ///
    /// Returns `Err` If `instance_idx` isn't a valid index of an instance or
    /// instance is already torndown.
    pub fn instance(&self, instance_idx: u32) -> Result<Pin<Rc<SandboxInstance>>> {
        self.instances
            .get(instance_idx as usize)
            .ok_or("Trying to access a non-existent instance")?
            .as_ref()
            .map(|v| v.0.clone())
            .ok_or_else(|| "Trying to access a torndown instance".into())
    }

    /// Returns dispatch thunk by `instance_idx`.
    ///
    /// # Errors
    ///
    /// Returns `Err` If `instance_idx` isn't a valid index of an instance or
    /// instance is already torndown.
    pub fn dispatch_thunk(&self, instance_idx: u32) -> Result<DT> {
        self.instances
            .get(instance_idx as usize)
            .as_ref()
            .ok_or("Trying to access a non-existent instance")?
            .as_ref()
            .map(|v| v.1.clone())
            .ok_or_else(|| "Trying to access a torndown instance".into())
    }

    /// Returns reference to a memory instance by `memory_idx`.
    ///
    /// # Errors
    ///
    /// Returns `Err` If `memory_idx` isn't a valid index of an memory or
    /// if memory has been torn down.
    pub fn memory(&self, memory_idx: u32) -> Result<Memory> {
        self.memories
            .get(memory_idx as usize)
            .cloned()
            .ok_or("Trying to access a non-existent sandboxed memory")?
            .ok_or_else(|| "Trying to access a torndown sandboxed memory".into())
    }

    /// Tear down the memory at the specified index.
    ///
    /// # Errors
    ///
    /// Returns `Err` if `memory_idx` isn't a valid index of an memory or
    /// if it has been torn down.
    pub fn memory_teardown(&mut self, memory_idx: u32) -> Result<()> {
        match self.memories.get_mut(memory_idx as usize) {
            None => Err("Trying to teardown a non-existent sandboxed memory".into()),
            Some(None) => Err("Double teardown of a sandboxed memory".into()),
            Some(memory) => {
                *memory = None;
                Ok(())
            }
        }
    }

    /// Tear down the instance at the specified index.
    ///
    /// # Errors
    ///
    /// Returns `Err` if `instance_idx` isn't a valid index of an instance or
    /// if it has been torn down.
    pub fn instance_teardown(&mut self, instance_idx: u32) -> Result<()> {
        match self.instances.get_mut(instance_idx as usize) {
            None => Err("Trying to teardown a non-existent instance".into()),
            Some(None) => Err("Double teardown of an instance".into()),
            Some(instance) => {
                *instance = None;
                Ok(())
            }
        }
    }

    /// Instantiate a guest module and return it's index in the store.
    ///
    /// The guest module's code is specified in `wasm`. Environment that will be available to
    /// guest module is specified in `guest_env`. A dispatch thunk is used as function that
    /// handle calls from guests.
    ///
    /// Note: Due to borrowing constraints dispatch thunk is now propagated using DTH
    ///
    /// Returns uninitialized sandboxed module instance or an instantiation error.
    pub fn instantiate(
        &mut self,
        wasm: &[u8],
        guest_env: GuestEnvironment,
        sandbox_context: &mut dyn SandboxContext,
    ) -> std::result::Result<UnregisteredInstance, InstantiationError> {
        let sandbox_instance = match &mut self.backend_context {
            BackendContext::Wasmi(context) => {
                wasmi_instantiate(context, wasm, guest_env, sandbox_context)?
            }

<<<<<<< HEAD
            #[cfg(feature = "host-sandbox")]
            BackendContext::Wasmer(context) => {
=======
            BackendContext::Wasmer(ref context) => {
>>>>>>> 96b0558a
                wasmer_instantiate(context, wasm, guest_env, sandbox_context)?
            }
        };

        Ok(UnregisteredInstance { sandbox_instance })
    }
}

// Private routines
impl<DT> Store<DT> {
    fn register_sandbox_instance(
        &mut self,
        sandbox_instance: SandboxInstance,
        dispatch_thunk: DT,
    ) -> u32 {
        let instance_idx = self.instances.len();
        self.instances
            .push(Some((Rc::pin(sandbox_instance), dispatch_thunk)));
        instance_idx as u32
    }
}<|MERGE_RESOLUTION|>--- conflicted
+++ resolved
@@ -39,18 +39,6 @@
     util,
 };
 
-<<<<<<< HEAD
-#[cfg(feature = "host-sandbox")]
-use self::wasmer_backend::{
-    get_global as wasmer_get_global, instantiate as wasmer_instantiate, invoke as wasmer_invoke,
-    new_memory as wasmer_new_memory, set_global as wasmer_set_global, Backend as WasmerBackend,
-    MemoryWrapper as WasmerMemoryWrapper,
-};
-use self::wasmi_backend::{
-    get_global as wasmi_get_global, instantiate as wasmi_instantiate, invoke as wasmi_invoke,
-    new_memory as wasmi_new_memory, set_global as wasmi_set_global, Backend as WasmiBackend,
-    MemoryWrapper as WasmiMemoryWrapper,
-=======
 use self::{
     wasmer_backend::{
         get_global as wasmer_get_global, instantiate as wasmer_instantiate,
@@ -59,10 +47,9 @@
     },
     wasmi_backend::{
         get_global as wasmi_get_global, instantiate as wasmi_instantiate, invoke as wasmi_invoke,
-        new_memory as wasmi_new_memory, set_global as wasmi_set_global,
+        new_memory as wasmi_new_memory, set_global as wasmi_set_global, Backend as WasmiBackend,
         MemoryWrapper as WasmiMemoryWrapper,
     },
->>>>>>> 96b0558a
 };
 
 pub use gear_sandbox_env as env;
@@ -480,17 +467,7 @@
         match backend {
             SandboxBackend::Wasmi => BackendContext::Wasmi(WasmiBackend::new()),
 
-<<<<<<< HEAD
-            #[cfg(not(feature = "host-sandbox"))]
-            SandboxBackend::TryWasmer => BackendContext::Wasmi(WasmiBackend::new()),
-
-            #[cfg(feature = "host-sandbox")]
-            SandboxBackend::Wasmer | SandboxBackend::TryWasmer => {
-                BackendContext::Wasmer(WasmerBackend::new())
-            }
-=======
             SandboxBackend::Wasmer => BackendContext::Wasmer(WasmerBackend::new()),
->>>>>>> 96b0558a
         }
     }
 }
@@ -663,12 +640,7 @@
                 wasmi_instantiate(context, wasm, guest_env, sandbox_context)?
             }
 
-<<<<<<< HEAD
-            #[cfg(feature = "host-sandbox")]
             BackendContext::Wasmer(context) => {
-=======
-            BackendContext::Wasmer(ref context) => {
->>>>>>> 96b0558a
                 wasmer_instantiate(context, wasm, guest_env, sandbox_context)?
             }
         };
