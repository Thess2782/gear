--- conflicted
+++ resolved
@@ -42,12 +42,8 @@
 pub use handler::handle_journal;
 pub use precharge::*;
 pub use processing::{
-<<<<<<< HEAD
-    process, process_code_metadata_error, process_execution_error, process_non_executable,
-=======
-    process, process_allowance_exceed, process_execution_error, process_non_executable,
->>>>>>> b9e0deb3
-    process_reinstrumentation_error, process_success,
+    process, process_allowance_exceed, process_code_metadata_error, process_execution_error,
+    process_non_executable, process_reinstrumentation_error, process_success,
 };
 
 /// Informational functions for core-processor and executor.
