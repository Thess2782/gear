// This file is part of Gear.

// Copyright (C) 2021-2023 Gear Technologies Inc.
// SPDX-License-Identifier: GPL-3.0-or-later WITH Classpath-exception-2.0

// This program is free software: you can redistribute it and/or modify
// it under the terms of the GNU General Public License as published by
// the Free Software Foundation, either version 3 of the License, or
// (at your option) any later version.

// This program is distributed in the hope that it will be useful,
// but WITHOUT ANY WARRANTY; without even the implied warranty of
// MERCHANTABILITY or FITNESS FOR A PARTICULAR PURPOSE. See the
// GNU General Public License for more details.

// You should have received a copy of the GNU General Public License
// along with this program. If not, see <https://www.gnu.org/licenses/>.

use account::*;
use block::*;
use frame_support::{
    dispatch::DispatchResultWithPostInfo,
    traits::{Currency, GenesisBuild},
};
use frame_system::GenesisConfig as SystemConfig;
use pallet_balances::{GenesisConfig as BalancesConfig, Pallet as BalancesPallet};
use pallet_gear_bank::Config as GearBankConfig;
use sp_io::TestExternalities;
use vara_runtime::{
    AccountId, Balances, BankAddress, Runtime, RuntimeOrigin, SessionConfig, SessionKeys,
};

pub use account::{account, alice};
pub use block::{default_gas_limit, run_to_block, run_to_next_block};
pub use mailbox::get_mailbox_messages;

mod account;
mod block;
mod mailbox;

/// Build genesis storage according to the mock runtime.
pub fn new_test_ext() -> TestExternalities {
    let mut t = SystemConfig::default().build_storage::<Runtime>().unwrap();

    let authorities = vec![authority_keys_from_seed("Authority")];
    // Vector of tuples of accounts and their balances
    let balances = vec![
        (account(account::alice()), account::acc_max_balance()),
        (BankAddress::get(), Balances::minimum_balance()),
    ];

    BalancesConfig::<Runtime> {
        balances: balances
            .into_iter()
            .chain(
                authorities
                    .iter()
                    .cloned()
                    .map(|(acc, ..)| (acc, Balances::minimum_balance())),
            )
            .collect(),
    }
    .assimilate_storage(&mut t)
    .unwrap();

    // TODO #2307 needed for the runtime fuzzer?
    SessionConfig {
        keys: authorities
            .into_iter()
            .map(|(account, babe, grandpa, im_online, authority_discovery)| {
                (
                    account.clone(),
                    account,
                    SessionKeys {
                        babe,
                        grandpa,
                        im_online,
                        authority_discovery,
                    },
                )
            })
            .collect(),
    }
    .assimilate_storage(&mut t)
    .unwrap();

    let mut ext = TestExternalities::new(t);
    ext.execute_with(|| {
        initialize(1);
        on_initialize();
    });

    ext
}

pub fn increase_to_max_balance(who: AccountId) -> DispatchResultWithPostInfo {
    BalancesPallet::<Runtime>::force_set_balance(
        RuntimeOrigin::root(),
        who.into(),
<<<<<<< HEAD
        <Runtime as GearConfig>::GasPrice::gas_price(account::acc_max_balance() as u64),
=======
        <Runtime as GearBankConfig>::GasMultiplier::get()
            .gas_to_value(account::acc_max_balance() as u64),
        new_reserved,
>>>>>>> aebddcb2
    )
}<|MERGE_RESOLUTION|>--- conflicted
+++ resolved
@@ -97,12 +97,8 @@
     BalancesPallet::<Runtime>::force_set_balance(
         RuntimeOrigin::root(),
         who.into(),
-<<<<<<< HEAD
-        <Runtime as GearConfig>::GasPrice::gas_price(account::acc_max_balance() as u64),
-=======
         <Runtime as GearBankConfig>::GasMultiplier::get()
             .gas_to_value(account::acc_max_balance() as u64),
         new_reserved,
->>>>>>> aebddcb2
     )
 }