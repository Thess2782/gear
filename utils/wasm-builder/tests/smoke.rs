--- conflicted
+++ resolved
@@ -125,15 +125,9 @@
 #[test]
 fn features_tracking() {
     #[track_caller]
-<<<<<<< HEAD
     fn read_export_entry(name: &str) -> Option<Export> {
         let wasm = fs::read(format!(
-            "test-program/target/wasm32-unknown-unknown/{}/test_program.wasm",
-=======
-    fn read_export_entry(name: &str) -> Option<parity_wasm::elements::ExportEntry> {
-        parity_wasm::deserialize_file(format!(
             "test-program/target/wasm32-gear/{}/test_program.wasm",
->>>>>>> 01970161
             if cfg!(debug_assertions) {
                 "debug"
             } else {
