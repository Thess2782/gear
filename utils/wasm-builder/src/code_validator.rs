--- conflicted
+++ resolved
@@ -292,19 +292,20 @@
 /// `pallet_gear::pallet::Pallet::upload_program(...)`.
 pub fn validate_program(code: Vec<u8>) -> anyhow::Result<()> {
     let module = Module::new(&code)?;
+    let schedule = Schedule::default();
     match Code::try_new(
-        code.clone(),
-        1,
-        |_| CustomConstantCostRules::default(),
-        None,
-        None,
+        self.code,
+        schedule.instruction_weights.version,
+        |module| schedule.rules(module),
+        schedule.limits.stack_height,
+        schedule.limits.data_segments_amount.into(),
+        schedule.limits.table_number.into(),
     ) {
         Ok(_) => Ok(()),
         Err(code_error) => Err(CodeErrorWithContext::new(module, code_error)?)?,
     }
 }
 
-<<<<<<< HEAD
 /// Validate metawasm code in the same way as
 /// `pallet_gear::pallet::Pallet::read_state_using_wasm(...)`.
 pub fn validate_metawasm(code: Vec<u8>) -> anyhow::Result<()> {
@@ -316,36 +317,5 @@
     ) {
         Err(code_error) => Err(CodeErrorWithContext::new(module, code_error)?)?,
         _ => Ok(()),
-=======
-impl CodeValidator {
-    /// Validates wasm code in the same way as
-    /// `pallet_gear::pallet::Pallet::upload_program(...)`.
-    pub fn validate_program(self) -> anyhow::Result<()> {
-        let schedule = Schedule::default();
-        match Code::try_new(
-            self.code,
-            schedule.instruction_weights.version,
-            |module| schedule.rules(module),
-            schedule.limits.stack_height,
-            schedule.limits.data_segments_amount.into(),
-            schedule.limits.table_number.into(),
-        ) {
-            Err(code_error) => Err(CodeErrorWithContext::from((self.module, code_error)))?,
-            _ => Ok(()),
-        }
-    }
-
-    /// Validate metawasm code in the same way as
-    /// `pallet_gear::pallet::Pallet::read_state_using_wasm(...)`.
-    pub fn validate_metawasm(self) -> anyhow::Result<()> {
-        match Code::try_new_mock_with_rules(
-            self.code,
-            |_| CustomConstantCostRules::default(),
-            TryNewCodeConfig::new_no_exports_check(),
-        ) {
-            Err(code_error) => Err(CodeErrorWithContext::from((self.module, code_error)))?,
-            _ => Ok(()),
-        }
->>>>>>> 91a96730
     }
 }