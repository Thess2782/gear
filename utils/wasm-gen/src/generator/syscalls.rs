// This file is part of Gear.

// Copyright (C) 2021-2023 Gear Technologies Inc.
// SPDX-License-Identifier: GPL-3.0-or-later WITH Classpath-exception-2.0

// This program is free software: you can redistribute it and/or modify
// it under the terms of the GNU General Public License as published by
// the Free Software Foundation, either version 3 of the License, or
// (at your option) any later version.

// This program is distributed in the hope that it will be useful,
// but WITHOUT ANY WARRANTY; without even the implied warranty of
// MERCHANTABILITY or FITNESS FOR A PARTICULAR PURPOSE. See the
// GNU General Public License for more details.

// You should have received a copy of the GNU General Public License
// along with this program. If not, see <https://www.gnu.org/licenses/>.

//! Sys-calls generators entities.
//!
//! Generators from this module form a state machine:
//! ```text
//! # Zero sys-calls generators nesting level.
//! SysCallsImport--->DisabledSysCallsImport--->ModuleWithCallIndexes--->WasmModule
//!
//! # First sys-calls generators nesting level.
//! SysCallsImport--->DisabledSysCallsImport--(SysCallsImportsGenerationProof)-->AdditionalDataInjector---\
//! |--->DisabledAdditionalDataInjector--->ModuleWithCallIndexes--->WasmModule
//!
//! # Third sys-calls generators nesting level
//! SysCallsImport--->DisabledSysCallsImport--(SysCallsImportsGenerationProof)-->AdditionalDataInjector---\
//! |--->DisabledAdditionalDataInjector--(AddressesInjectionOutcome)-->SysCallsInvocator--->DisabledSysCallsInvocator--->ModuleWithCallIndexes--->WasmModule
//! ```
//! Entities in curly brackets are those, which are required for the next transition.
//! Also all transitions require previous entity to be disabled.

mod additional_data;
mod imports;
mod invocator;

pub use additional_data::*;
pub use imports::*;
pub use invocator::*;

use gear_wasm_instrument::syscalls::{ParamType, PtrInfo, PtrType, SysCallName, SysCallSignature};

/// Type of invocable sys-call.
///
/// Basically, there are 2 types of generated sys-calls:
/// 1. Those invocation of which is done regardless of validity of call context (`Loose`).
/// 2. Those which are invoked correctly with implementing all call context (`Precise`).
///
/// Clarifying that, `gr_reservation_send` requires an existing reservation id,
/// which is pretty hard to predict beforehand with a generator. So this call context
/// is created from scratch - first `gr_reserve_gas` is called and then it's result
/// is used for the further `gr_reservation_send` call. Those are `Precise` sys-calls.
#[derive(Debug, Clone, Copy, PartialEq, Eq, PartialOrd, Ord, Hash)]
pub enum InvocableSysCall {
    Loose(SysCallName),
    Precise(SysCallName),
}

impl InvocableSysCall {
    pub(crate) fn to_str(self) -> &'static str {
        match self {
            InvocableSysCall::Loose(sys_call) => sys_call.to_str(),
            InvocableSysCall::Precise(sys_call) => match sys_call {
                SysCallName::ReservationSend => "precise_gr_reservation_send",
                SysCallName::ReservationReply => "precise_gr_reservation_reply",
                SysCallName::SendCommit => "precise_gr_send_commit",
                SysCallName::SendCommitWGas => "precise_gr_send_commit_wgas",
                _ => unimplemented!(),
            },
        }
    }

    fn into_signature(self) -> SysCallSignature {
        match self {
            InvocableSysCall::Loose(name) => name.signature(),
            InvocableSysCall::Precise(name) => match name {
                SysCallName::ReservationSend => SysCallSignature::gr([
                    // Address of recipient and value (HashWithValue struct)
                    ParamType::Ptr(PtrInfo::new_immutable(PtrType::HashWithValue)),
                    // Pointer to payload
                    ParamType::Ptr(PtrInfo::new_immutable(PtrType::BufferStart {
                        length_param_id: 2,
                    })),
                    // Size of the payload
                    ParamType::Size,
                    // Number of blocks to delay the sending for
                    ParamType::Delay,
                    // Amount of gas to reserve
                    ParamType::Gas,
                    // Duration of the reservation
                    ParamType::Duration,
                    // Address of error returned
                    ParamType::Ptr(PtrInfo::new_mutable(PtrType::ErrorWithHash)),
                ]),
                SysCallName::ReservationReply => SysCallSignature::gr([
                    // Address of value
                    ParamType::Ptr(PtrInfo::new_immutable(PtrType::Value)),
                    // Pointer to payload
                    ParamType::Ptr(PtrInfo::new_immutable(PtrType::BufferStart {
                        length_param_id: 2,
                    })),
                    // Size of the payload
                    ParamType::Size,
                    // Amount of gas to reserve
                    ParamType::Gas,
                    // Duration of the reservation
                    ParamType::Duration,
                    // Address of error returned
                    ParamType::Ptr(PtrInfo::new_mutable(PtrType::ErrorWithHash)),
                ]),
                SysCallName::SendCommit => SysCallSignature::gr([
                    // Address of recipient and value (HashWithValue struct)
                    ParamType::Ptr(PtrInfo::new_immutable(PtrType::HashWithValue)),
                    // Address of value
                    ParamType::Ptr(PtrInfo::new_immutable(PtrType::Value)),
                    // Pointer to payload
                    ParamType::Ptr(PtrInfo::new_immutable(PtrType::BufferStart {
                        length_param_id: 2,
                    })),
                    // Size of the payload
                    ParamType::Size,
                    // Number of blocks to delay the sending for
                    ParamType::Delay,
                    // Address of error returned, `ErrorCode` here because underlying syscalls have different error types
                    ParamType::Ptr(PtrInfo::new_mutable(PtrType::ErrorCode)),
                ]),
                SysCallName::SendCommitWGas => SysCallSignature::gr([
                    // Address of recipient and value (HashWithValue struct)
                    ParamType::Ptr(PtrInfo::new_immutable(PtrType::HashWithValue)),
                    // Number of blocks to delay the sending for
                    ParamType::Delay,
                    // Amount of gas to reserve
                    ParamType::Gas,
                    // Address of error returned, `ErrorCode` here because underlying syscalls have different error types
                    ParamType::Ptr(PtrInfo::new_mutable(PtrType::ErrorCode)),
                ]),
                _ => unimplemented!(),
            },
        }
    }

    /// Checks whether given sys-call has the precise variant.
    pub(crate) fn has_precise_variant(sys_call: SysCallName) -> bool {
        Self::required_imports_for_sys_call(sys_call).is_some()
    }

    /// Returns the required imports to build precise sys-call.
    fn required_imports_for_sys_call(sys_call: SysCallName) -> Option<&'static [SysCallName]> {
        // NOTE: the last sys-call must be pattern itself
        Some(match sys_call {
            SysCallName::ReservationSend => {
                &[SysCallName::ReserveGas, SysCallName::ReservationSend]
            }
            SysCallName::ReservationReply => {
                &[SysCallName::ReserveGas, SysCallName::ReservationReply]
            }
            SysCallName::SendCommit => &[
                SysCallName::SendInit,
                SysCallName::SendPush,
                SysCallName::SendCommit,
            ],
            SysCallName::SendCommitWGas => &[
                SysCallName::Size,
                SysCallName::SendInit,
                SysCallName::SendPushInput,
                SysCallName::SendCommitWGas,
            ],
            _ => return None,
        })
    }

    /// Returns the required imports to build precise sys-call, but of a fixed size.
    fn required_imports<const N: usize>(sys_call: SysCallName) -> &'static [SysCallName; N] {
        Self::required_imports_for_sys_call(sys_call)
            .expect("failed to find required imports for sys-call")
            .try_into()
            .expect("failed to convert slice")
    }

<<<<<<< HEAD
    /// This fn assumes that fallible syscalls will have pointer to the returned error
    /// among their params.
=======
    /// Returns the index of the destination param.
    fn has_destination_param(&self) -> Option<usize> {
        use InvocableSysCall::*;
        use SysCallName::*;

        match *self {
            Loose(Send | SendWGas | SendInput | SendInputWGas | Exit)
            | Precise(ReservationSend | SendCommit | SendCommitWGas) => Some(0),
            Loose(SendCommit | SendCommitWGas) => Some(1),
            _ => None,
        }
    }

    // If syscall changes from fallible into infallible or vice versa in future,
    // we'll see it by analyzing code coverage stats produced by fuzzer.
>>>>>>> 05cf680d
    pub(crate) fn is_fallible(&self) -> bool {
        let params = self.into_signature().params;
        params.into_iter().any(|param| {
            matches!(
                param,
                ParamType::Ptr(PtrInfo {
                    mutable: true,
                    ty
                }) if ty.is_error()
            )
        })
    }
}<|MERGE_RESOLUTION|>--- conflicted
+++ resolved
@@ -181,10 +181,6 @@
             .expect("failed to convert slice")
     }
 
-<<<<<<< HEAD
-    /// This fn assumes that fallible syscalls will have pointer to the returned error
-    /// among their params.
-=======
     /// Returns the index of the destination param.
     fn has_destination_param(&self) -> Option<usize> {
         use InvocableSysCall::*;
@@ -198,9 +194,8 @@
         }
     }
 
-    // If syscall changes from fallible into infallible or vice versa in future,
-    // we'll see it by analyzing code coverage stats produced by fuzzer.
->>>>>>> 05cf680d
+    /// This fn assumes that fallible syscalls will have pointer to the returned error
+    /// among their params.
     pub(crate) fn is_fallible(&self) -> bool {
         let params = self.into_signature().params;
         params.into_iter().any(|param| {
