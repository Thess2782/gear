use std::vec;

use anyhow::Result;
use codec::{Decode, Encode};
use wasmtime::{Memory as WasmMemory, Module};

use crate::{
    env::{Environment, Ext as EnvExt},
    memory::{Allocations, MemoryContext, PageNumber},
    message::{IncomingMessage, Message, MessageContext, OutgoingMessage},
    program::{Program, ProgramId},
    storage::{AllocationStorage, MessageQueue, ProgramStorage, Storage},
};

#[derive(Clone, Debug, Decode, Encode)]
pub struct Config {
    static_pages: PageNumber,
    max_pages: PageNumber,
}

impl Default for Config {
    fn default() -> Self {
        Self {
            static_pages: BASIC_PAGES.into(),
            max_pages: MAX_PAGES.into(),
        }
    }
}

pub struct Runner<AS: AllocationStorage + 'static, MQ: MessageQueue, PS: ProgramStorage> {
    pub(crate) program_storage: PS,
    pub(crate) message_queue: MQ,
    pub(crate) memory: WasmMemory,
    pub(crate) allocations: Allocations<AS>,
    pub(crate) config: Config,
    env: Environment<Ext<AS>>,
}

impl<AS: AllocationStorage + 'static, MQ: MessageQueue, PS: ProgramStorage> Runner<AS, MQ, PS> {
    pub fn new(config: &Config, storage: Storage<AS, MQ, PS>, persistent_memory: &[u8]) -> Self {
        // memory need to be at least static_pages + persistent_memory length (in pages)
        let persistent_pages = persistent_memory.len() / BASIC_PAGE_SIZE;
        let total_pages = config.static_pages.raw() + persistent_pages as u32;

        let env = Environment::new();
        let memory = env.create_memory(total_pages);

        let persistent_region_start = config.static_pages.raw() as usize * BASIC_PAGE_SIZE;
        // let persistent_region_end = persistent_region_start + persistent_memory.len();

        memory
            .write(persistent_region_start, persistent_memory)
            .map_err(|_e| log::error!("Write memory err: {}", _e))
            .ok();

        let Storage {
            allocation_storage,
            message_queue,
            program_storage,
        } = storage;

        Self {
            program_storage,
            message_queue,
            memory,
            allocations: Allocations::new(allocation_storage),
            config: config.clone(),
            env,
        }
    }

    pub fn run_next(&mut self) -> Result<usize> {
        let next_message = match self.message_queue.dequeue() {
            Some(msg) => msg,
            None => {
                return Ok(0);
            }
        };

        if next_message.dest() == 0.into() {
            match String::from_utf8(next_message.payload().to_vec()) {
                Ok(s) => log::debug!("UTF-8 msg to /0: {}", s),
                Err(_) => {
                    log::debug!("msg to /0: {:?}", next_message.payload())
                }
            }
            Ok(1)
        } else {
            let mut context = self.create_context();
            let program = self
                .program_storage
                .get_mut(next_message.dest())
                .expect("Program not found");

            run(
                &mut self.env,
                &mut context,
                program,
                EntryPoint::Handle,
                &next_message.into(),
            )?;
            self.message_queue
                .queue_many(context.message_buf.drain(..).collect());
            Ok(1)
        }
    }

    pub fn complete(self) -> (Storage<AS, MQ, PS>, Vec<u8>) {
        let persistent_memory = {
            let non_static_region_start = self.static_pages().raw() as usize * BASIC_PAGE_SIZE;
            let mut persistent_memory = vec![0; self.memory.data_size() - non_static_region_start];
            self.memory
                .read(non_static_region_start, persistent_memory.as_mut_slice())
                .map_err(|_e| log::error!("Read memory err: {}", _e))
                .ok();
            persistent_memory
        };

        let Runner {
            program_storage,
            message_queue,
            allocations,
            ..
        } = self;

        let allocation_storage = match allocations.drain() {
            Ok(v) => v,
            Err(e) => {
                panic!("Panic finalizing allocations: {:?}", e)
            }
        };

        (
            Storage {
                allocation_storage,
                message_queue,
                program_storage,
            },
            persistent_memory,
        )
    }

    pub fn static_pages(&self) -> PageNumber {
        self.config.static_pages
    }

    pub fn max_pages(&self) -> PageNumber {
        self.config.max_pages
    }

    pub fn create_context(&self) -> RunningContext<AS> {
        RunningContext::new(&self.config, self.memory.clone(), self.allocations.clone())
    }

    pub fn init_program(
        &mut self,
        program_id: ProgramId,
        code: Vec<u8>,
        init_msg: Vec<u8>,
    ) -> Result<()> {
        if let Some(program) = self.program_storage.get_mut(program_id) {
            program.set_code(code.to_vec());
            program.clear_static();
        } else {
            self.program_storage
                .set(Program::new(program_id, code, vec![]));
        }

        self.allocations.clear(program_id);

        let mut context = self.create_context();
        let program = self
            .program_storage
            .get_mut(program_id)
            .expect("Added above; cannot fail");
        let msg = IncomingMessage::new_system(init_msg.into());
        run(&mut self.env, &mut context, program, EntryPoint::Init, &msg)?;
        self.message_queue
            .queue_many(context.message_buf.drain(..).collect());
        Ok(())
    }

    pub fn queue_message(&mut self, destination: ProgramId, payload: Vec<u8>) {
        self.message_queue
            .queue(Message::new_system(destination, payload.into()))
    }
}

#[derive(Clone, Copy, Debug)]
pub enum EntryPoint {
    Handle,
    Init,
}

impl From<EntryPoint> for &'static str {
    fn from(e: EntryPoint) -> &'static str {
        match e {
            EntryPoint::Handle => "handle",
            EntryPoint::Init => "init",
        }
    }
}

static BASIC_PAGES: u32 = 256;
static BASIC_PAGE_SIZE: usize = 65536;
static MAX_PAGES: u32 = 16384;

pub struct RunningContext<AS: AllocationStorage> {
    config: Config,
    memory: WasmMemory,
    allocations: Allocations<AS>,
    message_buf: Vec<Message>,
}

impl<AS: AllocationStorage> RunningContext<AS> {
    pub fn new(config: &Config, memory: WasmMemory, allocations: Allocations<AS>) -> Self {
        Self {
            config: config.clone(),
            message_buf: vec![],
            memory,
            allocations,
        }
    }

    pub fn wasmtime_memory(&self) -> wasmtime::Memory {
        self.memory.clone()
    }

    pub fn static_pages(&self) -> PageNumber {
        self.config.static_pages
    }

    pub fn max_pages(&self) -> PageNumber {
        self.config.max_pages
    }

    pub fn push_message(&mut self, msg: Message) {
        self.message_buf.push(msg)
    }
}

#[derive(Clone, Debug, Decode, Default, Encode, derive_more::From)]
pub struct RunResult {
    allocations: Vec<PageNumber>,
    touched: Vec<PageNumber>,
    messages: Vec<OutgoingMessage>,
}

struct Ext<AS: AllocationStorage + 'static> {
    memory_context: MemoryContext<AS>,
    messages: MessageContext,
}

impl<AS: AllocationStorage + 'static> EnvExt for Ext<AS> {
    fn alloc(&mut self, pages: PageNumber) -> Result<PageNumber, &'static str> {
        self.memory_context
            .alloc(pages)
            .map_err(|_e| "Allocation error")
    }

    fn send(&mut self, msg: OutgoingMessage) -> Result<(), &'static str> {
        self.messages.send(msg).map_err(|_e| "Message send error")
    }

    fn source(&mut self) -> Option<ProgramId> {
        self.messages.current().source()
    }

    fn free(&mut self, ptr: PageNumber) -> Result<(), &'static str> {
        self.memory_context.free(ptr).map_err(|_e| "Free error")
    }

    fn debug(&mut self, data: &str) -> Result<(), &'static str> {
        log::debug!("DEBUG: {}", data);
        Ok(())
    }

    fn set_mem(&mut self, ptr: usize, val: &[u8]) -> Result<(), &'static str> {
        self.memory_context
            .memory()
            .write(ptr, val)
            .map_err(|_e| "Set mem error")
    }

    fn get_mem(&mut self, ptr: usize, val: &mut [u8]) -> Result<(), &'static str> {
        self.memory_context
            .memory()
            .read(ptr, val)
            .map_err(|_e| "Set mem error")
    }

    fn msg(&mut self) -> &[u8] {
        self.messages.current().payload()
    }
}

fn run<AS: AllocationStorage + 'static>(
    env: &mut Environment<Ext<AS>>,
    context: &mut RunningContext<AS>,
    program: &mut Program,
    entry_point: EntryPoint,
    message: &IncomingMessage,
) -> Result<RunResult> {
    let module = Module::new(env.engine(), program.code())?;

    let ext = Ext {
        memory_context: MemoryContext::new(
            program.id(),
            Box::new(context.wasmtime_memory()),
            context.allocations.clone(),
            context.static_pages(),
            context.max_pages(),
        ),
        messages: MessageContext::new(message.clone()),
    };

    // Set static pages from saved program state.
<<<<<<< HEAD
    ext.set_mem(0, program.static_pages())
        .map_err(|_e| log::error!("Write memory err: {}", _e))
        .ok();

    let (res, mut ext) =
        env.setup_and_run(ext, module, context.wasmtime_memory(), move |instance| {
=======

    let static_area = program.static_pages().to_vec();

    let (res, mut ext) = env.setup_and_run(
        ext,
        module,
        static_area,
        context.wasmtime_memory(),
        move |instance| {
>>>>>>> 483a1a89
            instance
                .get_func(entry_point.into())
                .ok_or_else(|| {
                    anyhow::format_err!(
                        "failed to find `{}` function export",
                        Into::<&'static str>::into(entry_point)
                    )
                })
                .and_then(|entry_func| entry_func.call(&[]))
                .map(|_| ())
        });

    res.map(move |_| {
        program
            .static_pages_mut()
            .resize(context.static_pages().raw() as usize * BASIC_PAGE_SIZE, 0);
        ext.get_mem(0, program.static_pages_mut())
            .map_err(|_e| log::error!("Read memory err: {}", _e))
            .ok();

        for outgoing_msg in ext.messages.drain() {
            context.push_message(outgoing_msg.into_message(program.id()));
        }

        RunResult::default()
    })
}<|MERGE_RESOLUTION|>--- conflicted
+++ resolved
@@ -315,14 +315,6 @@
     };
 
     // Set static pages from saved program state.
-<<<<<<< HEAD
-    ext.set_mem(0, program.static_pages())
-        .map_err(|_e| log::error!("Write memory err: {}", _e))
-        .ok();
-
-    let (res, mut ext) =
-        env.setup_and_run(ext, module, context.wasmtime_memory(), move |instance| {
-=======
 
     let static_area = program.static_pages().to_vec();
 
@@ -332,7 +324,6 @@
         static_area,
         context.wasmtime_memory(),
         move |instance| {
->>>>>>> 483a1a89
             instance
                 .get_func(entry_point.into())
                 .ok_or_else(|| {
