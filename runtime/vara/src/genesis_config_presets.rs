--- conflicted
+++ resolved
@@ -114,10 +114,7 @@
             epoch_config: BABE_GENESIS_EPOCH_CONFIG,
             ..Default::default()
         },
-<<<<<<< HEAD
-=======
         #[cfg(feature = "dev")]
->>>>>>> 91a96730
         sudo: SudoConfig {
             // Assign network admin rights.
             key: Some(root_key),
