--- conflicted
+++ resolved
@@ -70,11 +70,7 @@
 use pallet_grandpa::{
     fg_primitives, AuthorityId as GrandpaId, AuthorityList as GrandpaAuthorityList,
 };
-<<<<<<< HEAD
 use pallet_identity::legacy::IdentityInfo;
-=======
-use pallet_identity::simple::IdentityInfo;
->>>>>>> dec469de
 use pallet_im_online::sr25519::AuthorityId as ImOnlineId;
 use pallet_session::historical::{self as pallet_session_historical};
 pub use pallet_timestamp::Call as TimestampCall;
@@ -105,13 +101,8 @@
     codec::{Decode, Encode, MaxEncodedLen},
     create_runtime_str, generic, impl_opaque_keys,
     traits::{
-<<<<<<< HEAD
-        AccountIdLookup, BlakeTwo256, Block as BlockT, ConvertInto, IdentityLookup, NumberFor,
-        OpaqueKeys,
-=======
         AccountIdLookup, BlakeTwo256, Block as BlockT, ConvertInto, DispatchInfoOf, Dispatchable,
         IdentityLookup, NumberFor, One, OpaqueKeys, SignedExtension,
->>>>>>> dec469de
     },
     transaction_validity::{TransactionPriority, TransactionSource, TransactionValidity},
     ApplyExtrinsicResult, FixedU128, Perbill, Percent, Permill, Perquintill, RuntimeDebug,
@@ -862,10 +853,6 @@
     type ByteDeposit = ByteDeposit;
     type SubAccountDeposit = SubAccountDeposit;
     type MaxSubAccounts = MaxSubAccounts;
-<<<<<<< HEAD
-=======
-    type MaxAdditionalFields = MaxAdditionalFields;
->>>>>>> dec469de
     type IdentityInformation = IdentityInfo<MaxAdditionalFields>;
     type MaxRegistrars = MaxRegistrars;
     type Slashed = Treasury;
