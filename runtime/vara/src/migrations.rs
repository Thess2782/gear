--- conflicted
+++ resolved
@@ -20,24 +20,18 @@
 
 /// All migrations that will run on the next runtime upgrade.
 pub type Migrations = (
-<<<<<<< HEAD
-    // substrate v1.4.0
-    staking::MigrateToV14<Runtime>,
-    pallet_grandpa::migrations::MigrateV4ToV5<Runtime>,
+    // Migrate Identity pallet for Usernames
+    pallet_identity::migration::versioned::V0ToV1<Runtime, { u64::MAX }>,
+    pallet_staking::migrations::v15::MigrateV14ToV15<Runtime>,
+    pallet_nomination_pools::migration::versioned::V7ToV8<Runtime>,
+    CleanupFellowshipIndex<Runtime>,
+    pallet_gear_messenger::migrations::context_store::RemoveCommitStorage<Runtime>,
     // move metadata into attribution
     pallet_gear_program::migrations::v11_code_metadata_delete_migration::MigrateRemoveCodeMetadata<Runtime>,
     // migrate program code hash to code id and remove code_exports and static_pages
     pallet_gear_program::migrations::v12_program_code_id_migration::MigrateProgramCodeHashToCodeId<Runtime>,
     // split instrumented code into separate storage items
     pallet_gear_program::migrations::v13_split_instrumented_code_migration::MigrateSplitInstrumentedCode<Runtime>,
-=======
-    // Migrate Identity pallet for Usernames
-    pallet_identity::migration::versioned::V0ToV1<Runtime, { u64::MAX }>,
-    pallet_staking::migrations::v15::MigrateV14ToV15<Runtime>,
-    pallet_nomination_pools::migration::versioned::V7ToV8<Runtime>,
-    CleanupFellowshipIndex<Runtime>,
-    pallet_gear_messenger::migrations::context_store::RemoveCommitStorage<Runtime>,
->>>>>>> 20ac111a
 );
 
 pub struct CleanupFellowshipIndex<
