// This file is part of Gear.

// Copyright (C) 2021-2023 Gear Technologies Inc.
// SPDX-License-Identifier: GPL-3.0-or-later WITH Classpath-exception-2.0

// This program is free software: you can redistribute it and/or modify
// it under the terms of the GNU General Public License as published by
// the Free Software Foundation, either version 3 of the License, or
// (at your option) any later version.

// This program is distributed in the hope that it will be useful,
// but WITHOUT ANY WARRANTY; without even the implied warranty of
// MERCHANTABILITY or FITNESS FOR A PARTICULAR PURPOSE. See the
// GNU General Public License for more details.

// You should have received a copy of the GNU General Public License
// along with this program. If not, see <https://www.gnu.org/licenses/>.

#[allow(unused)]
use crate::*;
use sp_runtime::traits::Get;

<<<<<<< HEAD
pub struct NominationPoolsMigrationV4OldPallet;
impl Get<Perbill> for NominationPoolsMigrationV4OldPallet {
    fn get() -> Perbill {
        Perbill::from_percent(10)
    }
}

/// All migrations that will run on the next runtime upgrade.
///
/// Should be cleared after every release.
pub type Migrations = (
    // unreleased
    pallet_nomination_pools::migration::v4::MigrateV3ToV5<
        Runtime,
        NominationPoolsMigrationV4OldPallet,
    >,
    pallet_offences::migration::v1::MigrateToV1<Runtime>,
    pallet_gear_staking_rewards::migration::MigrateToV2<Runtime>,
    runtime_common::migrations::MigrateToGearBank<Runtime, GasConverter>,
);
=======
pub type Migrations = ();
>>>>>>> aebddcb2
<|MERGE_RESOLUTION|>--- conflicted
+++ resolved
@@ -20,27 +20,4 @@
 use crate::*;
 use sp_runtime::traits::Get;
 
-<<<<<<< HEAD
-pub struct NominationPoolsMigrationV4OldPallet;
-impl Get<Perbill> for NominationPoolsMigrationV4OldPallet {
-    fn get() -> Perbill {
-        Perbill::from_percent(10)
-    }
-}
-
-/// All migrations that will run on the next runtime upgrade.
-///
-/// Should be cleared after every release.
-pub type Migrations = (
-    // unreleased
-    pallet_nomination_pools::migration::v4::MigrateV3ToV5<
-        Runtime,
-        NominationPoolsMigrationV4OldPallet,
-    >,
-    pallet_offences::migration::v1::MigrateToV1<Runtime>,
-    pallet_gear_staking_rewards::migration::MigrateToV2<Runtime>,
-    runtime_common::migrations::MigrateToGearBank<Runtime, GasConverter>,
-);
-=======
-pub type Migrations = ();
->>>>>>> aebddcb2
+pub type Migrations = ();