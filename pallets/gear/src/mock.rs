// This file is part of Gear.

// Copyright (C) 2021-2024 Gear Technologies Inc.
// SPDX-License-Identifier: GPL-3.0-or-later WITH Classpath-exception-2.0

// This program is free software: you can redistribute it and/or modify
// it under the terms of the GNU General Public License as published by
// the Free Software Foundation, either version 3 of the License, or
// (at your option) any later version.

// This program is distributed in the hope that it will be useful,
// but WITHOUT ANY WARRANTY; without even the implied warranty of
// MERCHANTABILITY or FITNESS FOR A PARTICULAR PURPOSE. See the
// GNU General Public License for more details.

// You should have received a copy of the GNU General Public License
// along with this program. If not, see <https://www.gnu.org/licenses/>.

use crate as pallet_gear;
use crate::*;
use common::pallet_tests::MAX_BLOCK;
use frame_support::{
    construct_runtime,
    pallet_prelude::*,
    parameter_types,
<<<<<<< HEAD
    traits::{ConstU32, ConstU64, FindAuthor, Get},
=======
    traits::{ConstU64, FindAuthor, Get, OnUnbalanced},
>>>>>>> dec469de
    PalletId,
};
use frame_support_test::TestRandomness;
use frame_system::{self as system, limits::BlockWeights, mocking, pallet_prelude::BlockNumberFor};
use sp_core::{ConstU8, H256};
use sp_runtime::{
    traits::{BlakeTwo256, IdentityLookup},
    BuildStorage,
};
use sp_std::{
    cell::RefCell,
    convert::{TryFrom, TryInto},
};

type Block = mocking::MockBlock<Test>;
type AccountId = u64;
pub type BlockNumber = BlockNumberFor<Test>;
type Balance = u128;

type BlockWeightsOf<T> = <T as frame_system::Config>::BlockWeights;
type CreditOf<T> = fungible::Credit<<T as frame_system::Config>::AccountId, Balances>;

pub(crate) const USER_1: AccountId = 1;
pub(crate) const USER_2: AccountId = 2;
pub(crate) const USER_3: AccountId = 3;
pub(crate) const LOW_BALANCE_USER: AccountId = 4;
pub(crate) const BLOCK_AUTHOR: AccountId = 255;
pub(crate) const RENT_POOL: AccountId = 256;
pub(crate) const DUST_TRAP_TARGET: AccountId = 999;

macro_rules! dry_run {
    (
        $weight:ident,
        $initial_weight:expr
    ) => {
        GasAllowanceOf::<Test>::put($initial_weight);

        let (builtins, _) = <Test as Config>::BuiltinDispatcherFactory::create();
        let mut ext_manager = ExtManager::<Test>::new(builtins);
        pallet_gear::Pallet::<Test>::process_tasks(&mut ext_manager);
        pallet_gear::Pallet::<Test>::process_queue(ext_manager);

        let $weight = $initial_weight.saturating_sub(GasAllowanceOf::<Test>::get());
    };
}

// Configure a mock runtime to test the pallet.
construct_runtime!(
    pub enum Test
    {
        System: system,
        GearProgram: pallet_gear_program,
        GearMessenger: pallet_gear_messenger,
        GearScheduler: pallet_gear_scheduler,
        GearBank: pallet_gear_bank,
        Gear: pallet_gear,
        GearGas: pallet_gear_gas,
        GearVoucher: pallet_gear_voucher,
        Balances: pallet_balances,
        Authorship: pallet_authorship,
        Timestamp: pallet_timestamp,
    }
);

common::impl_pallet_system!(Test);
pallet_gear_program::impl_config!(Test);
pallet_gear_messenger::impl_config!(Test, CurrentBlockNumber = Gear);
pallet_gear_scheduler::impl_config!(Test);
pallet_gear_bank::impl_config!(Test);
pallet_gear::impl_config!(Test, Schedule = DynamicSchedule, RentPoolId = ConstU64<RENT_POOL>);
pallet_gear_gas::impl_config!(Test);
common::impl_pallet_authorship!(Test);
common::impl_pallet_timestamp!(Test);

pub struct DustTrap;

impl OnUnbalanced<CreditOf<Test>> for DustTrap {
    fn on_nonzero_unbalanced(amount: CreditOf<Test>) {
        let result = <Balances as fungible::Balanced<_>>::resolve(&DUST_TRAP_TARGET, amount);
        debug_assert!(result.is_ok());
    }
}

common::impl_pallet_balances!(Test, DustRemoval = DustTrap);

parameter_types! {
    pub const BlockHashCount: BlockNumber = 250;
    pub const ExistentialDeposit: Balance = 500;
}

parameter_types! {
    // Match the default `max_block` set in frame_system::limits::BlockWeights::with_sensible_defaults()
    pub const BlockGasLimit: u64 = MAX_BLOCK;
    pub const OutgoingLimit: u32 = 1024;
    pub const OutgoingBytesLimit: u32 = 64 * 1024 * 1024;
    pub ReserveThreshold: BlockNumber = 1;
    pub RentFreePeriod: BlockNumber = 1_000;
    pub RentCostPerBlock: Balance = 11;
    pub ResumeMinimalPeriod: BlockNumber = 100;
    pub ResumeSessionDuration: BlockNumber = 1_000;
    pub const PerformanceMultiplier: u32 = 100;
}

thread_local! {
    static SCHEDULE: RefCell<Option<Schedule<Test>>> = const { RefCell::new(None) };
}

#[derive(Debug)]
pub struct DynamicSchedule;

impl DynamicSchedule {
    pub fn mutate<F>(f: F) -> DynamicScheduleReset
    where
        F: FnOnce(&mut Schedule<Test>),
    {
        SCHEDULE.with(|schedule| f(schedule.borrow_mut().as_mut().unwrap()));
        DynamicScheduleReset(())
    }

    pub fn get() -> Schedule<Test> {
        SCHEDULE.with(|schedule| {
            schedule
                .borrow_mut()
                .get_or_insert_with(Default::default)
                .clone()
        })
    }
}

impl Get<Schedule<Test>> for DynamicSchedule {
    fn get() -> Schedule<Test> {
        Self::get()
    }
}

#[must_use]
pub struct DynamicScheduleReset(());

impl Drop for DynamicScheduleReset {
    fn drop(&mut self) {
        SCHEDULE.with(|schedule| {
            *schedule.borrow_mut() = Some(Default::default());
        })
    }
}

parameter_types! {
    pub const BankAddress: AccountId = 15082001;
    pub const GasMultiplier: common::GasMultiplier<Balance, u64> = common::GasMultiplier::ValuePerGas(1);
    pub const MinVoucherDuration: BlockNumber = 5;
    pub const MaxVoucherDuration: BlockNumber = 100_000_000;
}

parameter_types! {
    pub const VoucherPalletId: PalletId = PalletId(*b"py/vouch");
}

impl pallet_gear_voucher::Config for Test {
    type RuntimeEvent = RuntimeEvent;
    type Currency = Balances;
    type PalletId = VoucherPalletId;
    type WeightInfo = ();
    type CallsDispatcher = pallet_gear::PrepaidCallDispatcher<Test>;
    type Mailbox = MailboxOf<Self>;
    type MaxProgramsAmount = ConstU8<32>;
    type MaxDuration = MaxVoucherDuration;
    type MinDuration = MinVoucherDuration;
}

// Build genesis storage according to the mock runtime.
pub fn new_test_ext() -> sp_io::TestExternalities {
    let mut t = system::GenesisConfig::<Test>::default()
        .build_storage()
        .unwrap();

    pallet_balances::GenesisConfig::<Test> {
        balances: vec![
            (USER_1, 5_000_000_000_000_000_u128),
            (USER_2, 350_000_000_000_000_u128),
            (USER_3, 500_000_000_000_000_u128),
            (LOW_BALANCE_USER, 1_000_000_u128),
            (BLOCK_AUTHOR, 500_000_u128),
            (RENT_POOL, ExistentialDeposit::get()),
            (BankAddress::get(), ExistentialDeposit::get()),
            (DUST_TRAP_TARGET, ExistentialDeposit::get()),
        ],
    }
    .assimilate_storage(&mut t)
    .unwrap();

    let mut ext = sp_io::TestExternalities::new(t);
    ext.execute_with(|| {
        System::set_block_number(1);
        Gear::on_initialize(System::block_number());
    });
    ext
}

pub fn get_min_weight() -> Weight {
    new_test_ext().execute_with(|| {
        dry_run!(weight, BlockGasLimitOf::<Test>::get());
        Weight::from_parts(weight, 0)
    })
}

pub fn get_weight_of_adding_task() -> Weight {
    let minimal_weight = get_min_weight();

    new_test_ext().execute_with(|| {
        let gas_allowance = GasAllowanceOf::<Test>::get();

        dry_run!(_weight, BlockGasLimitOf::<Test>::get());

        TaskPoolOf::<Test>::add(
            100,
            ScheduledTask::RemoveFromMailbox(USER_2, Default::default()),
        )
        .unwrap_or_else(|e| unreachable!("Scheduling logic invalidated! {:?}", e));

        Weight::from_parts(gas_allowance - GasAllowanceOf::<Test>::get(), 0)
    }) - minimal_weight
}

pub fn run_to_block(n: BlockNumber, remaining_weight: Option<u64>) {
    run_to_block_maybe_with_queue(n, remaining_weight, Some(true))
}

pub fn run_to_block_maybe_with_queue(
    n: BlockNumber,
    remaining_weight: Option<u64>,
    gear_run: Option<bool>,
) {
    while System::block_number() < n {
        System::on_finalize(System::block_number());
        GearBank::on_finalize(System::block_number());
        System::set_block_number(System::block_number() + 1);
        System::on_initialize(System::block_number());
        GearGas::on_initialize(System::block_number());
        GearMessenger::on_initialize(System::block_number());
        Gear::on_initialize(System::block_number());
        GearBank::on_initialize(System::block_number());

        if let Some(remaining_weight) = remaining_weight {
            GasAllowanceOf::<Test>::put(remaining_weight);
            let max_block_weight = <BlockWeightsOf<Test> as Get<BlockWeights>>::get().max_block;
            System::register_extra_weight_unchecked(
                max_block_weight.saturating_sub(Weight::from_parts(remaining_weight, 0)),
                DispatchClass::Normal,
            );
        }

        if let Some(process_messages) = gear_run {
            if !process_messages {
                QueueProcessingOf::<Test>::deny();
            }

            // Spend the maximum weight of the block to account for the weight of Gear::run() in the current block.
            let max_block_weight = <BlockWeightsOf<Test> as Get<BlockWeights>>::get().max_block;
            System::register_extra_weight_unchecked(max_block_weight, DispatchClass::Mandatory);

            Gear::run(frame_support::dispatch::RawOrigin::None.into(), None).unwrap();
        }

        Gear::on_finalize(System::block_number());
        GearBank::on_finalize(System::block_number());

        if gear_run.is_some() {
            assert!(!System::events().iter().any(|e| {
                matches!(
                    e.event,
                    RuntimeEvent::Gear(pallet_gear::Event::QueueNotProcessed)
                )
            }))
        }
    }
}

pub fn run_to_next_block(remaining_weight: Option<u64>) {
    run_for_blocks(1, remaining_weight)
}

pub fn run_for_blocks(block_count: BlockNumber, remaining_weight: Option<u64>) {
    run_to_block(System::block_number() + block_count, remaining_weight);
}<|MERGE_RESOLUTION|>--- conflicted
+++ resolved
@@ -23,11 +23,7 @@
     construct_runtime,
     pallet_prelude::*,
     parameter_types,
-<<<<<<< HEAD
-    traits::{ConstU32, ConstU64, FindAuthor, Get},
-=======
-    traits::{ConstU64, FindAuthor, Get, OnUnbalanced},
->>>>>>> dec469de
+    traits::{ConstU32, ConstU64, FindAuthor, Get, OnUnbalanced},
     PalletId,
 };
 use frame_support_test::TestRandomness;
