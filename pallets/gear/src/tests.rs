--- conflicted
+++ resolved
@@ -13509,7 +13509,178 @@
     })
 }
 
-<<<<<<< HEAD
+#[test]
+fn pause_waited_uninited_program() {
+    use demo_init_wait::WASM_BINARY;
+
+    init_logger();
+
+    // closure to get corresponding block numbers
+    let get_remove_block = |current_gas: u64| {
+        assert_ok!(Gear::upload_program(
+            RuntimeOrigin::signed(USER_1),
+            WASM_BINARY.to_vec(),
+            current_gas.to_le_bytes().to_vec(),
+            Vec::new(),
+            current_gas,
+            0u128
+        ));
+
+        let program_id = utils::get_last_program_id();
+
+        assert!(!Gear::is_initialized(program_id));
+        assert!(Gear::is_active(program_id));
+
+        run_to_next_block(None);
+
+        let (_, remove_from_waitlist_block) = get_last_message_waited();
+
+        let program = ProgramStorageOf::<Test>::get_program(program_id)
+            .and_then(|p| ActiveProgram::try_from(p).ok())
+            .expect("program should exist");
+
+        (remove_from_waitlist_block, program.expiration_block)
+    };
+
+    // determine such gas value that init message will be removed
+    // from the waitlist before an execution of the PauseProgram task
+    let gas = new_test_ext().execute_with(|| {
+        let GasInfo {
+            waited: init_waited,
+            burned,
+            ..
+        } = Gear::calculate_gas_info(
+            USER_1.into_origin(),
+            HandleKind::Init(WASM_BINARY.to_vec()),
+            vec![],
+            0,
+            true,
+            true,
+        )
+        .expect("calculate_gas_info failed");
+
+        assert!(init_waited);
+
+        let mut current_gas = 2 * burned;
+
+        let (mut remove_from_waitlist_block, mut expiration_block) = get_remove_block(current_gas);
+
+        while remove_from_waitlist_block >= expiration_block {
+            current_gas = (current_gas + burned) / 2;
+
+            (remove_from_waitlist_block, expiration_block) = get_remove_block(current_gas);
+        }
+
+        current_gas
+    });
+
+    new_test_ext().execute_with(|| {
+        assert_ok!(Gear::upload_program(
+            RuntimeOrigin::signed(USER_1),
+            WASM_BINARY.to_vec(),
+            vec![],
+            Vec::new(),
+            gas,
+            0u128
+        ));
+
+        let program_id = utils::get_last_program_id();
+
+        assert!(!Gear::is_initialized(program_id));
+        assert!(Gear::is_active(program_id));
+
+        run_to_next_block(None);
+
+        let (_, remove_from_waitlist_block) = get_last_message_waited();
+
+        let program = ProgramStorageOf::<Test>::get_program(program_id)
+            .and_then(|p| ActiveProgram::try_from(p).ok())
+            .expect("program should exist");
+        let expiration_block = program.expiration_block;
+
+        assert!(TaskPoolOf::<Test>::contains(
+            &expiration_block,
+            &ScheduledTask::PauseProgram(program_id)
+        ));
+
+        assert!(!Gear::is_initialized(program_id));
+        assert!(Gear::is_active(program_id));
+
+        run_to_next_block(None);
+
+        System::set_block_number(remove_from_waitlist_block - 1);
+        Gear::set_block_number(remove_from_waitlist_block - 1);
+
+        run_to_next_block(None);
+
+        assert!(Gear::is_terminated(program_id));
+        assert!(!TaskPoolOf::<Test>::contains(
+            &expiration_block,
+            &ScheduledTask::PauseProgram(program_id)
+        ));
+
+        System::set_block_number(expiration_block - 1);
+        Gear::set_block_number(expiration_block - 1);
+
+        run_to_next_block(None);
+    })
+}
+
+#[test]
+fn remove_from_waitlist_after_exit_reply() {
+    use demo_constructor::demo_wait_init_exit_reply;
+
+    init_logger();
+
+    new_test_ext().execute_with(|| {
+        let (init_mid, program_id) = init_constructor(demo_wait_init_exit_reply::scheme());
+
+        assert!(!Gear::is_initialized(program_id));
+        assert!(Gear::is_active(program_id));
+
+        run_to_next_block(None);
+
+        let reply = maybe_last_message(USER_1).unwrap();
+        let (waited_mid, remove_from_waitlist_block) = get_last_message_waited();
+        assert_eq!(init_mid, waited_mid);
+
+        assert_ok!(Gear::pay_program_rent(
+            RuntimeOrigin::signed(USER_1),
+            program_id,
+            remove_from_waitlist_block + 1
+        ));
+
+        run_to_next_block(None);
+
+        assert!(TaskPoolOf::<Test>::contains(
+            &remove_from_waitlist_block,
+            &ScheduledTask::RemoveFromWaitlist(program_id, init_mid)
+        ));
+
+        assert_ok!(Gear::send_reply(
+            RuntimeOrigin::signed(USER_1),
+            reply.id(),
+            vec![],
+            1_000_000_000,
+            0,
+            false,
+        ));
+
+        run_to_next_block(None);
+
+        assert!(Gear::is_exited(program_id));
+        assert!(!TaskPoolOf::<Test>::contains(
+            &remove_from_waitlist_block,
+            &ScheduledTask::RemoveFromWaitlist(program_id, init_mid)
+        ));
+
+        System::set_block_number(remove_from_waitlist_block - 1);
+        Gear::set_block_number(remove_from_waitlist_block - 1);
+
+        run_to_next_block(None);
+    })
+}
+
 // currently `parity_wasm` doesn't support WASM reference types
 #[test]
 fn wasm_ref_types_doesnt_work() {
@@ -13530,178 +13701,6 @@
     new_test_ext().execute_with(|| {
         let _pid = upload_program_default(USER_1, ProgramCodeKind::Custom(WAT)).unwrap_err();
     });
-=======
-#[test]
-fn pause_waited_uninited_program() {
-    use demo_init_wait::WASM_BINARY;
-
-    init_logger();
-
-    // closure to get corresponding block numbers
-    let get_remove_block = |current_gas: u64| {
-        assert_ok!(Gear::upload_program(
-            RuntimeOrigin::signed(USER_1),
-            WASM_BINARY.to_vec(),
-            current_gas.to_le_bytes().to_vec(),
-            Vec::new(),
-            current_gas,
-            0u128
-        ));
-
-        let program_id = utils::get_last_program_id();
-
-        assert!(!Gear::is_initialized(program_id));
-        assert!(Gear::is_active(program_id));
-
-        run_to_next_block(None);
-
-        let (_, remove_from_waitlist_block) = get_last_message_waited();
-
-        let program = ProgramStorageOf::<Test>::get_program(program_id)
-            .and_then(|p| ActiveProgram::try_from(p).ok())
-            .expect("program should exist");
-
-        (remove_from_waitlist_block, program.expiration_block)
-    };
-
-    // determine such gas value that init message will be removed
-    // from the waitlist before an execution of the PauseProgram task
-    let gas = new_test_ext().execute_with(|| {
-        let GasInfo {
-            waited: init_waited,
-            burned,
-            ..
-        } = Gear::calculate_gas_info(
-            USER_1.into_origin(),
-            HandleKind::Init(WASM_BINARY.to_vec()),
-            vec![],
-            0,
-            true,
-            true,
-        )
-        .expect("calculate_gas_info failed");
-
-        assert!(init_waited);
-
-        let mut current_gas = 2 * burned;
-
-        let (mut remove_from_waitlist_block, mut expiration_block) = get_remove_block(current_gas);
-
-        while remove_from_waitlist_block >= expiration_block {
-            current_gas = (current_gas + burned) / 2;
-
-            (remove_from_waitlist_block, expiration_block) = get_remove_block(current_gas);
-        }
-
-        current_gas
-    });
-
-    new_test_ext().execute_with(|| {
-        assert_ok!(Gear::upload_program(
-            RuntimeOrigin::signed(USER_1),
-            WASM_BINARY.to_vec(),
-            vec![],
-            Vec::new(),
-            gas,
-            0u128
-        ));
-
-        let program_id = utils::get_last_program_id();
-
-        assert!(!Gear::is_initialized(program_id));
-        assert!(Gear::is_active(program_id));
-
-        run_to_next_block(None);
-
-        let (_, remove_from_waitlist_block) = get_last_message_waited();
-
-        let program = ProgramStorageOf::<Test>::get_program(program_id)
-            .and_then(|p| ActiveProgram::try_from(p).ok())
-            .expect("program should exist");
-        let expiration_block = program.expiration_block;
-
-        assert!(TaskPoolOf::<Test>::contains(
-            &expiration_block,
-            &ScheduledTask::PauseProgram(program_id)
-        ));
-
-        assert!(!Gear::is_initialized(program_id));
-        assert!(Gear::is_active(program_id));
-
-        run_to_next_block(None);
-
-        System::set_block_number(remove_from_waitlist_block - 1);
-        Gear::set_block_number(remove_from_waitlist_block - 1);
-
-        run_to_next_block(None);
-
-        assert!(Gear::is_terminated(program_id));
-        assert!(!TaskPoolOf::<Test>::contains(
-            &expiration_block,
-            &ScheduledTask::PauseProgram(program_id)
-        ));
-
-        System::set_block_number(expiration_block - 1);
-        Gear::set_block_number(expiration_block - 1);
-
-        run_to_next_block(None);
-    })
-}
-
-#[test]
-fn remove_from_waitlist_after_exit_reply() {
-    use demo_constructor::demo_wait_init_exit_reply;
-
-    init_logger();
-
-    new_test_ext().execute_with(|| {
-        let (init_mid, program_id) = init_constructor(demo_wait_init_exit_reply::scheme());
-
-        assert!(!Gear::is_initialized(program_id));
-        assert!(Gear::is_active(program_id));
-
-        run_to_next_block(None);
-
-        let reply = maybe_last_message(USER_1).unwrap();
-        let (waited_mid, remove_from_waitlist_block) = get_last_message_waited();
-        assert_eq!(init_mid, waited_mid);
-
-        assert_ok!(Gear::pay_program_rent(
-            RuntimeOrigin::signed(USER_1),
-            program_id,
-            remove_from_waitlist_block + 1
-        ));
-
-        run_to_next_block(None);
-
-        assert!(TaskPoolOf::<Test>::contains(
-            &remove_from_waitlist_block,
-            &ScheduledTask::RemoveFromWaitlist(program_id, init_mid)
-        ));
-
-        assert_ok!(Gear::send_reply(
-            RuntimeOrigin::signed(USER_1),
-            reply.id(),
-            vec![],
-            1_000_000_000,
-            0,
-            false,
-        ));
-
-        run_to_next_block(None);
-
-        assert!(Gear::is_exited(program_id));
-        assert!(!TaskPoolOf::<Test>::contains(
-            &remove_from_waitlist_block,
-            &ScheduledTask::RemoveFromWaitlist(program_id, init_mid)
-        ));
-
-        System::set_block_number(remove_from_waitlist_block - 1);
-        Gear::set_block_number(remove_from_waitlist_block - 1);
-
-        run_to_next_block(None);
-    })
->>>>>>> 23e83e41
 }
 
 mod utils {
