// This file is part of Gear.

// Copyright (C) 2022-2024 Gear Technologies Inc.
// SPDX-License-Identifier: GPL-3.0-or-later WITH Classpath-exception-2.0

// This program is free software: you can redistribute it and/or modify
// it under the terms of the GNU General Public License as published by
// the Free Software Foundation, either version 3 of the License, or
// (at your option) any later version.

// This program is distributed in the hope that it will be useful,
// but WITHOUT ANY WARRANTY; without even the implied warranty of
// MERCHANTABILITY or FITNESS FOR A PARTICULAR PURPOSE. See the
// GNU General Public License for more details.

// You should have received a copy of the GNU General Public License
// along with this program. If not, see <https://www.gnu.org/licenses/>.

//! Benchmarks for the gear pallet
//!
//! ## i32const benchmarking
//! Wasmer has many optimizations, that optimize i32const usage,
//! so calculate this instruction constant weight is not easy.
//! Because of this we suppose that i32const instruction has weight = 0,
//! in cases we subtract its weight from benchmark weight to calculate
//! benched instruction weight. But also we suppose i32const == i64const,
//! when we calculate block code weight. This is more safe solution,
//! but also more expensive.
//!
//! ## Drop, Block, End
//! This is virtual instruction for wasmer, they aren't really generated in target code,
//! the only thing they do - wasmer take them in account, when compiles wasm code.
//! So, we suppose this instruction have weight 0.

#![cfg(feature = "runtime-benchmarks")]

#[allow(dead_code)]
mod code;
mod sandbox;

mod syscalls;
mod tasks;
mod utils;
use syscalls::Benches;

mod tests;
use tests::syscalls_integrity;

use self::{
    code::{
        body::{self, DynInstr::*},
        max_pages, ImportedMemory, Location, ModuleDefinition, TableSegment, WasmModule,
        OFFSET_AUX,
    },
    sandbox::Sandbox,
};
use crate::{
    binaries::*,
    manager::ExtManager,
    pallet,
    schedule::{API_BENCHMARK_BATCH_SIZE, INSTR_BENCHMARK_BATCH_SIZE},
    BalanceOf, BenchmarkStorage, BlockNumberFor, Call, Config, CurrencyOf, Event,
    Ext as Externalities, GasHandlerOf, GearBank, MailboxOf, Pallet as Gear, Pallet,
    ProgramStorageOf, QueueOf, Schedule, TaskPoolOf,
};
use ::alloc::{collections::BTreeMap, vec};
use common::{
    self, benchmarking,
    scheduler::{ScheduledTask, TaskHandler},
    storage::{Counter, *},
    ActiveProgram, CodeMetadata, CodeStorage, GasTree, Origin, ProgramStorage, ReservableTree,
};
use core_processor::{
    common::{DispatchOutcome, JournalNote},
    configs::{BlockConfig, PageCosts, TESTS_MAX_PAGES_NUMBER},
    Ext, ProcessExecutionContext, ProcessorContext, ProcessorExternalities,
};
use frame_benchmarking::{benchmarks, whitelisted_caller};
use frame_support::{
    codec::Encode,
    traits::{Currency, Get, Hooks},
};
use frame_system::{Pallet as SystemPallet, RawOrigin};
use gear_core::{
    code::{Code, CodeAndId},
    gas::{GasAllowanceCounter, GasCounter, ValueCounter},
    ids::{CodeId, MessageId, ProgramId},
    memory::{AllocationsContext, Memory, PageBuf},
    message::{ContextSettings, DispatchKind, IncomingDispatch, MessageContext},
    pages::{GearPage, PageU32Size, WasmPage},
    reservation::GasReserver,
};
use gear_core_backend::{
    env::Environment,
    memory::{ExecutorMemory, MemoryWrap},
};
use gear_core_errors::*;
use gear_sandbox::{default_executor::Store, SandboxMemory, SandboxStore};
use gear_wasm_instrument::{
    parity_wasm::elements::{BlockType, BrTableData, Instruction, SignExtInstruction, ValueType},
    syscalls::SyscallName,
};
use pallet_authorship::Pallet as AuthorshipPallet;
use sp_consensus_babe::{
    digests::{PreDigest, SecondaryPlainPreDigest},
    Slot, BABE_ENGINE_ID,
};
use sp_core::H256;
use sp_runtime::{
    traits::{Bounded, CheckedAdd, One, UniqueSaturatedInto, Zero},
    Digest, DigestItem, Perbill,
};
use sp_std::prelude::*;

const MAX_PAYLOAD_LEN: u32 = 32 * 64 * 1024;
const MAX_PAYLOAD_LEN_KB: u32 = MAX_PAYLOAD_LEN / 1024;
const MAX_PAGES: u32 = 512;

/// How many batches we do per API benchmark.
const API_BENCHMARK_BATCHES: u32 = 20;

/// How many batches we do per Instruction benchmark.
const INSTR_BENCHMARK_BATCHES: u32 = 50;

// Initializes new block.
fn init_block<T: Config>(previous: Option<BlockNumberFor<T>>)
where
    T::AccountId: Origin,
{
    // All blocks are to be authored by validator at index 0
    let slot = Slot::from(0);
    let pre_digest = Digest {
        logs: vec![DigestItem::PreRuntime(
            BABE_ENGINE_ID,
            PreDigest::SecondaryPlain(SecondaryPlainPreDigest {
                slot,
                authority_index: 0,
            })
            .encode(),
        )],
    };

    let bn = previous
        .unwrap_or_else(Zero::zero)
        .checked_add(&One::one())
        .expect("overflow");

    SystemPallet::<T>::initialize(&bn, &SystemPallet::<T>::parent_hash(), &pre_digest);
    SystemPallet::<T>::set_block_number(bn);
    SystemPallet::<T>::on_initialize(bn);
    AuthorshipPallet::<T>::on_initialize(bn);
}

// Initializes block and runs queue processing.
fn process_queue<T: Config>()
where
    T::AccountId: Origin,
{
    init_block::<T>(None);

    Gear::<T>::process_queue(Default::default());
}

fn default_processor_context<T: Config>() -> ProcessorContext {
    ProcessorContext {
        gas_counter: GasCounter::new(0),
        gas_allowance_counter: GasAllowanceCounter::new(0),
        gas_reserver: GasReserver::new(
            &<IncomingDispatch as Default>::default(),
            Default::default(),
            T::ReservationsLimit::get(),
        ),
        system_reservation: None,
        value_counter: ValueCounter::new(0),
        allocations_context: AllocationsContext::new(
            Default::default(),
            Default::default(),
            Default::default(),
        ),
        message_context: MessageContext::new(
            Default::default(),
            Default::default(),
            ContextSettings::new(0, 0, 0, 0, 0, 0),
        ),
        block_info: Default::default(),
        performance_multiplier: gsys::Percent::new(100),
        max_pages: TESTS_MAX_PAGES_NUMBER.into(),
        page_costs: PageCosts::new_for_tests(),
        existential_deposit: 42,
        program_id: Default::default(),
        program_candidates_data: Default::default(),
        host_fn_weights: Default::default(),
        forbidden_funcs: Default::default(),
        mailbox_threshold: 500,
        waitlist_cost: 0,
        dispatch_hold_cost: 0,
        reserve_for: 0,
        reservation: 0,
        random_data: ([0u8; 32].to_vec(), 0),
        gas_multiplier: gsys::GasMultiplier::from_value_per_gas(30),
    }
}

fn verify_process(notes: Vec<JournalNote>) {
    assert!(
        !notes.is_empty(),
        "Journal notes cannot be empty after execution"
    );

    let mut pages_data = BTreeMap::new();

    for note in notes {
        match note {
            JournalNote::MessageDispatched {
                outcome: DispatchOutcome::InitFailure { .. } | DispatchOutcome::MessageTrap { .. },
                ..
            } => {
                panic!("Process was not successful")
            }
            JournalNote::UpdatePage {
                page_number, data, ..
            } => {
                pages_data.insert(page_number, data);
            }
            _ => {}
        }
    }
}

fn run_process<T>(exec: Exec<T>) -> Vec<JournalNote>
where
    T: Config,
    T::AccountId: Origin,
{
    core_processor::process::<Ext>(&exec.block_config, exec.context, exec.random_data)
        .unwrap_or_else(|e| unreachable!("core-processor logic invalidated: {}", e))
}

pub fn find_latest_event<T, F, R>(mapping_filter: F) -> Option<R>
where
    T: Config,
    F: Fn(Event<T>) -> Option<R>,
{
    SystemPallet::<T>::events()
        .into_iter()
        .rev()
        .filter_map(|event_record| {
            let event = <<T as pallet::Config>::RuntimeEvent as From<_>>::from(event_record.event);
            let event: Result<Event<T>, _> = event.try_into();

            event.ok()
        })
        .find_map(mapping_filter)
}

/// An instantiated and deployed program.
#[derive(Clone)]
struct Program<T: Config> {
    addr: H256,
    caller: T::AccountId,
}

impl<T: Config> Program<T>
where
    T: Config,
    T::AccountId: Origin,
{
    /// Create new program and use a default account id as instantiator.
    fn new(module: WasmModule<T>, data: Vec<u8>) -> Result<Program<T>, &'static str> {
        Self::with_index(0, module, data)
    }

    /// Create new program and use an account id derived from the supplied index as instantiator.
    fn with_index(
        index: u32,
        module: WasmModule<T>,
        data: Vec<u8>,
    ) -> Result<Program<T>, &'static str> {
        Self::with_caller(
            benchmarking::account("instantiator", index, 0),
            module,
            data,
        )
    }

    /// Create new program and use the supplied `caller` as instantiator.
    fn with_caller(
        caller: T::AccountId,
        module: WasmModule<T>,
        data: Vec<u8>,
    ) -> Result<Program<T>, &'static str> {
        let value = CurrencyOf::<T>::minimum_balance();
        CurrencyOf::<T>::make_free_balance_be(&caller, caller_funding::<T>());
        let salt = vec![0xff];
        let addr = ProgramId::generate_from_user(module.hash, &salt).into_origin();

        Gear::<T>::upload_program_raw(
            RawOrigin::Signed(caller.clone()).into(),
            module.code,
            salt,
            data,
            250_000_000_000,
            value,
        )?;

        process_queue::<T>();

        let result = Program { caller, addr };

        Ok(result)
    }
}

/// The funding that each account that either calls or instantiates programs is funded with.
fn caller_funding<T: pallet::Config>() -> BalanceOf<T> {
    BalanceOf::<T>::max_value() / 2u32.into()
}

pub struct Exec<T: Config> {
    #[allow(unused)]
    ext_manager: ExtManager<T>,
    block_config: BlockConfig,
    context: ProcessExecutionContext,
    random_data: (Vec<u8>, u32),
}

benchmarks! {

    where_clause { where
        T::AccountId: Origin,
        T: pallet_gear_voucher::Config,
    }

    #[extra]
    read_big_state {
        syscalls_integrity::read_big_state::<T>();
    } : {}

    #[extra]
    signal_stack_limit_exceeded_works {
        syscalls_integrity::signal_stack_limit_exceeded_works::<T>();
    } : {}

    #[extra]
    check_all {
        syscalls_integrity::main_test::<T>();
        tests::check_stack_overflow::<T>();

        tests::lazy_pages::lazy_pages_charging::<T>();
        tests::lazy_pages::lazy_pages_charging_special::<T>();
        tests::lazy_pages::lazy_pages_gas_exceed::<T>();
    } : {}

    #[extra]
    check_stack_overflow {
        tests::check_stack_overflow::<T>();
    }: {}

    #[extra]
    check_lazy_pages_all {
        tests::lazy_pages::lazy_pages_charging::<T>();
        tests::lazy_pages::lazy_pages_charging_special::<T>();
        tests::lazy_pages::lazy_pages_gas_exceed::<T>();
    } : {}

    #[extra]
    check_syscalls_integrity {
        syscalls_integrity::main_test::<T>();
    }: {}

    #[extra]
    check_lazy_pages_charging {
        tests::lazy_pages::lazy_pages_charging::<T>();
    }: {}

    #[extra]
    check_lazy_pages_charging_special {
        tests::lazy_pages::lazy_pages_charging_special::<T>();
    }: {}

    #[extra]
    check_lazy_pages_gas_exceed {
        tests::lazy_pages::lazy_pages_gas_exceed::<T>();
    }: {}

    // This bench uses `StorageMap` as a storage, due to the fact that
    // the most of the gear storages represented with this type.
    db_write_per_kb {
        // Code is the biggest data could be written into storage in gear runtime.
        let c in 0 .. T::Schedule::get().limits.code_len / 1024;

        // Data to be written.
        let data = vec![c as u8; 1024 * c as usize];
    }: {
        // Inserting data into the storage.
        BenchmarkStorage::<T>::insert(c, data);
    }

    // This bench uses `StorageMap` as a storage, due to the fact that
    // the most of the gear storages represented with this type.
    db_read_per_kb {
        // Code is the biggest data could be written into storage in gear runtime.
        let c in 0 .. T::Schedule::get().limits.code_len / 1024;

        // Data to be queried further.
        let data = vec![c as u8; 1024 * c as usize];

        // Placing data in storage to be able to query it.
        BenchmarkStorage::<T>::insert(c, data);
    }: {
        // Querying data from storage.
        BenchmarkStorage::<T>::get(c).expect("Infallible: Key not found in storage");
    }

    // `c`: Size of the code in kilobytes.
    instantiate_module_per_kb {
        let c in 0 .. T::Schedule::get().limits.code_len / 1024;

        let WasmModule { code, .. } = WasmModule::<T>::sized(c * 1024, Location::Init);
    }: {
        let ext = Externalities::new(default_processor_context::<T>());
        Environment::new(ext, &code, DispatchKind::Init, Default::default(), max_pages::<T>().into()).unwrap();
    }

    claim_value {
        let caller = benchmarking::account("caller", 0, 0);
        CurrencyOf::<T>::deposit_creating(&caller, 100_000_000_000_000_u128.unique_saturated_into());
        let program_id = benchmarking::account::<T::AccountId>("program", 0, 100);
        CurrencyOf::<T>::deposit_creating(&program_id, 100_000_000_000_000_u128.unique_saturated_into());
        let code = benchmarking::generate_wasm(16.into()).unwrap();
        benchmarking::set_program::<ProgramStorageOf::<T>, _>(program_id.clone().cast(), code, 1.into());
        let original_message_id = benchmarking::account::<T::AccountId>("message", 0, 100).cast();
        let gas_limit = 50000;
        let value = 10000u32.into();
        let multiplier = <T as pallet_gear_bank::Config>::GasMultiplier::get();
        GasHandlerOf::<T>::create(program_id.clone(), multiplier, original_message_id, gas_limit).expect("Failed to create gas handler");
        GearBank::<T>::deposit_gas(&program_id, gas_limit, true).unwrap_or_else(|e| unreachable!("Gear bank error: {e:?}"));
        GearBank::<T>::deposit_value(&program_id, value, true).unwrap_or_else(|e| unreachable!("Gear bank error: {e:?}"));
        MailboxOf::<T>::insert(gear_core::message::StoredMessage::new(
            original_message_id,
            program_id.cast(),
            caller.clone().cast(),
            Default::default(),
            value.unique_saturated_into(),
            None,
        ).try_into().unwrap_or_else(|_| unreachable!("Signal message sent to user")), u32::MAX.unique_saturated_into()).expect("Error during mailbox insertion");

        init_block::<T>(None);
    }: _(RawOrigin::Signed(caller.clone()), original_message_id)
    verify {
        let auto_reply = QueueOf::<T>::dequeue().expect("Error in algorithm").expect("Element should be");
        assert!(auto_reply.payload_bytes().is_empty());
        assert_eq!(auto_reply.reply_details().expect("Should be").to_reply_code(), ReplyCode::Success(SuccessReplyReason::Auto));
        assert!(MailboxOf::<T>::is_empty(&caller));
    }

    // This constructs a program that is maximal expensive to instrument.
    // It creates a maximum number of metering blocks per byte.
    //
    // `c`: Size of the code in kilobytes.
    upload_code {
        let c in 0 .. Perbill::from_percent(49).mul_ceil(T::Schedule::get().limits.code_len) / 1024;
        let value = CurrencyOf::<T>::minimum_balance();
        let caller = whitelisted_caller();
        CurrencyOf::<T>::make_free_balance_be(&caller, caller_funding::<T>());
        let WasmModule { code, hash: code_id, .. } = WasmModule::<T>::sized(c * 1024, Location::Handle);
        let origin = RawOrigin::Signed(caller);

        init_block::<T>(None);
    }: _(origin, code)
    verify {
        assert!(<T as pallet::Config>::CodeStorage::exists(code_id));
    }

    // The size of the salt influences the runtime because is is hashed in order to
    // determine the program address.
    //
    // `s`: Size of the salt in kilobytes.
    create_program {
        let s in 0 .. code::max_pages::<T>() as u32 * 64 * 128;

        let caller = whitelisted_caller();
        let origin = RawOrigin::Signed(caller);

        let WasmModule { code, hash: code_id, .. } = WasmModule::<T>::dummy();
        Gear::<T>::upload_code(origin.into(), code).expect("submit code failed");

        let salt = vec![42u8; s as usize];
        let value = CurrencyOf::<T>::minimum_balance();
        let caller = whitelisted_caller();
        CurrencyOf::<T>::make_free_balance_be(&caller, caller_funding::<T>());
        let origin = RawOrigin::Signed(caller);

        init_block::<T>(None);
    }: _(origin, code_id, salt, vec![], 100_000_000_u64, value, false)
    verify {
        assert!(<T as pallet::Config>::CodeStorage::exists(code_id));
    }

    // This constructs a program that is maximal expensive to instrument.
    // It creates a maximum number of metering blocks per byte.
    // The size of the salt influences the runtime because is is hashed in order to
    // determine the program address.
    //
    // `c`: Size of the code in kilobytes.
    // `s`: Size of the salt in kilobytes.
    //
    // # Note
    //
    // We cannot let `c` grow to the maximum code size because the code is not allowed
    // to be larger than the maximum size **after instrumentation**.
    upload_program {
        let c in 0 .. Perbill::from_percent(49).mul_ceil(T::Schedule::get().limits.code_len) / 1024;
        let s in 0 .. code::max_pages::<T>() as u32 * 64 * 128;
        let salt = vec![42u8; s as usize];
        let value = CurrencyOf::<T>::minimum_balance();
        let caller = whitelisted_caller();
        CurrencyOf::<T>::make_free_balance_be(&caller, caller_funding::<T>());
        let WasmModule { code, hash, .. } = WasmModule::<T>::sized(c * 1024, Location::Handle);
        let origin = RawOrigin::Signed(caller);

        init_block::<T>(None);
    }: _(origin, code, salt, vec![], 100_000_000_u64, value, false)
    verify {
        assert!(matches!(QueueOf::<T>::dequeue(), Ok(Some(_))));
    }

    send_message {
        let p in 0 .. MAX_PAYLOAD_LEN;
        let caller = benchmarking::account("caller", 0, 0);
        CurrencyOf::<T>::deposit_creating(&caller, 100_000_000_000_000_u128.unique_saturated_into());
        let minimum_balance = CurrencyOf::<T>::minimum_balance();
        let program_id = benchmarking::account::<T::AccountId>("program", 0, 100).cast();
        let code = benchmarking::generate_wasm(16.into()).unwrap();
        benchmarking::set_program::<ProgramStorageOf::<T>, _>(program_id, code, 1.into());
        let payload = vec![0_u8; p as usize];

        init_block::<T>(None);
    }: _(RawOrigin::Signed(caller), program_id, payload, 100_000_000_u64, minimum_balance, false)
    verify {
        assert!(matches!(QueueOf::<T>::dequeue(), Ok(Some(_))));
    }

    send_reply {
        let p in 0 .. MAX_PAYLOAD_LEN;
        let caller = benchmarking::account("caller", 0, 0);
        CurrencyOf::<T>::deposit_creating(&caller, 100_000_000_000_000_u128.unique_saturated_into());
        let minimum_balance = CurrencyOf::<T>::minimum_balance();
        let program_id = benchmarking::account::<T::AccountId>("program", 0, 100);
        CurrencyOf::<T>::deposit_creating(&program_id, 100_000_000_000_000_u128.unique_saturated_into());
        let code = benchmarking::generate_wasm(16.into()).unwrap();
        benchmarking::set_program::<ProgramStorageOf::<T>, _>(program_id.clone().cast(), code, 1.into());
        let original_message_id = benchmarking::account::<T::AccountId>("message", 0, 100).cast();
        let gas_limit = 50000;
        let value = (p % 2).into();
        let multiplier = <T as pallet_gear_bank::Config>::GasMultiplier::get();
        GasHandlerOf::<T>::create(program_id.clone(), multiplier, original_message_id, gas_limit).expect("Failed to create gas handler");
        GearBank::<T>::deposit_gas(&program_id, gas_limit, true).unwrap_or_else(|e| unreachable!("Gear bank error: {e:?}"));
        GearBank::<T>::deposit_value(&program_id, value, true).unwrap_or_else(|e| unreachable!("Gear bank error: {e:?}"));
        MailboxOf::<T>::insert(gear_core::message::StoredMessage::new(
            original_message_id,
            program_id.cast(),
            caller.clone().cast(),
            Default::default(),
            value.unique_saturated_into(),
            None,
        ).try_into().unwrap_or_else(|_| unreachable!("Signal message sent to user")), u32::MAX.unique_saturated_into()).expect("Error during mailbox insertion");
        let payload = vec![0_u8; p as usize];

        init_block::<T>(None);
    }: _(RawOrigin::Signed(caller.clone()), original_message_id, payload, 100_000_000_u64, minimum_balance, false)
    verify {
        assert!(matches!(QueueOf::<T>::dequeue(), Ok(Some(_))));
        assert!(MailboxOf::<T>::is_empty(&caller))
    }

    // This benchmarks the additional weight that is charged when a program is executed the
    // first time after a new schedule was deployed: For every new schedule a program needs
    // to re-run the instrumentation once.
    reinstrument_per_kb {
        let c in 0 .. T::Schedule::get().limits.code_len / 1_024;
        let WasmModule { code, hash, .. } = WasmModule::<T>::sized(c * 1_024, Location::Handle);
        let code = Code::try_new_mock_const_or_no_rules(code, false, Default::default()).unwrap();
        let code_and_id = CodeAndId::new(code);
        let code_id = code_and_id.code_id();

        let caller: T::AccountId = benchmarking::account("caller", 0, 0);
        let metadata = {
            let block_number = Pallet::<T>::block_number().unique_saturated_into();
            CodeMetadata::new(caller.into_origin(), block_number)
        };

        T::CodeStorage::add_code(code_and_id, metadata).unwrap();

        let schedule = T::Schedule::get();
    }: {
        Gear::<T>::reinstrument_code(code_id, &schedule);
    }

    // Alloc there 1 page because `alloc` execution time is non-linear along with other amounts of pages.
    alloc {
        let r in 0 .. API_BENCHMARK_BATCHES;
        let mut res = None;
        let exec = Benches::<T>::alloc(r, 1)?;
    }: {
        res.replace(run_process(exec));
    }
    verify {
        verify_process(res.unwrap());
    }

    alloc_per_page {
        let p in 1 .. MAX_PAGES;
        let mut res = None;
        let exec = Benches::<T>::alloc(1, p)?;
    }: {
        res.replace(run_process(exec));
    }
    verify {
        verify_process(res.unwrap());
    }

    free {
        let r in 0 .. API_BENCHMARK_BATCHES;
        let mut res = None;
        let exec = Benches::<T>::free(r)?;
    }: {
        res.replace(run_process(exec));
    }
    verify {
        verify_process(res.unwrap());
    }

    free_range {
        let r in 0 .. API_BENCHMARK_BATCHES;
        let mut res = None;
        let exec = Benches::<T>::free_range(r, 1)?;
    }: {
        res.replace(run_process(exec));
    }
    verify {
        verify_process(res.unwrap());
    }

    free_range_per_page {
        let p in 1 .. API_BENCHMARK_BATCHES;
        let mut res = None;
        let exec = Benches::<T>::free_range(1, p)?;
    }: {
        res.replace(run_process(exec));
    }
    verify {
        verify_process(res.unwrap());
    }

    gr_reserve_gas {
        let r in 0 .. T::ReservationsLimit::get() as u32;
        let mut res = None;
        let exec = Benches::<T>::gr_reserve_gas(r)?;
    }: {
        res.replace(run_process(exec));
    }
    verify {
        verify_process(res.unwrap());
    }

    gr_unreserve_gas {
        let r in 0 .. T::ReservationsLimit::get() as u32;
        let mut res = None;
        let exec = Benches::<T>::gr_unreserve_gas(r)?;
    }: {
        res.replace(run_process(exec));
    }
    verify {
        verify_process(res.unwrap());
    }

    gr_system_reserve_gas {
        let r in 0 .. API_BENCHMARK_BATCHES;
        let mut res = None;
        let exec = Benches::<T>::gr_system_reserve_gas(r)?;
    }: {
        res.replace(run_process(exec));
    }
    verify {
        verify_process(res.unwrap());
    }

    gr_message_id {
        let r in 0 .. API_BENCHMARK_BATCHES;
        let mut res = None;
        let exec = Benches::<T>::getter(SyscallName::MessageId, r)?;
    }: {
        res.replace(run_process(exec));
    }
    verify {
        verify_process(res.unwrap());
    }

    gr_program_id {
        let r in 0 .. API_BENCHMARK_BATCHES;
        let mut res = None;
        let exec = Benches::<T>::getter(SyscallName::ProgramId, r)?;
    }: {
        res.replace(run_process(exec));
    }
    verify {
        verify_process(res.unwrap());
    }

    gr_source {
        let r in 0 .. API_BENCHMARK_BATCHES;
        let mut res = None;
        let exec = Benches::<T>::getter(SyscallName::Source, r)?;
    }: {
        res.replace(run_process(exec));
    }
    verify {
        verify_process(res.unwrap());
    }

    gr_value {
        let r in 0 .. API_BENCHMARK_BATCHES;
        let mut res = None;
        let exec = Benches::<T>::getter(SyscallName::Value, r)?;
    }: {
        res.replace(run_process(exec));
    }
    verify {
        verify_process(res.unwrap());
    }

    gr_value_available {
        let r in 0 .. API_BENCHMARK_BATCHES;
        let mut res = None;
        let exec = Benches::<T>::getter(SyscallName::ValueAvailable, r)?;
    }: {
        res.replace(run_process(exec));
    }
    verify {
        verify_process(res.unwrap());
    }

    gr_gas_available {
        let r in 0 .. API_BENCHMARK_BATCHES;
        let mut res = None;
        let exec = Benches::<T>::getter(SyscallName::GasAvailable, r)?;
    }: {
        res.replace(run_process(exec));
    }
    verify {
        verify_process(res.unwrap());
    }

    gr_size {
        let r in 0 .. API_BENCHMARK_BATCHES;
        let mut res = None;
        let exec = Benches::<T>::getter(SyscallName::Size, r)?;
    }: {
        res.replace(run_process(exec));
    }
    verify {
        verify_process(res.unwrap());
    }

    gr_read {
        let r in 0 .. API_BENCHMARK_BATCHES;
        let mut res = None;
        let exec = Benches::<T>::gr_read(r)?;
    }: {
        res.replace(run_process(exec));
    }
    verify {
        verify_process(res.unwrap());
    }

    gr_read_per_kb {
        let n in 0 .. MAX_PAYLOAD_LEN_KB;
        let mut res = None;
        let exec = Benches::<T>::gr_read_per_kb(n)?;
    }: {
        res.replace(run_process(exec));
    }
    verify {
        verify_process(res.unwrap());
    }

    gr_env_vars {
        let r in 0 .. API_BENCHMARK_BATCHES;
        let mut res = None;
        let exec = Benches::<T>::gr_env_vars(r)?;
    }: {
        res.replace(run_process(exec));
    }
    verify {
        verify_process(res.unwrap());
    }

    gr_block_height {
        let r in 0 .. API_BENCHMARK_BATCHES;
        let mut res = None;
        let exec = Benches::<T>::getter(SyscallName::BlockHeight, r)?;
    }: {
        res.replace(run_process(exec));
    }
    verify {
        verify_process(res.unwrap());
    }

    gr_block_timestamp {
        let r in 0 .. API_BENCHMARK_BATCHES;
        let mut res = None;
        let exec = Benches::<T>::getter(SyscallName::BlockTimestamp, r)?;
    }: {
        res.replace(run_process(exec));
    }
    verify {
        verify_process(res.unwrap());
    }

    gr_random {
        let n in 0 .. API_BENCHMARK_BATCHES;
        let mut res = None;
        let exec = Benches::<T>::gr_random(n)?;
    }: {
        res.replace(run_process(exec));
    }
    verify {
        verify_process(res.unwrap());
    }

    gr_reply_deposit {
        let r in 0 .. API_BENCHMARK_BATCHES;
        let mut res = None;
        let exec = Benches::<T>::gr_reply_deposit(r)?;
    }: {
        res.replace(run_process(exec));
    }
    verify {
        verify_process(res.unwrap());
    }

    gr_send {
        let r in 0 .. API_BENCHMARK_BATCHES;
        let mut res = None;
        let exec = Benches::<T>::gr_send(r, None, false)?;
    }: {
        res.replace(run_process(exec));
    }
    verify {
        verify_process(res.unwrap());
    }

    gr_send_per_kb {
        let n in 0 .. MAX_PAYLOAD_LEN_KB;
        let mut res = None;
        let exec = Benches::<T>::gr_send(1, Some(n), false)?;
    }: {
        res.replace(run_process(exec));
    }
    verify {
        verify_process(res.unwrap());
    }

    gr_send_wgas {
        let r in 0 .. API_BENCHMARK_BATCHES;
        let mut res = None;
        let exec = Benches::<T>::gr_send(r, None, true)?;
    }: {
        res.replace(run_process(exec));
    }
    verify {
        verify_process(res.unwrap());
    }

    gr_send_wgas_per_kb {
        let n in 0 .. MAX_PAYLOAD_LEN_KB;
        let mut res = None;
        let exec = Benches::<T>::gr_send(1, Some(n), true)?;
    }: {
        res.replace(run_process(exec));
    }
    verify {
        verify_process(res.unwrap());
    }

    gr_send_input {
        let r in 0 .. API_BENCHMARK_BATCHES;
        let mut res = None;
        let exec = Benches::<T>::gr_send_input(r, None, false)?;
    }: {
        res.replace(run_process(exec));
    }
    verify {
        verify_process(res.unwrap());
    }

    gr_send_input_wgas {
        let r in 0 .. API_BENCHMARK_BATCHES;
        let mut res = None;
        let exec = Benches::<T>::gr_send_input(r, None, true)?;
    }: {
        res.replace(run_process(exec));
    }
    verify {
        verify_process(res.unwrap());
    }

    gr_send_init {
        let r in 0 .. API_BENCHMARK_BATCHES;
        let mut res = None;
        let exec = Benches::<T>::gr_send_init(r)?;
    }: {
        res.replace(run_process(exec));
    }
    verify {
        verify_process(res.unwrap());
    }

    gr_send_push {
        let r in 0 .. API_BENCHMARK_BATCHES;
        let mut res = None;
        let exec = Benches::<T>::gr_send_push(r)?;
    }: {
        res.replace(run_process(exec));
    }
    verify {
        verify_process(res.unwrap());
    }

    gr_send_push_per_kb {
        let n in 0 .. MAX_PAYLOAD_LEN_KB;
        let mut res = None;
        let exec = Benches::<T>::gr_send_push_per_kb(n)?;
    }: {
        res.replace(run_process(exec));
    }
    verify {
        verify_process(res.unwrap());
    }

    gr_send_commit {
        let r in 0 .. API_BENCHMARK_BATCHES;
        let mut res = None;
        let exec = Benches::<T>::gr_send_commit(r, false)?;
    }: {
        res.replace(run_process(exec));
    }
    verify {
        verify_process(res.unwrap());
    }

    gr_send_commit_wgas {
        let r in 0 .. API_BENCHMARK_BATCHES;
        let mut res = None;
        let exec = Benches::<T>::gr_send_commit(r, true)?;
    }: {
        res.replace(run_process(exec));
    }
    verify {
        verify_process(res.unwrap());
    }

    gr_reservation_send {
        let r in 0 .. API_BENCHMARK_BATCHES;
        let mut res = None;
        let exec = Benches::<T>::gr_reservation_send(r, None)?;
    }: {
        res.replace(run_process(exec));
    }
    verify {
        verify_process(res.unwrap());
    }

    gr_reservation_send_per_kb {
        let n in 0 .. MAX_PAYLOAD_LEN_KB;
        let mut res = None;
        let exec = Benches::<T>::gr_reservation_send(1, Some(n))?;
    }: {
        res.replace(run_process(exec));
    }
    verify {
        verify_process(res.unwrap());
    }

    gr_reservation_send_commit {
        let r in 0 .. API_BENCHMARK_BATCHES;
        let mut res = None;
        let exec = Benches::<T>::gr_reservation_send_commit(r)?;
    }: {
        res.replace(run_process(exec));
    }
    verify {
        verify_process(res.unwrap());
    }

    // We cannot call `gr_reply` multiple times. Therefore our weight determination is not
    // as precise as with other APIs.
    gr_reply {
        let r in 0 .. 1;
        let mut res = None;
        let exec = Benches::<T>::gr_reply(r, None, false)?;
    }: {
        res.replace(run_process(exec));
    }
    verify {
        verify_process(res.unwrap());
    }

    gr_reply_per_kb {
        let n in 0 .. MAX_PAYLOAD_LEN_KB;
        let mut res = None;
        let exec = Benches::<T>::gr_reply(1, Some(n), false)?;
    }: {
        res.replace(run_process(exec));
    }
    verify {
        verify_process(res.unwrap());
    }

    // We cannot call `gr_reply_wgas` multiple times. Therefore our weight determination is not
    // as precise as with other APIs.
    gr_reply_wgas {
        let r in 0 .. 1;
        let mut res = None;
        let exec = Benches::<T>::gr_reply(r, None, true)?;
    }: {
        res.replace(run_process(exec));
    }
    verify {
        verify_process(res.unwrap());
    }

    gr_reply_wgas_per_kb {
        let n in 0 .. MAX_PAYLOAD_LEN_KB;
        let mut res = None;
        let exec = Benches::<T>::gr_reply(1, Some(n), true)?;
    }: {
        res.replace(run_process(exec));
    }
    verify {
        verify_process(res.unwrap());
    }

    // We cannot call `gr_reply_commit` multiple times. Therefore our weight determination is not
    // as precise as with other APIs.
    gr_reply_commit {
        let r in 0 .. 1;
        let mut res = None;
        let exec = Benches::<T>::gr_reply_commit(r, false)?;
    }: {
        res.replace(run_process(exec));
    }
    verify {
        verify_process(res.unwrap());
    }

    // We cannot call `gr_reply_commit_wgas` multiple times. Therefore our weight determination is not
    // as precise as with other APIs.
    gr_reply_commit_wgas {
        let r in 0 .. 1;
        let mut res = None;
        let exec = Benches::<T>::gr_reply_commit(r, true)?;
    }: {
        res.replace(run_process(exec));
    }
    verify {
        verify_process(res.unwrap());
    }

    gr_reply_push {
        let r in 0 .. API_BENCHMARK_BATCHES;
        let mut res = None;
        let exec = Benches::<T>::gr_reply_push(r)?;
    }: {
        res.replace(run_process(exec));
    }
    verify {
        verify_process(res.unwrap());
    }

    gr_reply_push_per_kb {
        let n in 0 .. gear_core::message::MAX_PAYLOAD_SIZE as u32 / 1024;
        let mut res = None;
        let exec = Benches::<T>::gr_reply_push_per_kb(n)?;
    }: {
        res.replace(run_process(exec));
    }
    verify {
        verify_process(res.unwrap());
    }

    // We cannot call `gr_reply_input` multiple times. Therefore our weight determination is not
    // as precise as with other APIs.
    gr_reply_input {
        let r in 0 .. 1;
        let mut res = None;
        let exec = Benches::<T>::gr_reply_input(r, None, false)?;
    }: {
        res.replace(run_process(exec));
    }
    verify {
        verify_process(res.unwrap());
    }

    // We cannot call `gr_reply_input_wgas` multiple times. Therefore our weight determination is not
    // as precise as with other APIs.
    gr_reply_input_wgas {
        let r in 0 .. 1;
        let mut res = None;
        let exec = Benches::<T>::gr_reply_input(r, None, true)?;
    }: {
        res.replace(run_process(exec));
    }
    verify {
        verify_process(res.unwrap());
    }

    // We cannot call `gr_reservation_reply` multiple times. Therefore our weight determination is not
    // as precise as with other APIs.
    gr_reservation_reply {
        let r in 0 .. 1;
        let mut res = None;
        let exec = Benches::<T>::gr_reservation_reply(r, None)?;
    }: {
        res.replace(run_process(exec));
    }
    verify {
        verify_process(res.unwrap());
    }

    gr_reservation_reply_per_kb {
        let n in 0 .. MAX_PAYLOAD_LEN_KB;
        let mut res = None;
        let exec = Benches::<T>::gr_reservation_reply(1, Some(n))?;
    }: {
        res.replace(run_process(exec));
    }
    verify {
        verify_process(res.unwrap());
    }

    // We cannot call `gr_reservation_reply_commit` multiple times. Therefore our weight determination is not
    // as precise as with other APIs.
    gr_reservation_reply_commit {
        let r in 0 .. 1;
        let mut res = None;
        let exec = Benches::<T>::gr_reservation_reply_commit(r)?;
    }: {
        res.replace(run_process(exec));
    }
    verify {
        verify_process(res.unwrap());
    }

    gr_reservation_reply_commit_per_kb {
        let n in 0 .. MAX_PAYLOAD_LEN_KB;
        let mut res = None;
        let exec = Benches::<T>::gr_reservation_reply_commit_per_kb(n)?;
    }: {
        res.replace(run_process(exec));
    }
    verify {
        verify_process(res.unwrap());
    }

    gr_reply_to {
        let r in 0 .. API_BENCHMARK_BATCHES;
        let mut res = None;
        let exec = Benches::<T>::gr_reply_to(r)?;
    }: {
        res.replace(run_process(exec));
    }
    verify {
        verify_process(res.unwrap());
    }

    gr_signal_code {
        let r in 0 .. API_BENCHMARK_BATCHES;
        let mut res = None;
        let exec = Benches::<T>::gr_signal_code(r)?;
    }: {
        res.replace(run_process(exec));
    }
    verify {
        verify_process(res.unwrap());
    }

    gr_signal_from {
        let r in 0 .. API_BENCHMARK_BATCHES;
        let mut res = None;
        let exec = Benches::<T>::gr_signal_from(r)?;
    }: {
        res.replace(run_process(exec));
    }
    verify {
        verify_process(res.unwrap());
    }

    gr_reply_push_input {
        let r in 0 .. API_BENCHMARK_BATCHES;
        let mut res = None;
        let exec = Benches::<T>::gr_reply_push_input(Some(r), None)?;
    }: {
        res.replace(run_process(exec));
    }
    verify {
        verify_process(res.unwrap());
    }

    gr_reply_push_input_per_kb {
        let n in 0 .. MAX_PAYLOAD_LEN_KB;
        let mut res = None;
        let exec = Benches::<T>::gr_reply_push_input(None, Some(n))?;
    }: {
        res.replace(run_process(exec));
    }
    verify {
        verify_process(res.unwrap());
    }

    gr_send_push_input {
        let r in 0 .. API_BENCHMARK_BATCHES;
        let mut res = None;
        let exec = Benches::<T>::gr_send_push_input(r, None)?;
    }: {
        res.replace(run_process(exec));
    }
    verify {
        verify_process(res.unwrap());
    }

    gr_send_push_input_per_kb {
        let n in 0 .. MAX_PAYLOAD_LEN_KB;
        let mut res = None;
        let exec = Benches::<T>::gr_send_push_input(1, Some(n))?;
    }: {
        res.replace(run_process(exec));
    }
    verify {
        verify_process(res.unwrap());
    }

    gr_debug {
        let r in 0 .. API_BENCHMARK_BATCHES;
        let mut res = None;
        let exec = Benches::<T>::gr_debug(r)?;
    }: {
        res.replace(run_process(exec));
    }
    verify {
        verify_process(res.unwrap());
    }

    gr_debug_per_kb {
        let n in 0 .. MAX_PAYLOAD_LEN_KB;
        let mut res = None;
        let exec = Benches::<T>::gr_debug_per_kb(n)?;
    }: {
        res.replace(run_process(exec));
    }
    verify {
        verify_process(res.unwrap());
    }

    gr_reply_code {
        let r in 0 .. API_BENCHMARK_BATCHES;
        let mut res = None;
        let exec = Benches::<T>::gr_reply_code(r)?;
    }: {
        res.replace(run_process(exec));
    }
    verify {
        verify_process(res.unwrap());
    }

    // We cannot call `gr_exit` multiple times. Therefore our weight determination is not
    // as precise as with other APIs.
    gr_exit {
        let r in 0 .. 1;
        let mut res = None;
        let exec = Benches::<T>::termination_bench(SyscallName::Exit, Some(0xff), r)?;
    }: {
        res.replace(run_process(exec));
    }
    verify {
        verify_process(res.unwrap());
    }

    // We cannot call `gr_leave` multiple times. Therefore our weight determination is not
    // as precise as with other APIs.
    gr_leave {
        let r in 0 .. 1;
        let mut res = None;
        let exec = Benches::<T>::termination_bench(SyscallName::Leave, None, r)?;
    }: {
        res.replace(run_process(exec));
    }
    verify {
        verify_process(res.unwrap());
    }

    // We cannot call `gr_wait` multiple times. Therefore our weight determination is not
    // as precise as with other APIs.
    gr_wait {
        let r in 0 .. 1;
        let mut res = None;
        let exec = Benches::<T>::termination_bench(SyscallName::Wait, None, r)?;
    }: {
        res.replace(run_process(exec));
    }
    verify {
        verify_process(res.unwrap());
    }

    // We cannot call `gr_wait_for` multiple times. Therefore our weight determination is not
    // as precise as with other APIs.
    gr_wait_for {
        let r in 0 .. 1;
        let mut res = None;
        let exec = Benches::<T>::termination_bench(SyscallName::WaitFor, Some(10), r)?;
    }: {
        res.replace(run_process(exec));
    }
    verify {
        verify_process(res.unwrap());
    }

    // We cannot call `gr_wait_up_to` multiple times. Therefore our weight determination is not
    // as precise as with other APIs.
    gr_wait_up_to {
        let r in 0 .. 1;
        let mut res = None;
        let exec = Benches::<T>::termination_bench(SyscallName::WaitUpTo, Some(100), r)?;
    }: {
        res.replace(run_process(exec));
    }
    verify {
        verify_process(res.unwrap());
    }

    gr_wake {
        let r in 0 .. API_BENCHMARK_BATCHES;
        let mut res = None;
        let exec = Benches::<T>::gr_wake(r)?;
    }: {
        res.replace(run_process(exec));
    }
    verify {
        verify_process(res.unwrap());
    }

    gr_create_program {
        let r in 0 .. API_BENCHMARK_BATCHES;
        let mut res = None;
        let exec = Benches::<T>::gr_create_program(r, None, None, false)?;
    }: {
        res.replace(run_process(exec));
    }
    verify {
        verify_process(res.unwrap());
    }

    gr_create_program_per_kb {
        let p in 0 .. MAX_PAYLOAD_LEN_KB;
        // salt cannot be zero because we cannot execute batch of syscalls
        // as salt will be the same and we will get `ProgramAlreadyExists` error
        let s in 1 .. MAX_PAYLOAD_LEN_KB;
        let mut res = None;
        let exec = Benches::<T>::gr_create_program(1, Some(p), Some(s), false)?;
    }: {
        res.replace(run_process(exec));
    }
    verify {
        verify_process(res.unwrap());
    }

    gr_create_program_wgas {
        let r in 0 .. API_BENCHMARK_BATCHES;
        let mut res = None;
        let exec = Benches::<T>::gr_create_program(r, None, None, true)?;
    }: {
        res.replace(run_process(exec));
    }
    verify {
        verify_process(res.unwrap());
    }

    gr_create_program_wgas_per_kb {
        let p in 0 .. MAX_PAYLOAD_LEN_KB;
        // salt cannot be zero because we cannot execute batch of syscalls
        // as salt will be the same and we will get `ProgramAlreadyExists` error
        let s in 1 .. MAX_PAYLOAD_LEN_KB;
        let mut res = None;
        let exec = Benches::<T>::gr_create_program(1, Some(p), Some(s), true)?;
    }: {
        res.replace(run_process(exec));
    }
    verify {
        verify_process(res.unwrap());
    }

    gr_pay_program_rent {
        let r in 0 .. API_BENCHMARK_BATCHES;
        let mut res = None;
        let exec = Benches::<T>::gr_pay_program_rent(r)?;
    }: {
        res.replace(run_process(exec));
    }

    lazy_pages_signal_read {
        let p in 0 .. code::max_pages::<T>() as u32;
        let mut res = None;
        let exec = Benches::<T>::lazy_pages_signal_read((p as u16).into())?;
    }: {
        res.replace(run_process(exec));
    }
    verify {
        verify_process(res.unwrap());
    }

    lazy_pages_signal_write {
        let p in 0 .. code::max_pages::<T>() as u32;
        let mut res = None;
        let exec = Benches::<T>::lazy_pages_signal_write((p as u16).into())?;
    }: {
        res.replace(run_process(exec));
    }
    verify {
        verify_process(res.unwrap());
    }

    lazy_pages_signal_write_after_read {
        let p in 0 .. code::max_pages::<T>() as u32;
        let mut res = None;
        let exec = Benches::<T>::lazy_pages_signal_write_after_read((p as u16).into())?;
    }: {
        res.replace(run_process(exec));
    }
    verify {
        verify_process(res.unwrap());
    }

    lazy_pages_load_page_storage_data {
        let p in 0 .. code::max_pages::<T>() as u32;
        let mut res = None;
        let exec = Benches::<T>::lazy_pages_load_page_storage_data((p as u16).into())?;
    }: {
        res.replace(run_process(exec));
    }
    verify {
        verify_process(res.unwrap());
    }

    lazy_pages_host_func_read {
        let p in 0 .. MAX_PAYLOAD_LEN / WasmPage::size();
        let mut res = None;
        let exec = Benches::<T>::lazy_pages_host_func_read((p as u16).into())?;
    }: {
        res.replace(run_process(exec));
    }
    verify {
        verify_process(res.unwrap());
    }

    lazy_pages_host_func_write {
        let p in 0 .. MAX_PAYLOAD_LEN / WasmPage::size();
        let mut res = None;
        let exec = Benches::<T>::lazy_pages_host_func_write((p as u16).into())?;
    }: {
        res.replace(run_process(exec));
    }
    verify {
        verify_process(res.unwrap());
    }

    lazy_pages_host_func_write_after_read {
        let p in 0 .. MAX_PAYLOAD_LEN / WasmPage::size();
        let mut res = None;
        let exec = Benches::<T>::lazy_pages_host_func_write_after_read((p as u16).into())?;
    }: {
        res.replace(run_process(exec));
    }
    verify {
        verify_process(res.unwrap());
    }

    mem_grow {
        let r in 0 .. API_BENCHMARK_BATCHES;
        let mut store = Store::new(None);
        let mem = ExecutorMemory::new(&mut store, 1, None).unwrap();
        let mut mem = MemoryWrap::<gear_core_backend::mock::MockExt>::new(mem, store);
    }: {
        for _ in 0..(r * API_BENCHMARK_BATCH_SIZE) {
            mem.grow(1.into()).unwrap();
        }
    }

    // w_load = w_bench
    instr_i64load {
        // Increased interval in order to increase accuracy
        let r in INSTR_BENCHMARK_BATCHES .. 10 * INSTR_BENCHMARK_BATCHES;
        let mem_pages = code::max_pages::<T>();
        let module = ModuleDefinition {
            memory: Some(ImportedMemory::new(mem_pages)),
            handle_body: Some(body::repeated_dyn(r * INSTR_BENCHMARK_BATCH_SIZE, vec![
                        RandomUnaligned(0, mem_pages as u32 * WasmPage::size() - 8),
                        Regular(Instruction::I64Load(3, 0)),
                        Regular(Instruction::Drop)])),
            .. Default::default()
        };
        let mut sbox = Sandbox::from_module_def::<T>(module);
    }: {
        sbox.invoke();
    }

    // w_load = w_bench
    instr_i32load {
        // Increased interval in order to increase accuracy
        let r in INSTR_BENCHMARK_BATCHES .. 10 * INSTR_BENCHMARK_BATCHES;
        let mem_pages = code::max_pages::<T>();
        let module = ModuleDefinition {
            memory: Some(ImportedMemory::new(mem_pages)),
            handle_body: Some(body::repeated_dyn(r * INSTR_BENCHMARK_BATCH_SIZE, vec![
                        RandomUnaligned(0, mem_pages as u32 * WasmPage::size() - 4),
                        Regular(Instruction::I32Load(2, 0)),
                        Regular(Instruction::Drop)])),
            .. Default::default()
        };
        let mut sbox = Sandbox::from_module_def::<T>(module);
    }: {
        sbox.invoke();
    }

    // w_store = w_bench - w_i64const
    instr_i64store {
        // Increased interval in order to increase accuracy
        let r in INSTR_BENCHMARK_BATCHES .. 10 * INSTR_BENCHMARK_BATCHES;
        let mem_pages = code::max_pages::<T>();
        let module = ModuleDefinition {
            memory: Some(ImportedMemory::new(mem_pages)),
            handle_body: Some(body::repeated_dyn(r * INSTR_BENCHMARK_BATCH_SIZE, vec![
                        RandomUnaligned(0, mem_pages as u32 * WasmPage::size() - 8),
                        RandomI64Repeated(1),
                        Regular(Instruction::I64Store(3, 0))])),
            .. Default::default()
        };
        let mut sbox = Sandbox::from_module_def::<T>(module);
    }: {
        sbox.invoke();
    }

    // w_store = w_bench
    instr_i32store {
        // Increased interval in order to increase accuracy
        let r in INSTR_BENCHMARK_BATCHES .. 10 * INSTR_BENCHMARK_BATCHES;
        let mem_pages = code::max_pages::<T>();
        let module = ModuleDefinition {
            memory: Some(ImportedMemory::new(mem_pages)),
            handle_body: Some(body::repeated_dyn(r * INSTR_BENCHMARK_BATCH_SIZE, vec![
                        RandomUnaligned(0, mem_pages as u32 * WasmPage::size() - 4),
                        RandomI32Repeated(1),
                        Regular(Instruction::I32Store(2, 0))])),
            .. Default::default()
        };
        let mut sbox = Sandbox::from_module_def::<T>(module);
    }: {
        sbox.invoke();
    }

    // w_select = w_bench - 2 * w_i64const
    instr_select {
        let r in 0 .. INSTR_BENCHMARK_BATCHES;
        let mut sbox = Sandbox::from(&WasmModule::<T>::from(ModuleDefinition {
            handle_body: Some(body::repeated_dyn(r * INSTR_BENCHMARK_BATCH_SIZE, vec![
                RandomI64Repeated(1),
                RandomI64Repeated(1),
                RandomI32(0, 2),
                Regular(Instruction::Select),
                Regular(Instruction::Drop),
            ])),
            .. Default::default()
        }));
    }: {
        sbox.invoke();
    }

    // w_if = w_bench
    instr_if {
        let r in 0 .. INSTR_BENCHMARK_BATCHES;
        let mut instructions = body::repeated_dyn_instr(
            r * INSTR_BENCHMARK_BATCH_SIZE,
            vec![
                Regular(Instruction::If(BlockType::Value(ValueType::I32))),
                RandomI32Repeated(1),
                Regular(Instruction::Else),
                RandomI32Repeated(1),
                Regular(Instruction::End),
            ],
            vec![Instruction::I32Const(1)],
        );
        instructions.push(Instruction::Drop);
        let body = body::from_instructions(instructions);
        let mut sbox = Sandbox::from(&WasmModule::<T>::from(ModuleDefinition {
            handle_body: Some(body),
            ..Default::default()
        }));
    }: {
        sbox.invoke();
    }

    // w_br = w_bench
    instr_br {
        let r in 0 .. INSTR_BENCHMARK_BATCHES;
        let mut sbox = Sandbox::from(&WasmModule::<T>::from(ModuleDefinition {
            handle_body: Some(body::repeated_dyn(r * INSTR_BENCHMARK_BATCH_SIZE, vec![
                Regular(Instruction::Block(BlockType::NoResult)),
                Regular(Instruction::Br(0)),
                Regular(Instruction::End),
            ])),
            .. Default::default()
        }));
    }: {
        sbox.invoke();
    }

    // w_br_if = w_bench - w_i64const
    instr_br_if {
        let r in 0 .. INSTR_BENCHMARK_BATCHES;
        let mut sbox = Sandbox::from(&WasmModule::<T>::from(ModuleDefinition {
            handle_body: Some(body::repeated_dyn(r * INSTR_BENCHMARK_BATCH_SIZE, vec![
                Regular(Instruction::Block(BlockType::NoResult)),
                RandomI32(0, 2),
                Regular(Instruction::BrIf(0)),
                Regular(Instruction::End),
            ])),
            .. Default::default()
        }));
    }: {
        sbox.invoke();
    }

    // w_br_table = w_bench
    instr_br_table {
        let r in 0 .. INSTR_BENCHMARK_BATCHES;
        let table = Box::new(BrTableData {
            table: Box::new([0]),
            default: 0,
        });
        let mut sbox = Sandbox::from(&WasmModule::<T>::from(ModuleDefinition {
            handle_body: Some(body::repeated_dyn(r * INSTR_BENCHMARK_BATCH_SIZE, vec![
                Regular(Instruction::Block(BlockType::NoResult)),
                RandomI32Repeated(1),
                Regular(Instruction::BrTable(table)),
                Regular(Instruction::End),
            ])),
            .. Default::default()
        }));
    }: {
        sbox.invoke();
    }

    // w_br_table_per_entry = w_bench
    instr_br_table_per_entry {
        let e in 1 .. T::Schedule::get().limits.br_table_size;
        let entry: Vec<u32> = [0, 1].iter()
            .cloned()
            .cycle()
            .take((e / 2) as usize).collect();
        let table = Box::new(BrTableData {
            table: entry.into_boxed_slice(),
            default: 0,
        });
        let mut sbox = Sandbox::from(&WasmModule::<T>::from(ModuleDefinition {
            handle_body: Some(body::repeated_dyn(INSTR_BENCHMARK_BATCH_SIZE, vec![
                Regular(Instruction::Block(BlockType::NoResult)),
                Regular(Instruction::Block(BlockType::NoResult)),
                Regular(Instruction::Block(BlockType::NoResult)),
                RandomI32(0, (e + 1) as i32), // Make sure the default entry is also used
                Regular(Instruction::BrTable(table)),
                RandomI64Repeated(1),
                Regular(Instruction::Drop),
                Regular(Instruction::End),
                RandomI64Repeated(1),
                Regular(Instruction::Drop),
                Regular(Instruction::End),
                RandomI64Repeated(1),
                Regular(Instruction::Drop),
                Regular(Instruction::End),
            ])),
            .. Default::default()
        }));
    }: {
        sbox.invoke();
    }

     // w_i64const = w_bench - w_call
     instr_call_const {
        let r in 0 .. INSTR_BENCHMARK_BATCHES;
        let mut sbox = Sandbox::from(&WasmModule::<T>::from(ModuleDefinition {
            aux_body: Some(body::from_instructions(vec![Instruction::I64Const(0x7ffffffff3ffffff)])),
            aux_res: Some(ValueType::I64),
            handle_body: Some(body::repeated(r * INSTR_BENCHMARK_BATCH_SIZE, &[
                Instruction::Call(OFFSET_AUX),
                Instruction::Drop,
            ])),
            .. Default::default()
        }));
    }: {
        sbox.invoke();
    }

    // w_call = w_bench
    instr_call {
        let r in 0 .. INSTR_BENCHMARK_BATCHES;
        let mut sbox = Sandbox::from(&WasmModule::<T>::from(ModuleDefinition {
            aux_body: Some(body::empty()),
            handle_body: Some(body::repeated(r * INSTR_BENCHMARK_BATCH_SIZE, &[
                Instruction::Call(OFFSET_AUX),
            ])),
            .. Default::default()
        }));
    }: {
        sbox.invoke();
    }

    // w_call_indirect = w_bench
    instr_call_indirect {
        let r in 0 .. INSTR_BENCHMARK_BATCHES;
        let num_elements = T::Schedule::get().limits.table_size;
        let mut sbox = Sandbox::from(&WasmModule::<T>::from(ModuleDefinition {
            aux_body: Some(body::empty()),
            handle_body: Some(body::repeated_dyn(r * INSTR_BENCHMARK_BATCH_SIZE, vec![
                RandomI32(0, num_elements as i32),
                Regular(Instruction::CallIndirect(0, 0)),
            ])),
            table: Some(TableSegment {
                num_elements,
                function_index: OFFSET_AUX,
            }),
            .. Default::default()
        }));
    }: {
        sbox.invoke();
    }

    // w_instr_call_indirect_per_param = w_bench - w_i64const
    // Calling a function indirectly causes it to go through a thunk function whose runtime
    // linearly depend on the amount of parameters to this function.
    instr_call_indirect_per_param {
        let p in 0 .. T::Schedule::get().limits.parameters;
        let num_elements = T::Schedule::get().limits.table_size;
        let mut sbox = Sandbox::from(&WasmModule::<T>::from(ModuleDefinition {
            aux_body: Some(body::empty()),
            aux_arg_num: p,
            handle_body: Some(body::repeated_dyn(INSTR_BENCHMARK_BATCH_SIZE, vec![
                RandomI64Repeated(p as usize),
                RandomI32(0, num_elements as i32),
                Regular(Instruction::CallIndirect(p.min(1), 0)), // aux signature: 1 or 0
            ])),
            table: Some(TableSegment {
                num_elements,
                function_index: OFFSET_AUX,
            }),
            .. Default::default()
        }));
    }: {
        sbox.invoke();
    }

    // w_per_local = w_bench
    instr_call_per_local {
        let l in 0 .. T::Schedule::get().limits.locals;
        let mut aux_body = body::empty();
        body::inject_locals(&mut aux_body, l);
        let mut sbox = Sandbox::from(&WasmModule::<T>::from(ModuleDefinition {
            aux_body: Some(aux_body),
            handle_body: Some(body::repeated(INSTR_BENCHMARK_BATCH_SIZE, &[
                Instruction::Call(2), // call aux
            ])),
            .. Default::default()
        }));
    }: {
        sbox.invoke();
    }

    // w_local_get = w_bench
    instr_local_get {
        let r in 0 .. INSTR_BENCHMARK_BATCHES;
        let max_locals = T::Schedule::get().limits.stack_height.unwrap_or(512);
        let mut handle_body = body::repeated_dyn(r * INSTR_BENCHMARK_BATCH_SIZE, vec![
            RandomGetLocal(0, max_locals),
            Regular(Instruction::Drop),
        ]);
        body::inject_locals(&mut handle_body, max_locals);
        let mut sbox = Sandbox::from(&WasmModule::<T>::from(ModuleDefinition {
            handle_body: Some(handle_body),
            .. Default::default()
        }));
    }: {
        sbox.invoke();
    }

    // w_local_set = w_bench - w_i64const
    instr_local_set {
        let r in 0 .. INSTR_BENCHMARK_BATCHES;
        let max_locals = T::Schedule::get().limits.stack_height.unwrap_or(512);
        let mut handle_body = body::repeated_dyn(r * INSTR_BENCHMARK_BATCH_SIZE, vec![
            RandomI64Repeated(1),
            RandomSetLocal(0, max_locals),
        ]);
        body::inject_locals(&mut handle_body, max_locals);
        let mut sbox = Sandbox::from(&WasmModule::<T>::from(ModuleDefinition {
            handle_body: Some(handle_body),
            .. Default::default()
        }));
    }: {
        sbox.invoke();
    }

    // w_local_tee = w_bench - w_i64const
    instr_local_tee {
        let r in 0 .. INSTR_BENCHMARK_BATCHES;
        let max_locals = T::Schedule::get().limits.stack_height.unwrap_or(512);
        let mut handle_body = body::repeated_dyn(r * INSTR_BENCHMARK_BATCH_SIZE, vec![
            RandomI64Repeated(1),
            RandomTeeLocal(0, max_locals),
            Regular(Instruction::Drop),
        ]);
        body::inject_locals(&mut handle_body, max_locals);
        let mut sbox = Sandbox::from(&WasmModule::<T>::from(ModuleDefinition {
            handle_body: Some(handle_body),
            .. Default::default()
        }));
    }: {
        sbox.invoke();
    }

    // w_global_get = w_bench
    instr_global_get {
        let r in 0 .. INSTR_BENCHMARK_BATCHES;
        let max_globals = T::Schedule::get().limits.globals;
        let mut sbox = Sandbox::from(&WasmModule::<T>::from(ModuleDefinition {
            handle_body: Some(body::repeated_dyn(r * INSTR_BENCHMARK_BATCH_SIZE, vec![
                RandomGetGlobal(0, max_globals),
                Regular(Instruction::Drop),
            ])),
            num_globals: max_globals,
            .. Default::default()
        }));
    }: {
        sbox.invoke();
    }

    // w_global_set = w_bench - w_i64const
    instr_global_set {
        let r in 0 .. INSTR_BENCHMARK_BATCHES;
        let max_globals = T::Schedule::get().limits.globals;
        let mut sbox = Sandbox::from(&WasmModule::<T>::from(ModuleDefinition {
            handle_body: Some(body::repeated_dyn(r * INSTR_BENCHMARK_BATCH_SIZE, vec![
                RandomI64Repeated(1),
                RandomSetGlobal(0, max_globals),
            ])),
            num_globals: max_globals,
            .. Default::default()
        }));
    }: {
        sbox.invoke();
    }

    // w_memory_get = w_bench
    instr_memory_current {
        let r in 0 .. INSTR_BENCHMARK_BATCHES;
        let mut sbox = Sandbox::from(&WasmModule::<T>::from(ModuleDefinition {
            memory: Some(ImportedMemory::max::<T>()),
            handle_body: Some(body::repeated(r * INSTR_BENCHMARK_BATCH_SIZE, &[
                Instruction::CurrentMemory(0),
                Instruction::Drop
            ])),
            .. Default::default()
        }));
    }: {
        sbox.invoke();
    }

    // Unary numeric instructions.
    // All use w = w_bench - w_i64const

    instr_i64clz {
        let r in 0 .. INSTR_BENCHMARK_BATCHES;
        let mut sbox = Sandbox::from(&WasmModule::<T>::unary_instr_64(
            Instruction::I64Clz,
            r * INSTR_BENCHMARK_BATCH_SIZE,
        ));
    }: {
        sbox.invoke();
    }

    instr_i32clz {
        let r in 0 .. INSTR_BENCHMARK_BATCHES;
        let mut sbox = Sandbox::from(&WasmModule::<T>::unary_instr_32(
            Instruction::I32Clz,
            r * INSTR_BENCHMARK_BATCH_SIZE,
        ));
    }: {
        sbox.invoke();
    }

    instr_i64ctz {
        let r in 0 .. INSTR_BENCHMARK_BATCHES;
        let mut sbox = Sandbox::from(&WasmModule::<T>::unary_instr_64(
            Instruction::I64Ctz,
            r * INSTR_BENCHMARK_BATCH_SIZE,
        ));
    }: {
        sbox.invoke();
    }

    instr_i32ctz {
        let r in 0 .. INSTR_BENCHMARK_BATCHES;
        let mut sbox = Sandbox::from(&WasmModule::<T>::unary_instr_32(
            Instruction::I32Ctz,
            r * INSTR_BENCHMARK_BATCH_SIZE,
        ));
    }: {
        sbox.invoke();
    }

    instr_i64popcnt {
        let r in 0 .. INSTR_BENCHMARK_BATCHES;
        let mut sbox = Sandbox::from(&WasmModule::<T>::unary_instr_64(
            Instruction::I64Popcnt,
            r * INSTR_BENCHMARK_BATCH_SIZE,
        ));
    }: {
        sbox.invoke();
    }

    instr_i32popcnt {
        let r in 0 .. INSTR_BENCHMARK_BATCHES;
        let mut sbox = Sandbox::from(&WasmModule::<T>::unary_instr_32(
            Instruction::I32Popcnt,
            r * INSTR_BENCHMARK_BATCH_SIZE,
        ));
    }: {
        sbox.invoke();
    }

    instr_i64eqz {
        let r in 0 .. INSTR_BENCHMARK_BATCHES;
        let mut sbox = Sandbox::from(&WasmModule::<T>::unary_instr_64(
            Instruction::I64Eqz,
            r * INSTR_BENCHMARK_BATCH_SIZE,
        ));
    }: {
        sbox.invoke();
    }

    instr_i32eqz {
        let r in 0 .. INSTR_BENCHMARK_BATCHES;
        let mut sbox = Sandbox::from(&WasmModule::<T>::unary_instr_32(
            Instruction::I32Eqz,
            r * INSTR_BENCHMARK_BATCH_SIZE,
        ));
    }: {
        sbox.invoke();
    }

    // w_extend = w_bench
    //
    // i32.extend8_s
    instr_i32extend8s {
        let r in 0 .. INSTR_BENCHMARK_BATCHES;
        let mut sbox = Sandbox::from(&WasmModule::<T>::from(ModuleDefinition {
            handle_body: Some(body::repeated_dyn(r * INSTR_BENCHMARK_BATCH_SIZE, vec![
                RandomI32Repeated(1),
                Regular(Instruction::SignExt(SignExtInstruction::I32Extend8S)),
                Regular(Instruction::Drop),
            ])),
            .. Default::default()
        }));
    }: {
        sbox.invoke();
    }

    // w_extend = w_bench
    //
    // i32.extend16_s
    instr_i32extend16s {
        let r in 0 .. INSTR_BENCHMARK_BATCHES;
        let mut sbox = Sandbox::from(&WasmModule::<T>::from(ModuleDefinition {
            handle_body: Some(body::repeated_dyn(r * INSTR_BENCHMARK_BATCH_SIZE, vec![
                RandomI32Repeated(1),
                Regular(Instruction::SignExt(SignExtInstruction::I32Extend16S)),
                Regular(Instruction::Drop),
            ])),
            .. Default::default()
        }));
    }: {
        sbox.invoke();
    }

    // w_extend = w_bench
    //
    // i64.extend8_s
    instr_i64extend8s {
        let r in 0 .. INSTR_BENCHMARK_BATCHES;
        let mut sbox = Sandbox::from(&WasmModule::<T>::from(ModuleDefinition {
            handle_body: Some(body::repeated_dyn(r * INSTR_BENCHMARK_BATCH_SIZE, vec![
                RandomI64Repeated(1),
                Regular(Instruction::SignExt(SignExtInstruction::I64Extend8S)),
                Regular(Instruction::Drop),
            ])),
            .. Default::default()
        }));
    }: {
        sbox.invoke();
    }

    // w_extend = w_bench
    //
    // i64.extend16_s
    instr_i64extend16s {
        let r in 0 .. INSTR_BENCHMARK_BATCHES;
        let mut sbox = Sandbox::from(&WasmModule::<T>::from(ModuleDefinition {
            handle_body: Some(body::repeated_dyn(r * INSTR_BENCHMARK_BATCH_SIZE, vec![
                RandomI64Repeated(1),
                Regular(Instruction::SignExt(SignExtInstruction::I64Extend16S)),
                Regular(Instruction::Drop),
            ])),
            .. Default::default()
        }));
    }: {
        sbox.invoke();
    }

    // w_extend = w_bench
    //
    // i64.extend32_s
    instr_i64extend32s {
        let r in 0 .. INSTR_BENCHMARK_BATCHES;
        let mut sbox = Sandbox::from(&WasmModule::<T>::from(ModuleDefinition {
            handle_body: Some(body::repeated_dyn(r * INSTR_BENCHMARK_BATCH_SIZE, vec![
                RandomI64Repeated(1),
                Regular(Instruction::SignExt(SignExtInstruction::I64Extend32S)),
                Regular(Instruction::Drop),
            ])),
            .. Default::default()
        }));
    }: {
        sbox.invoke();
    }

    // w_extends = w_bench
    instr_i64extendsi32 {
        let r in 0 .. INSTR_BENCHMARK_BATCHES;
        let mut sbox = Sandbox::from(&WasmModule::<T>::from(ModuleDefinition {
            handle_body: Some(body::repeated_dyn(r * INSTR_BENCHMARK_BATCH_SIZE, vec![
                RandomI32Repeated(1),
                Regular(Instruction::I64ExtendSI32),
                Regular(Instruction::Drop),
            ])),
            .. Default::default()
        }));
    }: {
        sbox.invoke();
    }

    // w_extendu = w_bench
    instr_i64extendui32 {
        let r in 0 .. INSTR_BENCHMARK_BATCHES;
        let mut sbox = Sandbox::from(&WasmModule::<T>::from(ModuleDefinition {
            handle_body: Some(body::repeated_dyn(r * INSTR_BENCHMARK_BATCH_SIZE, vec![
                RandomI32Repeated(1),
                Regular(Instruction::I64ExtendUI32),
                Regular(Instruction::Drop),
            ])),
            .. Default::default()
        }));
    }: {
        sbox.invoke();
    }

    instr_i32wrapi64 {
        let r in 0 .. INSTR_BENCHMARK_BATCHES;
        let mut sbox = Sandbox::from(&WasmModule::<T>::unary_instr_64(
            Instruction::I32WrapI64,
            r * INSTR_BENCHMARK_BATCH_SIZE,
        ));
    }: {
        sbox.invoke();
    }

    // Binary numeric instructions.
    // All use w = w_bench - 2 * w_i64const

    instr_i64eq {
        let r in 0 .. INSTR_BENCHMARK_BATCHES;
        let mut sbox = Sandbox::from(&WasmModule::<T>::binary_instr_64(
            Instruction::I64Eq,
            r * INSTR_BENCHMARK_BATCH_SIZE,
        ));
    }: {
        sbox.invoke();
    }

    instr_i32eq {
        let r in 0 .. INSTR_BENCHMARK_BATCHES;
        let mut sbox = Sandbox::from(&WasmModule::<T>::binary_instr_32(
            Instruction::I32Eq,
            r * INSTR_BENCHMARK_BATCH_SIZE,
        ));
    }: {
        sbox.invoke();
    }

    instr_i64ne {
        let r in 0 .. INSTR_BENCHMARK_BATCHES;
        let mut sbox = Sandbox::from(&WasmModule::<T>::binary_instr_64(
            Instruction::I64Ne,
            r * INSTR_BENCHMARK_BATCH_SIZE,
        ));
    }: {
        sbox.invoke();
    }

    instr_i32ne {
        let r in 0 .. INSTR_BENCHMARK_BATCHES;
        let mut sbox = Sandbox::from(&WasmModule::<T>::binary_instr_32(
            Instruction::I32Ne,
            r * INSTR_BENCHMARK_BATCH_SIZE,
        ));
    }: {
        sbox.invoke();
    }

    instr_i64lts {
        let r in 0 .. INSTR_BENCHMARK_BATCHES;
        let mut sbox = Sandbox::from(&WasmModule::<T>::binary_instr_64(
            Instruction::I64LtS,
            r * INSTR_BENCHMARK_BATCH_SIZE,
        ));
    }: {
        sbox.invoke();
    }

    instr_i32lts {
        let r in 0 .. INSTR_BENCHMARK_BATCHES;
        let mut sbox = Sandbox::from(&WasmModule::<T>::binary_instr_32(
            Instruction::I32LtS,
            r * INSTR_BENCHMARK_BATCH_SIZE,
        ));
    }: {
        sbox.invoke();
    }

    instr_i64ltu {
        let r in 0 .. INSTR_BENCHMARK_BATCHES;
        let mut sbox = Sandbox::from(&WasmModule::<T>::binary_instr_64(
            Instruction::I64LtU,
            r * INSTR_BENCHMARK_BATCH_SIZE,
        ));
    }: {
        sbox.invoke();
    }

    instr_i32ltu {
        let r in 0 .. INSTR_BENCHMARK_BATCHES;
        let mut sbox = Sandbox::from(&WasmModule::<T>::binary_instr_32(
            Instruction::I32LtU,
            r * INSTR_BENCHMARK_BATCH_SIZE,
        ));
    }: {
        sbox.invoke();
    }

    instr_i64gts {
        let r in 0 .. INSTR_BENCHMARK_BATCHES;
        let mut sbox = Sandbox::from(&WasmModule::<T>::binary_instr_64(
            Instruction::I64GtS,
            r * INSTR_BENCHMARK_BATCH_SIZE,
        ));
    }: {
        sbox.invoke();
    }

    instr_i32gts {
        let r in 0 .. INSTR_BENCHMARK_BATCHES;
        let mut sbox = Sandbox::from(&WasmModule::<T>::binary_instr_32(
            Instruction::I32GtS,
            r * INSTR_BENCHMARK_BATCH_SIZE,
        ));
    }: {
        sbox.invoke();
    }

    instr_i64gtu {
        let r in 0 .. INSTR_BENCHMARK_BATCHES;
        let mut sbox = Sandbox::from(&WasmModule::<T>::binary_instr_64(
            Instruction::I64GtU,
            r * INSTR_BENCHMARK_BATCH_SIZE,
        ));
    }: {
        sbox.invoke();
    }

    instr_i32gtu {
        let r in 0 .. INSTR_BENCHMARK_BATCHES;
        let mut sbox = Sandbox::from(&WasmModule::<T>::binary_instr_32(
            Instruction::I32GtU,
            r * INSTR_BENCHMARK_BATCH_SIZE,
        ));
    }: {
        sbox.invoke();
    }

    instr_i64les {
        let r in 0 .. INSTR_BENCHMARK_BATCHES;
        let mut sbox = Sandbox::from(&WasmModule::<T>::binary_instr_64(
            Instruction::I64LeS,
            r * INSTR_BENCHMARK_BATCH_SIZE,
        ));
    }: {
        sbox.invoke();
    }

    instr_i32les {
        let r in 0 .. INSTR_BENCHMARK_BATCHES;
        let mut sbox = Sandbox::from(&WasmModule::<T>::binary_instr_32(
            Instruction::I32LeS,
            r * INSTR_BENCHMARK_BATCH_SIZE,
        ));
    }: {
        sbox.invoke();
    }

    instr_i64leu {
        let r in 0 .. INSTR_BENCHMARK_BATCHES;
        let mut sbox = Sandbox::from(&WasmModule::<T>::binary_instr_64(
            Instruction::I64LeU,
            r * INSTR_BENCHMARK_BATCH_SIZE,
        ));
    }: {
        sbox.invoke();
    }

    instr_i32leu {
        let r in 0 .. INSTR_BENCHMARK_BATCHES;
        let mut sbox = Sandbox::from(&WasmModule::<T>::binary_instr_32(
            Instruction::I32LeU,
            r * INSTR_BENCHMARK_BATCH_SIZE,
        ));
    }: {
        sbox.invoke();
    }

    instr_i64ges {
        let r in 0 .. INSTR_BENCHMARK_BATCHES;
        let mut sbox = Sandbox::from(&WasmModule::<T>::binary_instr_64(
            Instruction::I64GeS,
            r * INSTR_BENCHMARK_BATCH_SIZE,
        ));
    }: {
        sbox.invoke();
    }

    instr_i32ges {
        let r in 0 .. INSTR_BENCHMARK_BATCHES;
        let mut sbox = Sandbox::from(&WasmModule::<T>::binary_instr_32(
            Instruction::I32GeS,
            r * INSTR_BENCHMARK_BATCH_SIZE,
        ));
    }: {
        sbox.invoke();
    }

    instr_i64geu {
        let r in 0 .. INSTR_BENCHMARK_BATCHES;
        let mut sbox = Sandbox::from(&WasmModule::<T>::binary_instr_64(
            Instruction::I64GeU,
            r * INSTR_BENCHMARK_BATCH_SIZE,
        ));
    }: {
        sbox.invoke();
    }

    instr_i32geu {
        let r in 0 .. INSTR_BENCHMARK_BATCHES;
        let mut sbox = Sandbox::from(&WasmModule::<T>::binary_instr_32(
            Instruction::I32GeU,
            r * INSTR_BENCHMARK_BATCH_SIZE,
        ));
    }: {
        sbox.invoke();
    }

    instr_i64add {
        let r in 0 .. INSTR_BENCHMARK_BATCHES;
        let mut sbox = Sandbox::from(&WasmModule::<T>::binary_instr_64(
            Instruction::I64Add,
            r * INSTR_BENCHMARK_BATCH_SIZE,
        ));
    }: {
        sbox.invoke();
    }

    instr_i32add {
        let r in 0 .. INSTR_BENCHMARK_BATCHES;
        let mut sbox = Sandbox::from(&WasmModule::<T>::binary_instr_32(
            Instruction::I32Add,
            r * INSTR_BENCHMARK_BATCH_SIZE,
        ));
    }: {
        sbox.invoke();
    }

    instr_i64sub {
        let r in 0 .. INSTR_BENCHMARK_BATCHES;
        let mut sbox = Sandbox::from(&WasmModule::<T>::binary_instr_64(
            Instruction::I64Sub,
            r * INSTR_BENCHMARK_BATCH_SIZE,
        ));
    }: {
        sbox.invoke();
    }

    instr_i32sub {
        let r in 0 .. INSTR_BENCHMARK_BATCHES;
        let mut sbox = Sandbox::from(&WasmModule::<T>::binary_instr_32(
            Instruction::I32Sub,
            r * INSTR_BENCHMARK_BATCH_SIZE,
        ));
    }: {
        sbox.invoke();
    }

    instr_i64mul {
        let r in 0 .. INSTR_BENCHMARK_BATCHES;
        let mut sbox = Sandbox::from(&WasmModule::<T>::binary_instr_64(
            Instruction::I64Mul,
            r * INSTR_BENCHMARK_BATCH_SIZE,
        ));
    }: {
        sbox.invoke();
    }

    instr_i32mul {
        let r in 0 .. INSTR_BENCHMARK_BATCHES;
        let mut sbox = Sandbox::from(&WasmModule::<T>::binary_instr_32(
            Instruction::I32Mul,
            r * INSTR_BENCHMARK_BATCH_SIZE,
        ));
    }: {
        sbox.invoke();
    }

    instr_i64divs {
        let r in 0 .. INSTR_BENCHMARK_BATCHES;
        let mut sbox = Sandbox::from(&WasmModule::<T>::binary_instr_64(
            Instruction::I64DivS,
            r * INSTR_BENCHMARK_BATCH_SIZE,
        ));
    }: {
        sbox.invoke();
    }

    instr_i32divs {
        let r in 0 .. INSTR_BENCHMARK_BATCHES;
        let mut sbox = Sandbox::from(&WasmModule::<T>::binary_instr_32(
            Instruction::I32DivS,
            r * INSTR_BENCHMARK_BATCH_SIZE,
        ));
    }: {
        sbox.invoke();
    }

    instr_i64divu {
        let r in 0 .. INSTR_BENCHMARK_BATCHES;
        let mut sbox = Sandbox::from(&WasmModule::<T>::binary_instr_64(
            Instruction::I64DivU,
            r * INSTR_BENCHMARK_BATCH_SIZE,
        ));
    }: {
        sbox.invoke();
    }

    instr_i32divu {
        let r in 0 .. INSTR_BENCHMARK_BATCHES;
        let mut sbox = Sandbox::from(&WasmModule::<T>::binary_instr_32(
            Instruction::I32DivU,
            r * INSTR_BENCHMARK_BATCH_SIZE,
        ));
    }: {
        sbox.invoke();
    }

    instr_i64rems {
        let r in 0 .. INSTR_BENCHMARK_BATCHES;
        let mut sbox = Sandbox::from(&WasmModule::<T>::binary_instr_64(
            Instruction::I64RemS,
            r * INSTR_BENCHMARK_BATCH_SIZE,
        ));
    }: {
        sbox.invoke();
    }

    instr_i32rems {
        let r in 0 .. INSTR_BENCHMARK_BATCHES;
        let mut sbox = Sandbox::from(&WasmModule::<T>::binary_instr_32(
            Instruction::I32RemS,
            r * INSTR_BENCHMARK_BATCH_SIZE,
        ));
    }: {
        sbox.invoke();
    }

    instr_i64remu {
        let r in 0 .. INSTR_BENCHMARK_BATCHES;
        let mut sbox = Sandbox::from(&WasmModule::<T>::binary_instr_64(
            Instruction::I64RemU,
            r * INSTR_BENCHMARK_BATCH_SIZE,
        ));
    }: {
        sbox.invoke();
    }

    instr_i32remu {
        let r in 0 .. INSTR_BENCHMARK_BATCHES;
        let mut sbox = Sandbox::from(&WasmModule::<T>::binary_instr_32(
            Instruction::I32RemU,
            r * INSTR_BENCHMARK_BATCH_SIZE,
        ));
    }: {
        sbox.invoke();
    }

    instr_i64and {
        let r in 0 .. INSTR_BENCHMARK_BATCHES;
        let mut sbox = Sandbox::from(&WasmModule::<T>::binary_instr_64(
            Instruction::I64And,
            r * INSTR_BENCHMARK_BATCH_SIZE,
        ));
    }: {
        sbox.invoke();
    }

    instr_i32and {
        let r in 0 .. INSTR_BENCHMARK_BATCHES;
        let mut sbox = Sandbox::from(&WasmModule::<T>::binary_instr_32(
            Instruction::I32And,
            r * INSTR_BENCHMARK_BATCH_SIZE,
        ));
    }: {
        sbox.invoke();
    }

    instr_i64or {
        let r in 0 .. INSTR_BENCHMARK_BATCHES;
        let mut sbox = Sandbox::from(&WasmModule::<T>::binary_instr_64(
            Instruction::I64Or,
            r * INSTR_BENCHMARK_BATCH_SIZE,
        ));
    }: {
        sbox.invoke();
    }

    instr_i32or {
        let r in 0 .. INSTR_BENCHMARK_BATCHES;
        let mut sbox = Sandbox::from(&WasmModule::<T>::binary_instr_32(
            Instruction::I32Or,
            r * INSTR_BENCHMARK_BATCH_SIZE,
        ));
    }: {
        sbox.invoke();
    }

    instr_i64xor {
        let r in 0 .. INSTR_BENCHMARK_BATCHES;
        let mut sbox = Sandbox::from(&WasmModule::<T>::binary_instr_64(
            Instruction::I64Xor,
            r * INSTR_BENCHMARK_BATCH_SIZE,
        ));
    }: {
        sbox.invoke();
    }

    instr_i32xor {
        let r in 0 .. INSTR_BENCHMARK_BATCHES;
        let mut sbox = Sandbox::from(&WasmModule::<T>::binary_instr_32(
            Instruction::I32Xor,
            r * INSTR_BENCHMARK_BATCH_SIZE,
        ));
    }: {
        sbox.invoke();
    }

    instr_i64shl {
        let r in 0 .. INSTR_BENCHMARK_BATCHES;
        let mut sbox = Sandbox::from(&WasmModule::<T>::binary_instr_64(
            Instruction::I64Shl,
            r * INSTR_BENCHMARK_BATCH_SIZE,
        ));
    }: {
        sbox.invoke();
    }

    instr_i32shl {
        let r in 0 .. INSTR_BENCHMARK_BATCHES;
        let mut sbox = Sandbox::from(&WasmModule::<T>::binary_instr_32(
            Instruction::I32Shl,
            r * INSTR_BENCHMARK_BATCH_SIZE,
        ));
    }: {
        sbox.invoke();
    }

    instr_i64shrs {
        let r in 0 .. INSTR_BENCHMARK_BATCHES;
        let mut sbox = Sandbox::from(&WasmModule::<T>::binary_instr_64(
            Instruction::I64ShrS,
            r * INSTR_BENCHMARK_BATCH_SIZE,
        ));
    }: {
        sbox.invoke();
    }

    instr_i32shrs {
        let r in 0 .. INSTR_BENCHMARK_BATCHES;
        let mut sbox = Sandbox::from(&WasmModule::<T>::binary_instr_32(
            Instruction::I32ShrS,
            r * INSTR_BENCHMARK_BATCH_SIZE,
        ));
    }: {
        sbox.invoke();
    }

    instr_i64shru {
        let r in 0 .. INSTR_BENCHMARK_BATCHES;
        let mut sbox = Sandbox::from(&WasmModule::<T>::binary_instr_64(
            Instruction::I64ShrU,
            r * INSTR_BENCHMARK_BATCH_SIZE,
        ));
    }: {
        sbox.invoke();
    }

    instr_i32shru {
        let r in 0 .. INSTR_BENCHMARK_BATCHES;
        let mut sbox = Sandbox::from(&WasmModule::<T>::binary_instr_32(
            Instruction::I32ShrU,
            r * INSTR_BENCHMARK_BATCH_SIZE,
        ));
    }: {
        sbox.invoke();
    }

    instr_i64rotl {
        let r in 0 .. INSTR_BENCHMARK_BATCHES;
        let mut sbox = Sandbox::from(&WasmModule::<T>::binary_instr_64(
            Instruction::I64Rotl,
            r * INSTR_BENCHMARK_BATCH_SIZE,
        ));
    }: {
        sbox.invoke();
    }

    instr_i32rotl {
        let r in 0 .. INSTR_BENCHMARK_BATCHES;
        let mut sbox = Sandbox::from(&WasmModule::<T>::binary_instr_32(
            Instruction::I32Rotl,
            r * INSTR_BENCHMARK_BATCH_SIZE,
        ));
    }: {
        sbox.invoke();
    }

    instr_i64rotr {
        let r in 0 .. INSTR_BENCHMARK_BATCHES;
        let mut sbox = Sandbox::from(&WasmModule::<T>::binary_instr_64(
            Instruction::I64Rotr,
            r * INSTR_BENCHMARK_BATCH_SIZE,
        ));
    }: {
        sbox.invoke();
    }

    instr_i32rotr {
        let r in 0 .. INSTR_BENCHMARK_BATCHES;
        let mut sbox = Sandbox::from(&WasmModule::<T>::binary_instr_32(
            Instruction::I32Rotr,
            r * INSTR_BENCHMARK_BATCH_SIZE,
        ));
    }: {
        sbox.invoke();
    }

    tasks_remove_gas_reservation {
        let (program_id, reservation_id) = tasks::remove_gas_reservation::<T>();
        let mut ext_manager = ExtManager::<T>::default();
    }: {
        ext_manager.remove_gas_reservation(program_id, reservation_id);
    }

    tasks_send_user_message_to_mailbox {
        let message_id = tasks::send_user_message::<T>();
        let mut ext_manager = ExtManager::<T>::default();
    }: {
        ext_manager.send_user_message(message_id, true);
    }

    tasks_send_user_message {
        let message_id = tasks::send_user_message::<T>();
        let mut ext_manager = ExtManager::<T>::default();
    }: {
        ext_manager.send_user_message(message_id, false);
    }

    tasks_send_dispatch {
        let message_id = tasks::send_dispatch::<T>();
        let mut ext_manager = ExtManager::<T>::default();
    }: {
        ext_manager.send_dispatch(message_id);
    }

    tasks_wake_message {
        let (program_id, message_id) = tasks::wake_message::<T>();
        let mut ext_manager = ExtManager::<T>::default();
    }: {
        ext_manager.wake_message(program_id, message_id);
    }

    tasks_wake_message_no_wake {
        let mut ext_manager = ExtManager::<T>::default();
    }: {
        ext_manager.wake_message(Default::default(), Default::default());
    }

    tasks_remove_from_waitlist {
        let (program_id, message_id) = tasks::remove_from_waitlist::<T>();
        let mut ext_manager = ExtManager::<T>::default();
    }: {
        ext_manager.remove_from_waitlist(program_id, message_id);
    }

    tasks_remove_from_mailbox {
        let (user, message_id) = tasks::remove_from_mailbox::<T>();
        let mut ext_manager = ExtManager::<T>::default();
    }: {
        ext_manager.remove_from_mailbox(user.cast(), message_id);
    }

<<<<<<< HEAD
    tasks_pause_program {
        let c in 0 .. (MAX_PAGES - 1) * (WASM_PAGE_SIZE / GEAR_PAGE_SIZE) as u32;

        let code = benchmarking::generate_wasm(0.into()).unwrap();
        let program_id = tasks::pause_program_prepare::<T>(c, code);

        let mut ext_manager = ExtManager::<T>::default();
    }: {
        ext_manager.pause_program(program_id);
    }

    tasks_pause_program_uninited {
        let c in 0 .. (MAX_PAGES - 1) * (WASM_PAGE_SIZE / GEAR_PAGE_SIZE) as u32;

        let code = demo_init_wait::WASM_BINARY.to_vec();
        let program_id = tasks::pause_program_prepare::<T>(c, code);

        let mut ext_manager = ExtManager::<T>::default();
    }: {
        ext_manager.pause_program(program_id);
    }

=======
>>>>>>> 62cd946e
    // This is no benchmark. It merely exist to have an easy way to pretty print the currently
    // configured `Schedule` during benchmark development.
    // It can be outputted using the following command:
    // cargo run --release --features runtime-benchmarks \
    //     -- benchmark --extra --dev --execution=native \
    //     -p pallet_gear -e print_schedule --no-median-slopes --no-min-squares
    #[extra]
    print_schedule {
        #[cfg(feature = "std")]
        {
            println!("{:#?}", Schedule::<T>::default());
        }
        #[cfg(not(feature = "std"))]
        Err("Run this bench with a native runtime in order to see the schedule.")?;
    }: {}

    impl_benchmark_test_suite!(
        Gear, crate::mock::new_test_ext(), crate::mock::Test
    )
}<|MERGE_RESOLUTION|>--- conflicted
+++ resolved
@@ -33,6 +33,7 @@
 //! So, we suppose this instruction have weight 0.
 
 #![cfg(feature = "runtime-benchmarks")]
+#![allow(clippy::assertions_on_constants)]
 
 #[allow(dead_code)]
 mod code;
@@ -55,7 +56,6 @@
     sandbox::Sandbox,
 };
 use crate::{
-    binaries::*,
     manager::ExtManager,
     pallet,
     schedule::{API_BENCHMARK_BATCH_SIZE, INSTR_BENCHMARK_BATCH_SIZE},
@@ -2649,31 +2649,6 @@
         ext_manager.remove_from_mailbox(user.cast(), message_id);
     }
 
-<<<<<<< HEAD
-    tasks_pause_program {
-        let c in 0 .. (MAX_PAGES - 1) * (WASM_PAGE_SIZE / GEAR_PAGE_SIZE) as u32;
-
-        let code = benchmarking::generate_wasm(0.into()).unwrap();
-        let program_id = tasks::pause_program_prepare::<T>(c, code);
-
-        let mut ext_manager = ExtManager::<T>::default();
-    }: {
-        ext_manager.pause_program(program_id);
-    }
-
-    tasks_pause_program_uninited {
-        let c in 0 .. (MAX_PAGES - 1) * (WASM_PAGE_SIZE / GEAR_PAGE_SIZE) as u32;
-
-        let code = demo_init_wait::WASM_BINARY.to_vec();
-        let program_id = tasks::pause_program_prepare::<T>(c, code);
-
-        let mut ext_manager = ExtManager::<T>::default();
-    }: {
-        ext_manager.pause_program(program_id);
-    }
-
-=======
->>>>>>> 62cd946e
     // This is no benchmark. It merely exist to have an easy way to pretty print the currently
     // configured `Schedule` during benchmark development.
     // It can be outputted using the following command:
