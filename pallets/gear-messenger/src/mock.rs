--- conflicted
+++ resolved
@@ -51,28 +51,10 @@
     }
 );
 
-<<<<<<< HEAD
-impl pallet_balances::Config for Test {
-    type MaxLocks = ();
-    type MaxReserves = ();
-    type ReserveIdentifier = [u8; 8];
-    type Balance = Balance;
-    type DustRemoval = ();
-    type RuntimeEvent = RuntimeEvent;
-    type ExistentialDeposit = ExistentialDeposit;
-    type AccountStore = System;
-    type WeightInfo = ();
-    type FreezeIdentifier = ();
-    type MaxFreezes = ();
-    type HoldIdentifier = ();
-    type MaxHolds = ();
-}
-=======
 common::impl_pallet_system!(Test, DbWeight = (), BlockWeights = ());
 common::impl_pallet_balances!(Test);
 pallet_gear_gas::impl_config!(Test);
 pallet_gear_messenger::impl_config!(Test);
->>>>>>> 35c1234d
 
 parameter_types! {
     pub const BlockHashCount: BlockNumber = 250;
