// This file is part of Gear.

// Copyright (C) 2023 Gear Technologies Inc.
// SPDX-License-Identifier: GPL-3.0-or-later WITH Classpath-exception-2.0

// This program is free software: you can redistribute it and/or modify
// it under the terms of the GNU General Public License as published by
// the Free Software Foundation, either version 3 of the License, or
// (at your option) any later version.

// This program is distributed in the hope that it will be useful,
// but WITHOUT ANY WARRANTY; without even the implied warranty of
// MERCHANTABILITY or FITNESS FOR A PARTICULAR PURPOSE. See the
// GNU General Public License for more details.

// You should have received a copy of the GNU General Public License
// along with this program. If not, see <https://www.gnu.org/licenses/>.

#![allow(unused)]

use crate as pallet_gear_program;
use crate::*;
use common::pallet_tests::MAX_BLOCK;
use frame_support::{
    construct_runtime,
    pallet_prelude::*,
    parameter_types,
    traits::{ConstU64, FindAuthor},
    weights::RuntimeDbWeight,
};
use frame_system::{self as system, limits::BlockWeights};
use sp_core::H256;
use sp_runtime::{
    generic,
    traits::{BlakeTwo256, IdentityLookup},
    Perbill,
};
use sp_std::convert::{TryFrom, TryInto};

type UncheckedExtrinsic = frame_system::mocking::MockUncheckedExtrinsic<Test>;
type Block = frame_system::mocking::MockBlock<Test>;
type AccountId = u64;
type BlockNumber = u64;
type Balance = u128;

pub(crate) const USER_1: AccountId = 1;
pub(crate) const USER_2: AccountId = 2;
pub(crate) const USER_3: AccountId = 3;
pub(crate) const LOW_BALANCE_USER: AccountId = 4;
pub(crate) const BLOCK_AUTHOR: AccountId = 255;

// Configure a mock runtime to test the pallet.
construct_runtime!(
    pub enum Test where
        Block = Block,
        NodeBlock = Block,
        UncheckedExtrinsic = UncheckedExtrinsic,
    {
        System: system,
        GearProgram: pallet_gear_program,
        GearScheduler: pallet_gear_scheduler,
        GearGas: pallet_gear_gas,
        Balances: pallet_balances,
        Authorship: pallet_authorship,
        Timestamp: pallet_timestamp,
    }
);

<<<<<<< HEAD
impl pallet_balances::Config for Test {
    type MaxLocks = ();
    type MaxReserves = ();
    type ReserveIdentifier = [u8; 8];
    type Balance = Balance;
    type DustRemoval = ();
    type RuntimeEvent = RuntimeEvent;
    type ExistentialDeposit = ExistentialDeposit;
    type AccountStore = System;
    type WeightInfo = ();
    type FreezeIdentifier = ();
    type MaxFreezes = ();
    type HoldIdentifier = ();
    type MaxHolds = ();
}
=======
common::impl_pallet_system!(Test);
pallet_gear_program::impl_config!(Test);
pallet_gear_scheduler::impl_config!(Test);
pallet_gear_gas::impl_config!(Test);
common::impl_pallet_balances!(Test);
common::impl_pallet_authorship!(Test);
common::impl_pallet_timestamp!(Test);
>>>>>>> 35c1234d

parameter_types! {
    pub const BlockGasLimit: u64 = MAX_BLOCK;
    pub const BlockHashCount: BlockNumber = 250;
    pub const ExistentialDeposit: Balance = 500;
    pub ReserveThreshold: BlockNumber = 1;
}

// Build genesis storage according to the mock runtime.
pub fn new_test_ext() -> sp_io::TestExternalities {
    let mut t = system::GenesisConfig::default()
        .build_storage::<Test>()
        .unwrap();

    pallet_balances::GenesisConfig::<Test> {
        balances: vec![
            (USER_1, 5_000_000_000_000_000_u128),
            (USER_2, 200_000_000_000_000_u128),
            (USER_3, 500_000_000_000_000_u128),
            (LOW_BALANCE_USER, 1_000_000_u128),
            (BLOCK_AUTHOR, 500_000_u128),
        ],
    }
    .assimilate_storage(&mut t)
    .unwrap();

    let mut ext = sp_io::TestExternalities::new(t);
    ext.execute_with(|| {
        System::set_block_number(1);
    });
    ext
}<|MERGE_RESOLUTION|>--- conflicted
+++ resolved
@@ -66,23 +66,6 @@
     }
 );
 
-<<<<<<< HEAD
-impl pallet_balances::Config for Test {
-    type MaxLocks = ();
-    type MaxReserves = ();
-    type ReserveIdentifier = [u8; 8];
-    type Balance = Balance;
-    type DustRemoval = ();
-    type RuntimeEvent = RuntimeEvent;
-    type ExistentialDeposit = ExistentialDeposit;
-    type AccountStore = System;
-    type WeightInfo = ();
-    type FreezeIdentifier = ();
-    type MaxFreezes = ();
-    type HoldIdentifier = ();
-    type MaxHolds = ();
-}
-=======
 common::impl_pallet_system!(Test);
 pallet_gear_program::impl_config!(Test);
 pallet_gear_scheduler::impl_config!(Test);
@@ -90,7 +73,6 @@
 common::impl_pallet_balances!(Test);
 common::impl_pallet_authorship!(Test);
 common::impl_pallet_timestamp!(Test);
->>>>>>> 35c1234d
 
 parameter_types! {
     pub const BlockGasLimit: u64 = MAX_BLOCK;
