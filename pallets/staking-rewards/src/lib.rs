--- conflicted
+++ resolved
@@ -63,13 +63,8 @@
 use parity_scale_codec::{Decode, Encode};
 pub use scale_info::TypeInfo;
 use sp_runtime::{
-<<<<<<< HEAD
-    traits::{AccountIdConversion, Saturating, StaticLookup},
+    traits::{AccountIdConversion, Saturating, StaticLookup, UniqueSaturatedInto},
     BoundedBTreeSet, PerThing, Perquintill,
-=======
-    traits::{AccountIdConversion, Saturating, StaticLookup, UniqueSaturatedInto},
-    PerThing, Perquintill,
->>>>>>> 6d411c2e
 };
 use sp_std::{collections::btree_set::BTreeSet, vec::Vec};
 
