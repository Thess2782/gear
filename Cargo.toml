--- conflicted
+++ resolved
@@ -264,129 +264,6 @@
 sandbox-wasmer-types = { package = "wasmer-types", version = "2.2" }
 
 # Substrate deps
-<<<<<<< HEAD
-frame-benchmarking = { version = "4.0.0-dev", git = "https://github.com/gear-tech/polkadot-sdk.git", branch = "gear-v1.1.0", default-features = false }
-frame-benchmarking-cli = { version = "4.0.0-dev", git = "https://github.com/gear-tech/polkadot-sdk.git", branch = "gear-v1.1.0" }
-frame-election-provider-support = { version = "4.0.0-dev", git = "https://github.com/gear-tech/polkadot-sdk.git", branch = "gear-v1.1.0", default-features = false }
-frame-executive = { version = "4.0.0-dev", git = "https://github.com/gear-tech/polkadot-sdk.git", branch = "gear-v1.1.0", default-features = false }
-frame-support = { version = "4.0.0-dev", git = "https://github.com/gear-tech/polkadot-sdk.git", branch = "gear-v1.1.0", default-features = false }
-frame-support-test = { version = "3.0.0", git = "https://github.com/gear-tech/polkadot-sdk.git", branch = "gear-v1.1.0", default-features = false }
-frame-system = { version = "4.0.0-dev", git = "https://github.com/gear-tech/polkadot-sdk.git", branch = "gear-v1.1.0", default-features = false }
-frame-system-benchmarking = { version = "4.0.0-dev", git = "https://github.com/gear-tech/polkadot-sdk.git", branch = "gear-v1.1.0", default-features = false }
-frame-remote-externalities = { version = "0.10.0-dev", git = "https://github.com/gear-tech/polkadot-sdk.git", branch = "gear-v1.1.0" }
-frame-try-runtime = { version = "0.10.0-dev", git = "https://github.com/gear-tech/polkadot-sdk.git", branch = "gear-v1.1.0", default-features = false }
-frame-system-rpc-runtime-api = { version = "4.0.0-dev", git = "https://github.com/gear-tech/polkadot-sdk.git", branch = "gear-v1.1.0", default-features = false }
-generate-bags = { version = "4.0.0-dev", git = "https://github.com/gear-tech/polkadot-sdk.git", branch = "gear-v1.1.0" }
-pallet-authorship = { version = "4.0.0-dev", git = "https://github.com/gear-tech/polkadot-sdk.git", branch = "gear-v1.1.0", default-features = false }
-pallet-authority-discovery = { version = "4.0.0-dev", git = "https://github.com/gear-tech/polkadot-sdk.git", branch = "gear-v1.1.0", default-features = false }
-pallet-babe = { version = "4.0.0-dev", git = "https://github.com/gear-tech/polkadot-sdk.git", branch = "gear-v1.1.0", default-features = false }
-pallet-bags-list = { version = "4.0.0-dev", git = "https://github.com/gear-tech/polkadot-sdk.git", branch = "gear-v1.1.0", default-features = false }
-pallet-bounties = { version = "4.0.0-dev", git = "https://github.com/gear-tech/polkadot-sdk.git", branch = "gear-v1.1.0", default-features = false }
-pallet-child-bounties = { version = "4.0.0-dev", git = "https://github.com/gear-tech/polkadot-sdk.git", branch = "gear-v1.1.0", default-features = false }
-pallet-balances = { version = "4.0.0-dev", git = "https://github.com/gear-tech/polkadot-sdk.git", branch = "gear-v1.1.0", default-features = false }
-pallet-conviction-voting = { version = "4.0.0-dev", git = "https://github.com/gear-tech/polkadot-sdk.git", branch = "gear-v1.1.0", default-features = false }
-pallet-election-provider-multi-phase = { version = "4.0.0-dev", git = "https://github.com/gear-tech/polkadot-sdk.git", branch = "gear-v1.1.0", default-features = false }
-pallet-grandpa = { version = "4.0.0-dev", git = "https://github.com/gear-tech/polkadot-sdk.git", branch = "gear-v1.1.0", default-features = false }
-pallet-identity = { version = "4.0.0-dev", git = "https://github.com/gear-tech/polkadot-sdk.git", branch = "gear-v1.1.0", default-features = false }
-pallet-im-online = { version = "4.0.0-dev", git = "https://github.com/gear-tech/polkadot-sdk.git", branch = "gear-v1.1.0", default-features = false }
-pallet-multisig = { version = "4.0.0-dev", git = "https://github.com/gear-tech/polkadot-sdk.git", branch = "gear-v1.1.0", default-features = false }
-pallet-nomination-pools = { version = "1.0.0", git = "https://github.com/gear-tech/polkadot-sdk.git", branch = "gear-v1.1.0", default-features = false }
-pallet-nomination-pools-runtime-api = { version = "1.0.0-dev", git = "https://github.com/gear-tech/polkadot-sdk.git", branch = "gear-v1.1.0", default-features = false }
-pallet-offences = { version = "4.0.0-dev", git = "https://github.com/gear-tech/polkadot-sdk.git", branch = "gear-v1.1.0", default-features = false }
-pallet-preimage = { version = "4.0.0-dev", git = "https://github.com/gear-tech/polkadot-sdk.git", branch = "gear-v1.1.0", default-features = false }
-pallet-proxy = { version = "4.0.0-dev", git = "https://github.com/gear-tech/polkadot-sdk.git", branch = "gear-v1.1.0", default-features = false }
-pallet-ranked-collective = { version = "4.0.0-dev", git = "https://github.com/gear-tech/polkadot-sdk.git", branch = "gear-v1.1.0", default-features = false }
-pallet-referenda = { version = "4.0.0-dev", git = "https://github.com/gear-tech/polkadot-sdk.git", branch = "gear-v1.1.0", default-features = false }
-pallet-scheduler = { version = "4.0.0-dev", git = "https://github.com/gear-tech/polkadot-sdk.git", branch = "gear-v1.1.0", default-features = false }
-pallet-session = { version = "4.0.0-dev", git = "https://github.com/gear-tech/polkadot-sdk.git", branch = "gear-v1.1.0", default-features = false }
-pallet-staking = { version = "4.0.0-dev", git = "https://github.com/gear-tech/polkadot-sdk.git", branch = "gear-v1.1.0", default-features = false }
-pallet-staking-runtime-api = { version = "4.0.0-dev", git = "https://github.com/gear-tech/polkadot-sdk.git", branch = "gear-v1.1.0", default-features = false }
-pallet-staking-reward-fn = { version = "4.0.0-dev", git = "https://github.com/gear-tech/polkadot-sdk.git", branch = "gear-v1.1.0", default-features = false }
-pallet-sudo = { version = "4.0.0-dev", git = "https://github.com/gear-tech/polkadot-sdk.git", branch = "gear-v1.1.0", default-features = false }
-pallet-timestamp = { version = "4.0.0-dev", git = "https://github.com/gear-tech/polkadot-sdk.git", branch = "gear-v1.1.0", default-features = false }
-pallet-transaction-payment = { version = "4.0.0-dev", git = "https://github.com/gear-tech/polkadot-sdk.git", branch = "gear-v1.1.0", default-features = false }
-pallet-transaction-payment-rpc = { version = "4.0.0-dev", git = "https://github.com/gear-tech/polkadot-sdk.git", branch = "gear-v1.1.0", default-features = false }
-pallet-transaction-payment-rpc-runtime-api = { version = "4.0.0-dev", git = "https://github.com/gear-tech/polkadot-sdk.git", branch = "gear-v1.1.0", default-features = false }
-pallet-treasury = { version = "4.0.0-dev", git = "https://github.com/gear-tech/polkadot-sdk.git", branch = "gear-v1.1.0", default-features = false }
-pallet-utility = { version = "4.0.0-dev", git = "https://github.com/gear-tech/polkadot-sdk.git", branch = "gear-v1.1.0", default-features = false }
-pallet-vesting = { version = "4.0.0-dev", git = "https://github.com/gear-tech/polkadot-sdk.git", branch = "gear-v1.1.0", default-features = false }
-pallet-whitelist = { version = "4.0.0-dev", git = "https://github.com/gear-tech/polkadot-sdk.git", branch = "gear-v1.1.0", default-features = false }
-prometheus-endpoint = { package = "substrate-prometheus-endpoint", version = "0.10.0-dev", git = "https://github.com/gear-tech/polkadot-sdk.git", branch = "gear-v1.1.0" }
-sc-authority-discovery = { version = "0.10.0-dev", git = "https://github.com/gear-tech/polkadot-sdk.git", branch = "gear-v1.1.0" }
-sc-block-builder = { version = "0.10.0-dev", git = "https://github.com/gear-tech/polkadot-sdk.git", branch = "gear-v1.1.0" }
-sc-consensus = { version = "0.10.0-dev", git = "https://github.com/gear-tech/polkadot-sdk.git", branch = "gear-v1.1.0" }
-sc-consensus-babe = { version = "0.10.0-dev", git = "https://github.com/gear-tech/polkadot-sdk.git", branch = "gear-v1.1.0" }
-sc-consensus-babe-rpc = { version = "0.10.0-dev", git = "https://github.com/gear-tech/polkadot-sdk.git", branch = "gear-v1.1.0" }
-sc-consensus-epochs = { version = "0.10.0-dev", git = "https://github.com/gear-tech/polkadot-sdk.git", branch = "gear-v1.1.0" }
-sc-consensus-slots = { version = "0.10.0-dev", git = "https://github.com/gear-tech/polkadot-sdk.git", branch = "gear-v1.1.0" }
-sp-crypto-ec-utils = { version = "0.4.1", git = "https://github.com/gear-tech/polkadot-sdk.git", branch = "gear-v1.1.0", default-features = false }
-sp-debug-derive = { version = "8.0.0", git = "https://github.com/gear-tech/polkadot-sdk.git", branch = "gear-v1.1.0", default-features = false }
-sc-chain-spec = { version = "4.0.0-dev", git = "https://github.com/gear-tech/polkadot-sdk.git", branch = "gear-v1.1.0" }
-sc-cli = { version = "0.10.0-dev", git = "https://github.com/gear-tech/polkadot-sdk.git", branch = "gear-v1.1.0" }
-sc-client-api = { version = "4.0.0-dev", git = "https://github.com/gear-tech/polkadot-sdk.git", branch = "gear-v1.1.0" }
-sc-executor = { version = "0.10.0-dev", git = "https://github.com/gear-tech/polkadot-sdk.git", branch = "gear-v1.1.0" }
-sc-executor-common = { version = "0.10.0-dev", git = "https://github.com/gear-tech/polkadot-sdk.git", branch = "gear-v1.1.0" }
-sc-consensus-grandpa = { version = "0.10.0-dev", git = "https://github.com/gear-tech/polkadot-sdk.git", branch = "gear-v1.1.0" }
-sc-consensus-grandpa-rpc = { version = "0.10.0-dev", git = "https://github.com/gear-tech/polkadot-sdk.git", branch = "gear-v1.1.0" }
-sc-keystore = { version = "4.0.0-dev", git = "https://github.com/gear-tech/polkadot-sdk.git", branch = "gear-v1.1.0" }
-sc-network = { version = "0.10.0-dev", git = "https://github.com/gear-tech/polkadot-sdk.git", branch = "gear-v1.1.0" }
-sc-network-common = { version = "0.10.0-dev", git = "https://github.com/gear-tech/polkadot-sdk.git", branch = "gear-v1.1.0" }
-sc-network-sync = { version = "0.10.0-dev", git = "https://github.com/gear-tech/polkadot-sdk.git", branch = "gear-v1.1.0" }
-sc-network-statement = { version = "0.10.0-dev", git = "https://github.com/gear-tech/polkadot-sdk.git", branch = "gear-v1.1.0" }
-sc-offchain = { version = "4.0.0-dev", git = "https://github.com/gear-tech/polkadot-sdk.git", branch = "gear-v1.1.0" }
-sc-proposer-metrics = { version = "0.10.0-dev", git = "https://github.com/gear-tech/polkadot-sdk.git", branch = "gear-v1.1.0" }
-sc-service = { version = "0.10.0-dev", git = "https://github.com/gear-tech/polkadot-sdk.git", branch = "gear-v1.1.0" }
-sc-telemetry = { version = "4.0.0-dev", git = "https://github.com/gear-tech/polkadot-sdk.git", branch = "gear-v1.1.0" }
-sc-rpc = { version = "4.0.0-dev", git = "https://github.com/gear-tech/polkadot-sdk.git", branch = "gear-v1.1.0" }
-sc-rpc-api = { version = "0.10.0-dev", git = "https://github.com/gear-tech/polkadot-sdk.git", branch = "gear-v1.1.0" }
-sc-rpc-spec-v2 = { version = "0.10.0-dev", git = "https://github.com/gear-tech/polkadot-sdk.git", branch = "gear-v1.1.0" }
-sc-sync-state-rpc = { version = "0.10.0-dev", git = "https://github.com/gear-tech/polkadot-sdk.git", branch = "gear-v1.1.0" }
-sc-sysinfo = { version = "6.0.0-dev", git = "https://github.com/gear-tech/polkadot-sdk.git", branch = "gear-v1.1.0" }
-sc-transaction-pool = { version = "4.0.0-dev", git = "https://github.com/gear-tech/polkadot-sdk.git", branch = "gear-v1.1.0" }
-sc-transaction-pool-api = { version = "4.0.0-dev", git = "https://github.com/gear-tech/polkadot-sdk.git", branch = "gear-v1.1.0" }
-sc-tracing = { version = "4.0.0-dev", git = "https://github.com/gear-tech/polkadot-sdk.git", branch = "gear-v1.1.0" }
-sp-allocator = { version = "4.1.0-dev", git = "https://github.com/gear-tech/polkadot-sdk.git", branch = "gear-v1.1.0", default-features = false }
-sp-api = { version = "4.0.0-dev", git = "https://github.com/gear-tech/polkadot-sdk.git", branch = "gear-v1.1.0", default-features = false }
-sp-authority-discovery = { version = "4.0.0-dev", git = "https://github.com/gear-tech/polkadot-sdk.git", branch = "gear-v1.1.0", default-features = false }
-sp-arithmetic = { version = "16.0.0", git = "https://github.com/gear-tech/polkadot-sdk.git", branch = "gear-v1.1.0", default-features = false }
-sp-blockchain = { version = "4.0.0-dev", git = "https://github.com/gear-tech/polkadot-sdk.git", branch = "gear-v1.1.0", default-features = false }
-sp-block-builder = { version = "4.0.0-dev", git = "https://github.com/gear-tech/polkadot-sdk.git", branch = "gear-v1.1.0", default-features = false }
-sp-core = { version = "21.0.0", git = "https://github.com/gear-tech/polkadot-sdk.git", branch = "gear-v1.1.0", default-features = false }
-sp-consensus = { version = "0.10.0-dev", git = "https://github.com/gear-tech/polkadot-sdk.git", branch = "gear-v1.1.0", default-features = false }
-sp-consensus-babe = { version = "0.10.0-dev", git = "https://github.com/gear-tech/polkadot-sdk.git", branch = "gear-v1.1.0", default-features = false }
-sp-consensus-slots = { version = "0.10.0-dev", git = "https://github.com/gear-tech/polkadot-sdk.git", branch = "gear-v1.1.0", default-features = false }
-sp-externalities = { version = "0.19.0", git = "https://github.com/gear-tech/polkadot-sdk.git", branch = "gear-v1.1.0", default-features = false }
-sp-consensus-grandpa = { version = "4.0.0-dev", git = "https://github.com/gear-tech/polkadot-sdk.git", branch = "gear-v1.1.0", default-features = false }
-sp-inherents = { version = "4.0.0-dev", git = "https://github.com/gear-tech/polkadot-sdk.git", branch = "gear-v1.1.0", default-features = false }
-sp-io = { version = "23.0.0", git = "https://github.com/gear-tech/polkadot-sdk.git", branch = "gear-v1.1.0", default-features = false }
-sp-keyring = { version = "24.0.0", git = "https://github.com/gear-tech/polkadot-sdk.git", branch = "gear-v1.1.0", default-features = false }
-sp-keystore = { version = "0.27.0", git = "https://github.com/gear-tech/polkadot-sdk.git", branch = "gear-v1.1.0", default-features = false }
-sp-npos-elections = { version = "4.0.0-dev", git = "https://github.com/gear-tech/polkadot-sdk.git", branch = "gear-v1.1.0", default-features = false }
-sp-offchain = { version = "4.0.0-dev", git = "https://github.com/gear-tech/polkadot-sdk.git", branch = "gear-v1.1.0", default-features = false }
-sp-rpc = { version = "6.0.0", git = "https://github.com/gear-tech/polkadot-sdk.git", branch = "gear-v1.1.0", default-features = false }
-sp-runtime = { version = "24.0.0", git = "https://github.com/gear-tech/polkadot-sdk.git", branch = "gear-v1.1.0", default-features = false }
-sp-runtime-interface = { version = "17.0.0", git = "https://github.com/gear-tech/polkadot-sdk.git", branch = "gear-v1.1.0", default-features = false }
-sp-session = { version = "4.0.0-dev", git = "https://github.com/gear-tech/polkadot-sdk.git", branch = "gear-v1.1.0", default-features = false }
-sp-std = { version = "8.0.0", git = "https://github.com/gear-tech/polkadot-sdk.git", branch = "gear-v1.1.0", default-features = false }
-sp-state-machine = { version = "0.28.0", git = "https://github.com/gear-tech/polkadot-sdk.git", branch = "gear-v1.1.0", default-features = false }
-sp-staking = { version = "4.0.0-dev", git = "https://github.com/gear-tech/polkadot-sdk.git", branch = "gear-v1.1.0", default-features = false }
-sp-storage = { version = "13.0.0", git = "https://github.com/gear-tech/polkadot-sdk.git", branch = "gear-v1.1.0", default-features = false }
-sp-timestamp = { version = "4.0.0-dev", git = "https://github.com/gear-tech/polkadot-sdk.git", branch = "gear-v1.1.0", default-features = false }
-sp-transaction-pool = { version = "4.0.0-dev", git = "https://github.com/gear-tech/polkadot-sdk.git", branch = "gear-v1.1.0", default-features = false }
-sp-transaction-storage-proof = { version = "4.0.0-dev", git = "https://github.com/gear-tech/polkadot-sdk.git", branch = "gear-v1.1.0", default-features = false }
-sp-trie = { version = "22.0.0", git = "https://github.com/gear-tech/polkadot-sdk.git", branch = "gear-v1.1.0", default-features = false }
-sp-version = { version = "22.0.0", git = "https://github.com/gear-tech/polkadot-sdk.git", branch = "gear-v1.1.0", default-features = false }
-sp-wasm-interface = { version = "14.0.0", git = "https://github.com/gear-tech/polkadot-sdk.git", branch = "gear-v1.1.0", default-features = false }
-sp-wasm-interface-common = { version = "7.0.0", git = "https://github.com/gear-tech/polkadot-sdk.git", branch = "gear-v1.1.0", default-features = false }
-substrate-build-script-utils = { version = "3.0.0", git = "https://github.com/gear-tech/polkadot-sdk.git", branch = "gear-v1.1.0" }
-substrate-frame-rpc-system = { version = "4.0.0-dev", git = "https://github.com/gear-tech/polkadot-sdk.git", branch = "gear-v1.1.0" }
-substrate-rpc-client = { version = "0.10.0-dev", git = "https://github.com/gear-tech/polkadot-sdk.git", branch = "gear-v1.1.0" }
-substrate-state-trie-migration-rpc = { version = "4.0.0-dev", git = "https://github.com/gear-tech/polkadot-sdk.git", branch = "gear-v1.1.0" }
-substrate-test-client = { version = "2.0.0", git = "https://github.com/gear-tech/polkadot-sdk.git", branch = "gear-v1.1.0" }
-substrate-wasm-builder = { version = "5.0.0-dev", git = "https://github.com/gear-tech/polkadot-sdk.git", branch = "gear-v1.1.0" }
-try-runtime-cli = { version = "0.10.0-dev", git = "https://github.com/gear-tech/polkadot-sdk.git", branch = "gear-v1.1.0" }
-binary-merkle-tree = { version = "4.0.0-dev", git = "https://github.com/gear-tech/polkadot-sdk.git", branch = "gear-v1.1.0", default-features = false }
-=======
 frame-benchmarking = { version = "4.0.0-dev", git = "https://github.com/gear-tech/polkadot-sdk.git", branch = "gear-v1.3.0", default-features = false }
 frame-benchmarking-cli = { version = "4.0.0-dev", git = "https://github.com/gear-tech/polkadot-sdk.git", branch = "gear-v1.3.0" }
 frame-election-provider-support = { version = "4.0.0-dev", git = "https://github.com/gear-tech/polkadot-sdk.git", branch = "gear-v1.3.0", default-features = false }
@@ -507,7 +384,7 @@
 substrate-test-client = { version = "2.0.0", git = "https://github.com/gear-tech/polkadot-sdk.git", branch = "gear-v1.3.0" }
 substrate-wasm-builder = { version = "5.0.0-dev", git = "https://github.com/gear-tech/polkadot-sdk.git", branch = "gear-v1.3.0" }
 try-runtime-cli = { version = "0.10.0-dev", git = "https://github.com/gear-tech/polkadot-sdk.git", branch = "gear-v1.3.0" }
->>>>>>> f891213f
+binary-merkle-tree = { version = "4.0.0-dev", git = "https://github.com/gear-tech/polkadot-sdk.git", branch = "gear-v1.3.0", default-features = false }
 
 # Examples
 test-syscalls = { path = "examples/syscalls", default-features = false }
