--- conflicted
+++ resolved
@@ -41,12 +41,9 @@
 prometheus-endpoint.workspace = true
 
 [dev-dependencies]
-<<<<<<< HEAD
 gear-authorship-binaries = { path = "binaries" }
+gear-runtime-interface = { workspace = true, features = ["std"] }
 common = { workspace = true, features = ["std"] }
-=======
-gear-runtime-interface = { workspace = true, features = ["std"] }
->>>>>>> 62cd946e
 sc-transaction-pool.workspace = true
 frame-support = { workspace = true, features = ["std"] }
 frame-system = { workspace = true, features = ["std"] }
@@ -64,9 +61,5 @@
 gear-runtime-common = { workspace = true, features = ["std"] }
 gear-core = { workspace = true, features = ["std"] }
 vara-runtime  = { workspace = true, features = ["std", "dev"] }
-<<<<<<< HEAD
-=======
-demo-constructor = { workspace = true, features = ["std"] }
->>>>>>> 62cd946e
 env_logger.workspace = true
 parking_lot.workspace = true