--- conflicted
+++ resolved
@@ -258,160 +258,6 @@
         D::decode(&mut bytes.as_ref()).map_err(Into::into)
     }
 
-<<<<<<< HEAD
-=======
-    /// Read the program's state as a byte vector using a meta Wasm.
-    pub async fn read_state_bytes_using_wasm(
-        &self,
-        program_id: ProgramId,
-        payload: Vec<u8>,
-        fn_name: &str,
-        wasm: Vec<u8>,
-        argument: Option<Vec<u8>>,
-    ) -> Result<Vec<u8>> {
-        self.read_state_bytes_using_wasm_at(program_id, payload, fn_name, wasm, argument, None)
-            .await
-    }
-
-    /// Same as [`read_state_bytes_using_wasm`](Self::read_state_bytes_using_wasm), but reads the program's state at the block identified by its hash.
-    pub async fn read_state_bytes_using_wasm_at(
-        &self,
-        program_id: ProgramId,
-        payload: Vec<u8>,
-        fn_name: &str,
-        wasm: Vec<u8>,
-        argument: Option<Vec<u8>>,
-        at: Option<H256>,
-    ) -> Result<Vec<u8>> {
-        let response: String = self
-            .0
-            .api()
-            .read_state_using_wasm(
-                H256(program_id.into()),
-                payload,
-                fn_name,
-                wasm,
-                argument,
-                at,
-            )
-            .await?;
-        crate::utils::hex_to_vec(response)
-    }
-
-    /// Read the program's state as decoded data using a meta Wasm.
-    pub async fn read_state_using_wasm<E: Encode, D: Decode>(
-        &self,
-        program_id: ProgramId,
-        payload: Vec<u8>,
-        fn_name: &str,
-        wasm: Vec<u8>,
-        argument: Option<E>,
-    ) -> Result<D> {
-        self.read_state_using_wasm_at(program_id, payload, fn_name, wasm, argument, None)
-            .await
-    }
-
-    /// Same as [`read_state_using_wasm`](Self::read_state_using_wasm), but
-    /// reads the program's state at the block identified by its hash.
-    pub async fn read_state_using_wasm_at<E: Encode, D: Decode>(
-        &self,
-        program_id: ProgramId,
-        payload: Vec<u8>,
-        fn_name: &str,
-        wasm: Vec<u8>,
-        argument: Option<E>,
-        at: Option<H256>,
-    ) -> Result<D> {
-        let bytes = self
-            .read_state_bytes_using_wasm_at(
-                program_id,
-                payload,
-                fn_name,
-                wasm,
-                argument.map(|v| v.encode()),
-                at,
-            )
-            .await?;
-
-        D::decode(&mut bytes.as_ref()).map_err(Into::into)
-    }
-
-    /// Read the program's state using a meta Wasm file referenced by its
-    /// `path`.
-    pub async fn read_state_bytes_using_wasm_by_path(
-        &self,
-        program_id: ProgramId,
-        payload: Vec<u8>,
-        fn_name: &str,
-        path: impl AsRef<Path>,
-        argument: Option<Vec<u8>>,
-    ) -> Result<Vec<u8>> {
-        self.read_state_bytes_using_wasm_by_path_at(
-            program_id, payload, fn_name, path, argument, None,
-        )
-        .await
-    }
-
-    /// Same as [`read_state_using_wasm_by_path`](Self::read_state_using_wasm_by_path), but reads the program's state at the block identified by its hash.
-    pub async fn read_state_bytes_using_wasm_by_path_at(
-        &self,
-        program_id: ProgramId,
-        payload: Vec<u8>,
-        fn_name: &str,
-        path: impl AsRef<Path>,
-        argument: Option<Vec<u8>>,
-        at: Option<H256>,
-    ) -> Result<Vec<u8>> {
-        self.read_state_bytes_using_wasm_at(
-            program_id,
-            payload,
-            fn_name,
-            utils::code_from_os(path.as_ref())?,
-            argument,
-            at,
-        )
-        .await
-    }
-
-    /// Read the program's state using a meta Wasm file referenced by its
-    /// `path`.
-    pub async fn read_state_using_wasm_by_path<E: Encode, D: Decode>(
-        &self,
-        program_id: ProgramId,
-        payload: Vec<u8>,
-        fn_name: &str,
-        path: impl AsRef<Path>,
-        argument: Option<E>,
-    ) -> Result<D> {
-        self.read_state_using_wasm_by_path_at(program_id, payload, fn_name, path, argument, None)
-            .await
-    }
-
-    /// Same as [`read_state_using_wasm_by_path`](Self::read_state_using_wasm_by_path), but reads the program's state at the block identified by its hash.
-    pub async fn read_state_using_wasm_by_path_at<E: Encode, D: Decode>(
-        &self,
-        program_id: ProgramId,
-        payload: Vec<u8>,
-        fn_name: &str,
-        path: impl AsRef<Path>,
-        argument: Option<E>,
-        at: Option<H256>,
-    ) -> Result<D> {
-        let bytes = self
-            .read_state_bytes_using_wasm_by_path_at(
-                program_id,
-                payload,
-                fn_name,
-                path,
-                argument.map(|v| v.encode()),
-                at,
-            )
-            .await?;
-
-        D::decode(&mut bytes.as_ref()).map_err(Into::into)
-    }
-
->>>>>>> b9e0deb3
     /// Read the program's metahash.
     pub async fn read_metahash(&self, program_id: ProgramId) -> Result<H256> {
         self.read_metahash_at(program_id, None).await
