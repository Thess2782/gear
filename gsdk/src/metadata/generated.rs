// This file is part of Gear.
//
// Copyright (C) 2021-2024 Gear Technologies Inc.
// SPDX-License-Identifier: GPL-3.0-or-later WITH Classpath-exception-2.0
//
// This program is free software: you can redistribute it and/or modify
// it under the terms of the GNU General Public License as published by
// the Free Software Foundation, either version 3 of the License, or
// (at your option) any later version.
//
// This program is distributed in the hope that it will be useful,
// but WITHOUT ANY WARRANTY; without even the implied warranty of
// MERCHANTABILITY or FITNESS FOR A PARTICULAR PURPOSE. See the
// GNU General Public License for more details.
//
// You should have received a copy of the GNU General Public License
// along with this program. If not, see <https://www.gnu.org/licenses/>.

#[allow(dead_code, unused_imports, non_camel_case_types)]
#[allow(clippy::all)]
#[allow(rustdoc::broken_intra_doc_links)]
pub mod runtime_types {
    #[allow(unused_imports)]
    mod root_mod {
        pub use super::*;
    }
    pub mod runtime_types {
        use super::runtime_types;
        pub mod bounded_collections {
            use super::runtime_types;
            pub mod bounded_btree_map {
                use super::runtime_types;
                #[derive(Debug, crate::gp::Decode, crate::gp::DecodeAsType, crate::gp::Encode)]
                pub struct BoundedBTreeMap<_0, _1>(
                    pub ::subxt::ext::subxt_core::utils::KeyedVec<_0, _1>,
                );
            }
            pub mod bounded_vec {
                use super::runtime_types;
                #[derive(Debug, crate::gp::Decode, crate::gp::DecodeAsType, crate::gp::Encode)]
                pub struct BoundedVec<_0>(pub ::subxt::ext::subxt_core::alloc::vec::Vec<_0>);
            }
            pub mod weak_bounded_vec {
                use super::runtime_types;
                #[derive(Debug, crate::gp::Decode, crate::gp::DecodeAsType, crate::gp::Encode)]
                pub struct WeakBoundedVec<_0>(pub ::subxt::ext::subxt_core::alloc::vec::Vec<_0>);
            }
        }
        pub mod finality_grandpa {
            use super::runtime_types;
            #[derive(Debug, crate::gp::Decode, crate::gp::DecodeAsType, crate::gp::Encode)]
            pub struct Equivocation<_0, _1, _2> {
                pub round_number: ::core::primitive::u64,
                pub identity: _0,
                pub first: (_1, _2),
                pub second: (_1, _2),
            }
            #[derive(Debug, crate::gp::Decode, crate::gp::DecodeAsType, crate::gp::Encode)]
            pub struct Precommit<_0, _1> {
                pub target_hash: _0,
                pub target_number: _1,
            }
            #[derive(Debug, crate::gp::Decode, crate::gp::DecodeAsType, crate::gp::Encode)]
            pub struct Prevote<_0, _1> {
                pub target_hash: _0,
                pub target_number: _1,
            }
        }
        pub mod frame_support {
            use super::runtime_types;
            pub mod dispatch {
                use super::runtime_types;
                #[derive(Debug, crate::gp::Decode, crate::gp::DecodeAsType, crate::gp::Encode)]
                pub enum DispatchClass {
                    #[codec(index = 0)]
                    Normal,
                    #[codec(index = 1)]
                    Operational,
                    #[codec(index = 2)]
                    Mandatory,
                }
                #[derive(Debug, crate::gp::Decode, crate::gp::DecodeAsType, crate::gp::Encode)]
                pub struct DispatchInfo {
                    pub weight: runtime_types::sp_weights::weight_v2::Weight,
                    pub class: runtime_types::frame_support::dispatch::DispatchClass,
                    pub pays_fee: runtime_types::frame_support::dispatch::Pays,
                }
                #[derive(Debug, crate::gp::Decode, crate::gp::DecodeAsType, crate::gp::Encode)]
                pub enum Pays {
                    #[codec(index = 0)]
                    Yes,
                    #[codec(index = 1)]
                    No,
                }
                #[derive(Debug, crate::gp::Decode, crate::gp::DecodeAsType, crate::gp::Encode)]
                pub struct PerDispatchClass<_0> {
                    pub normal: _0,
                    pub operational: _0,
                    pub mandatory: _0,
                }
                #[derive(Debug, crate::gp::Decode, crate::gp::DecodeAsType, crate::gp::Encode)]
                pub struct PostDispatchInfo {
                    pub actual_weight:
                        ::core::option::Option<runtime_types::sp_weights::weight_v2::Weight>,
                    pub pays_fee: runtime_types::frame_support::dispatch::Pays,
                }
                #[derive(Debug, crate::gp::Decode, crate::gp::DecodeAsType, crate::gp::Encode)]
                pub enum RawOrigin<_0> {
                    #[codec(index = 0)]
                    Root,
                    #[codec(index = 1)]
                    Signed(_0),
                    #[codec(index = 2)]
                    None,
                }
            }
            pub mod traits {
                use super::runtime_types;
                pub mod preimages {
                    use super::runtime_types;
                    #[derive(
                        Debug, crate::gp::Decode, crate::gp::DecodeAsType, crate::gp::Encode,
                    )]
                    pub enum Bounded<_0, _1> {
                        #[codec(index = 0)]
                        Legacy {
                            hash: ::subxt::ext::subxt_core::utils::H256,
                        },
                        #[codec(index = 1)]
                        Inline(
                            runtime_types::bounded_collections::bounded_vec::BoundedVec<
                                ::core::primitive::u8,
                            >,
                        ),
                        #[codec(index = 2)]
                        Lookup {
                            hash: ::subxt::ext::subxt_core::utils::H256,
                            len: ::core::primitive::u32,
                        },
                        __Ignore(::core::marker::PhantomData<(_0, _1)>),
                    }
                }
                pub mod schedule {
                    use super::runtime_types;
                    #[derive(
                        Debug, crate::gp::Decode, crate::gp::DecodeAsType, crate::gp::Encode,
                    )]
                    pub enum DispatchTime<_0> {
                        #[codec(index = 0)]
                        At(_0),
                        #[codec(index = 1)]
                        After(_0),
                    }
                }
                pub mod tokens {
                    use super::runtime_types;
                    pub mod fungible {
                        use super::runtime_types;
                        #[derive(
                            ::subxt::ext ::subxt_core::ext::codec::CompactAs,
                            Debug,
                            crate::gp::Decode,
                            crate::gp::DecodeAsType,
                            crate::gp::Encode,
                        )]
                        pub struct HoldConsideration(pub ::core::primitive::u128);
                    }
                    pub mod misc {
                        use super::runtime_types;
                        #[derive(
                            Debug, crate::gp::Decode, crate::gp::DecodeAsType, crate::gp::Encode,
                        )]
                        pub enum BalanceStatus {
                            #[codec(index = 0)]
                            Free,
                            #[codec(index = 1)]
                            Reserved,
                        }
                    }
                }
            }
            #[derive(Debug, crate::gp::Decode, crate::gp::DecodeAsType, crate::gp::Encode)]
            pub struct PalletId(pub [::core::primitive::u8; 8usize]);
        }
        pub mod frame_system {
            use super::runtime_types;
            pub mod extensions {
                use super::runtime_types;
                pub mod check_genesis {
                    use super::runtime_types;
                    #[derive(
                        Debug, crate::gp::Decode, crate::gp::DecodeAsType, crate::gp::Encode,
                    )]
                    pub struct CheckGenesis;
                }
                pub mod check_mortality {
                    use super::runtime_types;
                    #[derive(
                        Debug, crate::gp::Decode, crate::gp::DecodeAsType, crate::gp::Encode,
                    )]
                    pub struct CheckMortality(pub runtime_types::sp_runtime::generic::era::Era);
                }
                pub mod check_non_zero_sender {
                    use super::runtime_types;
                    #[derive(
                        Debug, crate::gp::Decode, crate::gp::DecodeAsType, crate::gp::Encode,
                    )]
                    pub struct CheckNonZeroSender;
                }
                pub mod check_spec_version {
                    use super::runtime_types;
                    #[derive(
                        Debug, crate::gp::Decode, crate::gp::DecodeAsType, crate::gp::Encode,
                    )]
                    pub struct CheckSpecVersion;
                }
                pub mod check_tx_version {
                    use super::runtime_types;
                    #[derive(
                        Debug, crate::gp::Decode, crate::gp::DecodeAsType, crate::gp::Encode,
                    )]
                    pub struct CheckTxVersion;
                }
                pub mod check_weight {
                    use super::runtime_types;
                    #[derive(
                        Debug, crate::gp::Decode, crate::gp::DecodeAsType, crate::gp::Encode,
                    )]
                    pub struct CheckWeight;
                }
            }
            pub mod limits {
                use super::runtime_types;
                #[derive(Debug, crate::gp::Decode, crate::gp::DecodeAsType, crate::gp::Encode)]
                pub struct BlockLength {
                    pub max: runtime_types::frame_support::dispatch::PerDispatchClass<
                        ::core::primitive::u32,
                    >,
                }
                #[derive(Debug, crate::gp::Decode, crate::gp::DecodeAsType, crate::gp::Encode)]
                pub struct BlockWeights {
                    pub base_block: runtime_types::sp_weights::weight_v2::Weight,
                    pub max_block: runtime_types::sp_weights::weight_v2::Weight,
                    pub per_class: runtime_types::frame_support::dispatch::PerDispatchClass<
                        runtime_types::frame_system::limits::WeightsPerClass,
                    >,
                }
                #[derive(Debug, crate::gp::Decode, crate::gp::DecodeAsType, crate::gp::Encode)]
                pub struct WeightsPerClass {
                    pub base_extrinsic: runtime_types::sp_weights::weight_v2::Weight,
                    pub max_extrinsic:
                        ::core::option::Option<runtime_types::sp_weights::weight_v2::Weight>,
                    pub max_total:
                        ::core::option::Option<runtime_types::sp_weights::weight_v2::Weight>,
                    pub reserved:
                        ::core::option::Option<runtime_types::sp_weights::weight_v2::Weight>,
                }
            }
            pub mod pallet {
                use super::runtime_types;
                #[derive(Debug, crate::gp::Decode, crate::gp::DecodeAsType, crate::gp::Encode)]
                #[doc = "Contains a variant per dispatchable extrinsic that this pallet has."]
                pub enum Call {
                    #[codec(index = 0)]
                    #[doc = "See [`Pallet::remark`]."]
                    remark {
                        remark: ::subxt::ext::subxt_core::alloc::vec::Vec<::core::primitive::u8>,
                    },
                    #[codec(index = 1)]
                    #[doc = "See [`Pallet::set_heap_pages`]."]
                    set_heap_pages { pages: ::core::primitive::u64 },
                    #[codec(index = 2)]
                    #[doc = "See [`Pallet::set_code`]."]
                    set_code {
                        code: ::subxt::ext::subxt_core::alloc::vec::Vec<::core::primitive::u8>,
                    },
                    #[codec(index = 3)]
                    #[doc = "See [`Pallet::set_code_without_checks`]."]
                    set_code_without_checks {
                        code: ::subxt::ext::subxt_core::alloc::vec::Vec<::core::primitive::u8>,
                    },
                    #[codec(index = 4)]
                    #[doc = "See [`Pallet::set_storage`]."]
                    set_storage {
                        items: ::subxt::ext::subxt_core::alloc::vec::Vec<(
                            ::subxt::ext::subxt_core::alloc::vec::Vec<::core::primitive::u8>,
                            ::subxt::ext::subxt_core::alloc::vec::Vec<::core::primitive::u8>,
                        )>,
                    },
                    #[codec(index = 5)]
                    #[doc = "See [`Pallet::kill_storage`]."]
                    kill_storage {
                        keys: ::subxt::ext::subxt_core::alloc::vec::Vec<
                            ::subxt::ext::subxt_core::alloc::vec::Vec<::core::primitive::u8>,
                        >,
                    },
                    #[codec(index = 6)]
                    #[doc = "See [`Pallet::kill_prefix`]."]
                    kill_prefix {
                        prefix: ::subxt::ext::subxt_core::alloc::vec::Vec<::core::primitive::u8>,
                        subkeys: ::core::primitive::u32,
                    },
                    #[codec(index = 7)]
                    #[doc = "See [`Pallet::remark_with_event`]."]
                    remark_with_event {
                        remark: ::subxt::ext::subxt_core::alloc::vec::Vec<::core::primitive::u8>,
                    },
                }
                #[derive(Debug, crate::gp::Decode, crate::gp::DecodeAsType, crate::gp::Encode)]
                #[doc = "Error for the System pallet"]
                pub enum Error {
                    #[codec(index = 0)]
                    #[doc = "The name of specification does not match between the current runtime"]
                    #[doc = "and the new runtime."]
                    InvalidSpecName,
                    #[codec(index = 1)]
                    #[doc = "The specification version is not allowed to decrease between the current runtime"]
                    #[doc = "and the new runtime."]
                    SpecVersionNeedsToIncrease,
                    #[codec(index = 2)]
                    #[doc = "Failed to extract the runtime version from the new runtime."]
                    #[doc = ""]
                    #[doc = "Either calling `Core_version` or decoding `RuntimeVersion` failed."]
                    FailedToExtractRuntimeVersion,
                    #[codec(index = 3)]
                    #[doc = "Suicide called when the account has non-default composite data."]
                    NonDefaultComposite,
                    #[codec(index = 4)]
                    #[doc = "There is a non-zero reference count preventing the account from being purged."]
                    NonZeroRefCount,
                    #[codec(index = 5)]
                    #[doc = "The origin filter prevent the call to be dispatched."]
                    CallFiltered,
                }
                #[derive(Debug, crate::gp::Decode, crate::gp::DecodeAsType, crate::gp::Encode)]
                #[doc = "Event for the System pallet."]
                pub enum Event {
                    #[codec(index = 0)]
                    #[doc = "An extrinsic completed successfully."]
                    ExtrinsicSuccess {
                        dispatch_info: runtime_types::frame_support::dispatch::DispatchInfo,
                    },
                    #[codec(index = 1)]
                    #[doc = "An extrinsic failed."]
                    ExtrinsicFailed {
                        dispatch_error: runtime_types::sp_runtime::DispatchError,
                        dispatch_info: runtime_types::frame_support::dispatch::DispatchInfo,
                    },
                    #[codec(index = 2)]
                    #[doc = "`:code` was updated."]
                    CodeUpdated,
                    #[codec(index = 3)]
                    #[doc = "A new account was created."]
                    NewAccount {
                        account: ::subxt::ext::subxt_core::utils::AccountId32,
                    },
                    #[codec(index = 4)]
                    #[doc = "An account was reaped."]
                    KilledAccount {
                        account: ::subxt::ext::subxt_core::utils::AccountId32,
                    },
                    #[codec(index = 5)]
                    #[doc = "On on-chain remark happened."]
                    Remarked {
                        sender: ::subxt::ext::subxt_core::utils::AccountId32,
                        hash: ::subxt::ext::subxt_core::utils::H256,
                    },
                }
            }
            #[derive(Debug, crate::gp::Decode, crate::gp::DecodeAsType, crate::gp::Encode)]
            pub struct AccountInfo<_0, _1> {
                pub nonce: _0,
                pub consumers: ::core::primitive::u32,
                pub providers: ::core::primitive::u32,
                pub sufficients: ::core::primitive::u32,
                pub data: _1,
            }
            #[derive(Debug, crate::gp::Decode, crate::gp::DecodeAsType, crate::gp::Encode)]
            pub struct EventRecord<_0, _1> {
                pub phase: runtime_types::frame_system::Phase,
                pub event: _0,
                pub topics: ::subxt::ext::subxt_core::alloc::vec::Vec<_1>,
            }
            #[derive(Debug, crate::gp::Decode, crate::gp::DecodeAsType, crate::gp::Encode)]
            pub struct LastRuntimeUpgradeInfo {
                #[codec(compact)]
                pub spec_version: ::core::primitive::u32,
                pub spec_name: ::subxt::ext::subxt_core::alloc::string::String,
            }
            #[derive(Debug, crate::gp::Decode, crate::gp::DecodeAsType, crate::gp::Encode)]
            pub enum Phase {
                #[codec(index = 0)]
                ApplyExtrinsic(::core::primitive::u32),
                #[codec(index = 1)]
                Finalization,
                #[codec(index = 2)]
                Initialization,
            }
        }
        pub mod gear_common {
            use super::runtime_types;
            pub mod event {
                use super::runtime_types;
                #[derive(Debug, crate::gp::Decode, crate::gp::DecodeAsType, crate::gp::Encode)]
                pub enum CodeChangeKind<_0> {
                    #[codec(index = 0)]
                    Active {
                        expiration: ::core::option::Option<_0>,
                    },
                    #[codec(index = 1)]
                    Inactive,
                    #[codec(index = 2)]
                    Reinstrumented,
                }
                #[derive(Debug, crate::gp::Decode, crate::gp::DecodeAsType, crate::gp::Encode)]
                pub enum DispatchStatus {
                    #[codec(index = 0)]
                    Success,
                    #[codec(index = 1)]
                    Failed,
                    #[codec(index = 2)]
                    NotExecuted,
                }
                #[derive(Debug, crate::gp::Decode, crate::gp::DecodeAsType, crate::gp::Encode)]
                pub enum MessageEntry {
                    #[codec(index = 0)]
                    Init,
                    #[codec(index = 1)]
                    Handle,
                    #[codec(index = 2)]
                    Reply(runtime_types::gprimitives::MessageId),
                    #[codec(index = 3)]
                    Signal,
                }
                #[derive(Debug, crate::gp::Decode, crate::gp::DecodeAsType, crate::gp::Encode)]
                pub enum MessageWaitedRuntimeReason {
                    #[codec(index = 0)]
                    WaitCalled,
                    #[codec(index = 1)]
                    WaitForCalled,
                    #[codec(index = 2)]
                    WaitUpToCalled,
                    #[codec(index = 3)]
                    WaitUpToCalledFull,
                }
                #[derive(Debug, crate::gp::Decode, crate::gp::DecodeAsType, crate::gp::Encode)]
                pub enum MessageWaitedSystemReason {}
                #[derive(Debug, crate::gp::Decode, crate::gp::DecodeAsType, crate::gp::Encode)]
                pub enum MessageWokenRuntimeReason {
                    #[codec(index = 0)]
                    WakeCalled,
                }
                #[derive(Debug, crate::gp::Decode, crate::gp::DecodeAsType, crate::gp::Encode)]
                pub enum MessageWokenSystemReason {
                    #[codec(index = 0)]
                    ProgramGotInitialized,
                    #[codec(index = 1)]
                    TimeoutHasCome,
                    #[codec(index = 2)]
                    OutOfRent,
                }
                #[derive(Debug, crate::gp::Decode, crate::gp::DecodeAsType, crate::gp::Encode)]
                pub enum ProgramChangeKind<_0> {
                    #[codec(index = 0)]
                    Active { expiration: _0 },
                    #[codec(index = 1)]
                    Inactive,
                    #[codec(index = 2)]
                    Paused,
                    #[codec(index = 3)]
                    Terminated,
                    #[codec(index = 4)]
                    ExpirationChanged { expiration: _0 },
                    #[codec(index = 5)]
                    ProgramSet { expiration: _0 },
                }
                #[derive(Debug, crate::gp::Decode, crate::gp::DecodeAsType, crate::gp::Encode)]
                pub enum Reason<_0, _1> {
                    #[codec(index = 0)]
                    Runtime(_0),
                    #[codec(index = 1)]
                    System(_1),
                }
                #[derive(Debug, crate::gp::Decode, crate::gp::DecodeAsType, crate::gp::Encode)]
                pub enum UserMessageReadRuntimeReason {
                    #[codec(index = 0)]
                    MessageReplied,
                    #[codec(index = 1)]
                    MessageClaimed,
                }
                #[derive(Debug, crate::gp::Decode, crate::gp::DecodeAsType, crate::gp::Encode)]
                pub enum UserMessageReadSystemReason {
                    #[codec(index = 0)]
                    OutOfRent,
                }
            }
            pub mod gas_provider {
                use super::runtime_types;
                pub mod node {
                    use super::runtime_types;
                    #[derive(
                        Debug, crate::gp::Decode, crate::gp::DecodeAsType, crate::gp::Encode,
                    )]
                    pub struct ChildrenRefs {
                        pub spec_refs: ::core::primitive::u32,
                        pub unspec_refs: ::core::primitive::u32,
                    }
                    #[derive(
                        Debug, crate::gp::Decode, crate::gp::DecodeAsType, crate::gp::Encode,
                    )]
                    pub enum GasNode<_0, _1, _2, _3> {
                        #[codec(index = 0)]
                        External {
                            id: _0,
                            multiplier: runtime_types::gear_common::GasMultiplier<_3, _2>,
                            value: _2,
                            lock: runtime_types::gear_common::gas_provider::node::NodeLock<_2>,
                            system_reserve: _2,
                            refs: runtime_types::gear_common::gas_provider::node::ChildrenRefs,
                            consumed: ::core::primitive::bool,
                            deposit: ::core::primitive::bool,
                        },
                        #[codec(index = 1)]
                        Cut {
                            id: _0,
                            multiplier: runtime_types::gear_common::GasMultiplier<_3, _2>,
                            value: _2,
                            lock: runtime_types::gear_common::gas_provider::node::NodeLock<_2>,
                        },
                        #[codec(index = 2)]
                        Reserved {
                            id: _0,
                            multiplier: runtime_types::gear_common::GasMultiplier<_3, _2>,
                            value: _2,
                            lock: runtime_types::gear_common::gas_provider::node::NodeLock<_2>,
                            refs: runtime_types::gear_common::gas_provider::node::ChildrenRefs,
                            consumed: ::core::primitive::bool,
                        },
                        #[codec(index = 3)]
                        SpecifiedLocal {
                            parent: _1,
                            root: _1,
                            value: _2,
                            lock: runtime_types::gear_common::gas_provider::node::NodeLock<_2>,
                            system_reserve: _2,
                            refs: runtime_types::gear_common::gas_provider::node::ChildrenRefs,
                            consumed: ::core::primitive::bool,
                        },
                        #[codec(index = 4)]
                        UnspecifiedLocal {
                            parent: _1,
                            root: _1,
                            lock: runtime_types::gear_common::gas_provider::node::NodeLock<_2>,
                            system_reserve: _2,
                        },
                    }
                    #[derive(
                        Debug, crate::gp::Decode, crate::gp::DecodeAsType, crate::gp::Encode,
                    )]
                    pub enum GasNodeId<_0, _1> {
                        #[codec(index = 0)]
                        Node(_0),
                        #[codec(index = 1)]
                        Reservation(_1),
                    }
                    #[derive(
                        Debug, crate::gp::Decode, crate::gp::DecodeAsType, crate::gp::Encode,
                    )]
                    pub struct NodeLock<_0>(pub [_0; 4usize]);
                }
            }
            pub mod storage {
                use super::runtime_types;
                pub mod complicated {
                    use super::runtime_types;
                    pub mod dequeue {
                        use super::runtime_types;
                        #[derive(
                            Debug, crate::gp::Decode, crate::gp::DecodeAsType, crate::gp::Encode,
                        )]
                        pub struct LinkedNode<_0, _1> {
                            pub next: ::core::option::Option<_0>,
                            pub value: _1,
                        }
                    }
                }
                pub mod primitives {
                    use super::runtime_types;
                    #[derive(
                        Debug, crate::gp::Decode, crate::gp::DecodeAsType, crate::gp::Encode,
                    )]
                    pub struct Interval<_0> {
                        pub start: _0,
                        pub finish: _0,
                    }
                }
            }
            #[derive(Debug, crate::gp::Decode, crate::gp::DecodeAsType, crate::gp::Encode)]
            pub enum GasMultiplier<_0, _1> {
                #[codec(index = 0)]
                ValuePerGas(_0),
                #[codec(index = 1)]
                GasPerValue(_1),
            }
        }
        pub mod gear_core {
            use super::runtime_types;
            pub mod buffer {
                use super::runtime_types;
                #[derive(Debug, crate::gp::Decode, crate::gp::DecodeAsType, crate::gp::Encode)]
                pub struct LimitedVec<_0, _1>(
                    pub ::subxt::ext::subxt_core::alloc::vec::Vec<_0>,
                    #[codec(skip)] pub ::core::marker::PhantomData<_1>,
                );
            }
            pub mod code {
                use super::runtime_types;
                pub mod attribution {
                    use super::runtime_types;
                    #[derive(
                        Debug, crate::gp::Decode, crate::gp::DecodeAsType, crate::gp::Encode,
                    )]
                    pub struct CodeAttribution {
                        pub author: ::subxt::ext::subxt_core::utils::H256,
                        #[codec(compact)]
                        pub block_number: ::core::primitive::u32,
                    }
                }
                pub mod instrumented {
                    use super::runtime_types;
                    #[derive(
                        Debug, crate::gp::Decode, crate::gp::DecodeAsType, crate::gp::Encode,
                    )]
                    pub struct InstantiatedSectionSizes {
                        pub code_section: ::core::primitive::u32,
                        pub data_section: ::core::primitive::u32,
                        pub global_section: ::core::primitive::u32,
                        pub table_section: ::core::primitive::u32,
                        pub element_section: ::core::primitive::u32,
                        pub type_section: ::core::primitive::u32,
                    }
                    #[derive(
                        Debug, crate::gp::Decode, crate::gp::DecodeAsType, crate::gp::Encode,
                    )]
                    pub struct InstrumentedCode {
                        pub bytes: ::subxt::ext::subxt_core::alloc::vec::Vec<::core::primitive::u8>,
                        pub instantiated_section_sizes:
                            runtime_types::gear_core::code::instrumented::InstantiatedSectionSizes,
                    }
                }
                pub mod metadata {
                    use super::runtime_types;
                    #[derive(
                        Debug, crate::gp::Decode, crate::gp::DecodeAsType, crate::gp::Encode,
                    )]
                    pub struct CodeMetadata {
                        pub original_code_len: ::core::primitive::u32,
                        pub instrumented_code_len: ::core::primitive::u32,
<<<<<<< HEAD
                        pub code_exports:
                            runtime_types::gear_core::message::dispatch_kind::DispatchKindSet,
=======
                        pub exports: ::subxt::ext::subxt_core::alloc::vec::Vec<
                            runtime_types::gear_core::message::DispatchKind,
                        >,
>>>>>>> 519996be
                        pub static_pages: runtime_types::gear_core::pages::PagesAmount,
                        pub stack_end:
                            ::core::option::Option<runtime_types::gear_core::pages::Page>,
                        pub instrumentation_status:
                            runtime_types::gear_core::code::metadata::InstrumentationStatus,
                    }
                    #[derive(
                        Debug, crate::gp::Decode, crate::gp::DecodeAsType, crate::gp::Encode,
                    )]
                    pub enum InstrumentationStatus {
                        #[codec(index = 0)]
                        Instrumented(::core::primitive::u32),
                        #[codec(index = 1)]
                        InstrumentationFailed(::core::primitive::u32),
                    }
                }
            }
            pub mod memory {
                use super::runtime_types;
                #[derive(Debug, crate::gp::Decode, crate::gp::DecodeAsType, crate::gp::Encode)]
                pub struct IntoPageBufError;
                #[derive(Debug, crate::gp::Decode, crate::gp::DecodeAsType, crate::gp::Encode)]
                pub struct PageBuf(
                    pub  runtime_types::gear_core::buffer::LimitedVec<
                        ::core::primitive::u8,
                        runtime_types::gear_core::memory::IntoPageBufError,
                    >,
                );
            }
            pub mod message {
                use super::runtime_types;
                pub mod common {
                    use super::runtime_types;
                    #[derive(
                        Debug, crate::gp::Decode, crate::gp::DecodeAsType, crate::gp::Encode,
                    )]
                    pub enum MessageDetails {
                        #[codec(index = 0)]
                        Reply(runtime_types::gear_core::message::common::ReplyDetails),
                        #[codec(index = 1)]
                        Signal(runtime_types::gear_core::message::common::SignalDetails),
                    }
                    #[derive(
                        Debug, crate::gp::Decode, crate::gp::DecodeAsType, crate::gp::Encode,
                    )]
                    pub struct ReplyDetails {
                        pub to: runtime_types::gprimitives::MessageId,
                        pub code: runtime_types::gear_core_errors::simple::ReplyCode,
                    }
                    #[derive(
                        Debug, crate::gp::Decode, crate::gp::DecodeAsType, crate::gp::Encode,
                    )]
                    pub struct SignalDetails {
                        pub to: runtime_types::gprimitives::MessageId,
                        pub code: runtime_types::gear_core_errors::simple::SignalCode,
                    }
                }
                pub mod context {
                    use super::runtime_types;
                    #[derive(
                        Debug, crate::gp::Decode, crate::gp::DecodeAsType, crate::gp::Encode,
                    )]
                    pub struct ContextStore {
                        pub outgoing: ::subxt::ext::subxt_core::utils::KeyedVec<
                            ::core::primitive::u32,
                            ::core::option::Option<
                                runtime_types::gear_core::buffer::LimitedVec<
                                    ::core::primitive::u8,
                                    runtime_types::gear_core::message::PayloadSizeError,
                                >,
                            >,
                        >,
                        pub reply: ::core::option::Option<
                            runtime_types::gear_core::buffer::LimitedVec<
                                ::core::primitive::u8,
                                runtime_types::gear_core::message::PayloadSizeError,
                            >,
                        >,
                        pub initialized: ::subxt::ext::subxt_core::alloc::vec::Vec<
                            runtime_types::gprimitives::ActorId,
                        >,
                        pub reservation_nonce:
                            runtime_types::gear_core::reservation::ReservationNonce,
                        pub system_reservation: ::core::option::Option<::core::primitive::u64>,
                    }
                }
                pub mod dispatch_kind {
                    use super::runtime_types;
                    #[derive(
                        Debug, crate::gp::Decode, crate::gp::DecodeAsType, crate::gp::Encode,
                    )]
                    pub enum DispatchKind {
                        #[codec(index = 1)]
                        Init,
                        #[codec(index = 2)]
                        Handle,
                        #[codec(index = 4)]
                        Reply,
                        #[codec(index = 8)]
                        Signal,
                    }
                    #[derive(
                        ::subxt::ext ::subxt_core::ext::codec::CompactAs,
                        Debug,
                        crate::gp::Decode,
                        crate::gp::DecodeAsType,
                        crate::gp::Encode,
                    )]
                    pub struct DispatchKindSet(pub ::core::primitive::u8);
                }
                pub mod stored {
                    use super::runtime_types;
                    #[derive(
                        Debug, crate::gp::Decode, crate::gp::DecodeAsType, crate::gp::Encode,
                    )]
                    pub struct StoredDelayedDispatch {
                        pub kind: runtime_types::gear_core::message::dispatch_kind::DispatchKind,
                        pub message: runtime_types::gear_core::message::stored::StoredMessage,
                    }
                    #[derive(
                        Debug, crate::gp::Decode, crate::gp::DecodeAsType, crate::gp::Encode,
                    )]
                    pub struct StoredDispatch {
                        pub kind: runtime_types::gear_core::message::dispatch_kind::DispatchKind,
                        pub message: runtime_types::gear_core::message::stored::StoredMessage,
                        pub context: ::core::option::Option<
                            runtime_types::gear_core::message::context::ContextStore,
                        >,
                    }
                    #[derive(
                        Debug, crate::gp::Decode, crate::gp::DecodeAsType, crate::gp::Encode,
                    )]
                    pub struct StoredMessage {
                        pub id: runtime_types::gprimitives::MessageId,
                        pub source: runtime_types::gprimitives::ActorId,
                        pub destination: runtime_types::gprimitives::ActorId,
                        pub payload: runtime_types::gear_core::buffer::LimitedVec<
                            ::core::primitive::u8,
                            runtime_types::gear_core::message::PayloadSizeError,
                        >,
                        #[codec(compact)]
                        pub value: ::core::primitive::u128,
                        pub details: ::core::option::Option<
                            runtime_types::gear_core::message::common::MessageDetails,
                        >,
                    }
                }
                pub mod user {
                    use super::runtime_types;
                    #[derive(
                        Debug, crate::gp::Decode, crate::gp::DecodeAsType, crate::gp::Encode,
                    )]
                    pub struct UserMessage {
                        pub id: runtime_types::gprimitives::MessageId,
                        pub source: runtime_types::gprimitives::ActorId,
                        pub destination: runtime_types::gprimitives::ActorId,
                        pub payload: runtime_types::gear_core::buffer::LimitedVec<
                            ::core::primitive::u8,
                            runtime_types::gear_core::message::PayloadSizeError,
                        >,
                        #[codec(compact)]
                        pub value: ::core::primitive::u128,
                        pub details: ::core::option::Option<
                            runtime_types::gear_core::message::common::ReplyDetails,
                        >,
                    }
                    #[derive(
                        Debug, crate::gp::Decode, crate::gp::DecodeAsType, crate::gp::Encode,
                    )]
                    pub struct UserStoredMessage {
                        pub id: runtime_types::gprimitives::MessageId,
                        pub source: runtime_types::gprimitives::ActorId,
                        pub destination: runtime_types::gprimitives::ActorId,
                        pub payload: runtime_types::gear_core::buffer::LimitedVec<
                            ::core::primitive::u8,
                            runtime_types::gear_core::message::PayloadSizeError,
                        >,
                        #[codec(compact)]
                        pub value: ::core::primitive::u128,
                    }
                }
                #[derive(Debug, crate::gp::Decode, crate::gp::DecodeAsType, crate::gp::Encode)]
                pub struct PayloadSizeError;
            }
            pub mod pages {
                use super::runtime_types;
                #[derive(
                    ::subxt::ext ::subxt_core::ext::codec::CompactAs,
                    Debug,
                    crate::gp::Decode,
                    crate::gp::DecodeAsType,
                    crate::gp::Encode,
                )]
                pub struct Page(pub ::core::primitive::u32);
                #[derive(
                    ::subxt::ext ::subxt_core::ext::codec::CompactAs,
                    Debug,
                    crate::gp::Decode,
                    crate::gp::DecodeAsType,
                    crate::gp::Encode,
                )]
                pub struct PagesAmount(pub ::core::primitive::u32);
            }
            pub mod percent {
                use super::runtime_types;
                #[derive(
                    ::subxt::ext ::subxt_core::ext::codec::CompactAs,
                    Debug,
                    crate::gp::Decode,
                    crate::gp::DecodeAsType,
                    crate::gp::Encode,
                )]
                pub struct Percent(pub ::core::primitive::u32);
            }
            pub mod program {
                use super::runtime_types;
                #[derive(Debug, crate::gp::Decode, crate::gp::DecodeAsType, crate::gp::Encode)]
                pub struct ActiveProgram<_0> {
                    pub allocations_tree_len: ::core::primitive::u32,
                    pub memory_infix: runtime_types::gear_core::program::MemoryInfix,
                    pub gas_reservation_map: ::subxt::ext::subxt_core::utils::KeyedVec<
                        runtime_types::gprimitives::ReservationId,
                        runtime_types::gear_core::reservation::GasReservationSlot,
                    >,
                    pub code_id: runtime_types::gprimitives::CodeId,
                    pub state: runtime_types::gear_core::program::ProgramState,
                    pub expiration_block: _0,
                }
                #[derive(
                    ::subxt::ext ::subxt_core::ext::codec::CompactAs,
                    Debug,
                    crate::gp::Decode,
                    crate::gp::DecodeAsType,
                    crate::gp::Encode,
                )]
                pub struct MemoryInfix(pub ::core::primitive::u32);
                #[derive(Debug, crate::gp::Decode, crate::gp::DecodeAsType, crate::gp::Encode)]
                pub enum Program<_0> {
                    #[codec(index = 0)]
                    Active(runtime_types::gear_core::program::ActiveProgram<_0>),
                    #[codec(index = 1)]
                    Exited(runtime_types::gprimitives::ActorId),
                    #[codec(index = 2)]
                    Terminated(runtime_types::gprimitives::ActorId),
                }
                #[derive(Debug, crate::gp::Decode, crate::gp::DecodeAsType, crate::gp::Encode)]
                pub enum ProgramState {
                    #[codec(index = 0)]
                    Uninitialized {
                        message_id: runtime_types::gprimitives::MessageId,
                    },
                    #[codec(index = 1)]
                    Initialized,
                }
            }
            pub mod reservation {
                use super::runtime_types;
                #[derive(Debug, crate::gp::Decode, crate::gp::DecodeAsType, crate::gp::Encode)]
                pub struct GasReservationSlot {
                    pub amount: ::core::primitive::u64,
                    pub start: ::core::primitive::u32,
                    pub finish: ::core::primitive::u32,
                }
                #[derive(
                    ::subxt::ext ::subxt_core::ext::codec::CompactAs,
                    Debug,
                    crate::gp::Decode,
                    crate::gp::DecodeAsType,
                    crate::gp::Encode,
                )]
                pub struct ReservationNonce(pub ::core::primitive::u64);
            }
            pub mod tasks {
                use super::runtime_types;
                #[derive(Debug, crate::gp::Decode, crate::gp::DecodeAsType, crate::gp::Encode)]
                pub enum ScheduledTask<_0, _1, _2> {
                    #[codec(index = 0)]
                    PauseProgram(runtime_types::gprimitives::ActorId),
                    #[codec(index = 1)]
                    RemoveCode(runtime_types::gprimitives::CodeId),
                    #[codec(index = 2)]
                    RemoveFromMailbox(_0, runtime_types::gprimitives::MessageId),
                    #[codec(index = 3)]
                    RemoveFromWaitlist(
                        runtime_types::gprimitives::ActorId,
                        runtime_types::gprimitives::MessageId,
                    ),
                    #[codec(index = 4)]
                    RemovePausedProgram(runtime_types::gprimitives::ActorId),
                    #[codec(index = 5)]
                    WakeMessage(
                        runtime_types::gprimitives::ActorId,
                        runtime_types::gprimitives::MessageId,
                    ),
                    #[codec(index = 6)]
                    SendDispatch(_1),
                    #[codec(index = 7)]
                    SendUserMessage {
                        message_id: runtime_types::gprimitives::MessageId,
                        to_mailbox: _2,
                    },
                    #[codec(index = 8)]
                    RemoveGasReservation(
                        runtime_types::gprimitives::ActorId,
                        runtime_types::gprimitives::ReservationId,
                    ),
                    #[codec(index = 9)]
                    RemoveResumeSession(::core::primitive::u32),
                }
            }
        }
        pub mod gear_core_errors {
            use super::runtime_types;
            pub mod simple {
                use super::runtime_types;
                #[derive(Debug, crate::gp::Decode, crate::gp::DecodeAsType, crate::gp::Encode)]
                pub enum ErrorReplyReason {
                    #[codec(index = 0)]
                    Execution(runtime_types::gear_core_errors::simple::SimpleExecutionError),
                    #[codec(index = 1)]
                    FailedToCreateProgram(
                        runtime_types::gear_core_errors::simple::SimpleProgramCreationError,
                    ),
                    #[codec(index = 2)]
                    InactiveActor,
                    #[codec(index = 3)]
                    RemovedFromWaitlist,
                    #[codec(index = 4)]
                    ReinstrumentationFailure,
                    #[codec(index = 255)]
                    Unsupported,
                }
                #[derive(Debug, crate::gp::Decode, crate::gp::DecodeAsType, crate::gp::Encode)]
                pub enum ReplyCode {
                    #[codec(index = 0)]
                    Success(runtime_types::gear_core_errors::simple::SuccessReplyReason),
                    #[codec(index = 1)]
                    Error(runtime_types::gear_core_errors::simple::ErrorReplyReason),
                    #[codec(index = 255)]
                    Unsupported,
                }
                #[derive(Debug, crate::gp::Decode, crate::gp::DecodeAsType, crate::gp::Encode)]
                pub enum SignalCode {
                    #[codec(index = 0)]
                    Execution(runtime_types::gear_core_errors::simple::SimpleExecutionError),
                    #[codec(index = 1)]
                    RemovedFromWaitlist,
                }
                #[derive(Debug, crate::gp::Decode, crate::gp::DecodeAsType, crate::gp::Encode)]
                pub enum SimpleExecutionError {
                    #[codec(index = 0)]
                    RanOutOfGas,
                    #[codec(index = 1)]
                    MemoryOverflow,
                    #[codec(index = 2)]
                    BackendError,
                    #[codec(index = 3)]
                    UserspacePanic,
                    #[codec(index = 4)]
                    UnreachableInstruction,
                    #[codec(index = 5)]
                    StackLimitExceeded,
                    #[codec(index = 255)]
                    Unsupported,
                }
                #[derive(Debug, crate::gp::Decode, crate::gp::DecodeAsType, crate::gp::Encode)]
                pub enum SimpleProgramCreationError {
                    #[codec(index = 0)]
                    CodeNotExists,
                    #[codec(index = 255)]
                    Unsupported,
                }
                #[derive(Debug, crate::gp::Decode, crate::gp::DecodeAsType, crate::gp::Encode)]
                pub enum SuccessReplyReason {
                    #[codec(index = 0)]
                    Auto,
                    #[codec(index = 1)]
                    Manual,
                    #[codec(index = 255)]
                    Unsupported,
                }
            }
        }
        pub mod gprimitives {
            use super::runtime_types;
            #[derive(
                Copy, Debug, crate::gp::Decode, crate::gp::DecodeAsType, crate::gp::Encode,
            )]
            pub struct ActorId(pub [::core::primitive::u8; 32usize]);
            #[derive(
                Copy, Debug, crate::gp::Decode, crate::gp::DecodeAsType, crate::gp::Encode,
            )]
            pub struct CodeId(pub [::core::primitive::u8; 32usize]);
            #[derive(
                Copy, Debug, crate::gp::Decode, crate::gp::DecodeAsType, crate::gp::Encode,
            )]
            pub struct MessageId(pub [::core::primitive::u8; 32usize]);
            #[derive(
                Copy, Debug, crate::gp::Decode, crate::gp::DecodeAsType, crate::gp::Encode,
            )]
            pub struct ReservationId(pub [::core::primitive::u8; 32usize]);
        }
        pub mod numerated {
            use super::runtime_types;
            pub mod tree {
                use super::runtime_types;
                #[derive(Debug, crate::gp::Decode, crate::gp::DecodeAsType, crate::gp::Encode)]
                pub struct IntervalsTree<_0> {
                    pub inner: ::subxt::ext::subxt_core::utils::KeyedVec<_0, _0>,
                }
            }
        }
        pub mod pallet_babe {
            use super::runtime_types;
            pub mod pallet {
                use super::runtime_types;
                #[derive(Debug, crate::gp::Decode, crate::gp::DecodeAsType, crate::gp::Encode)]
                #[doc = "Contains a variant per dispatchable extrinsic that this pallet has."]
                pub enum Call {
                    #[codec(index = 0)]
                    #[doc = "See [`Pallet::report_equivocation`]."]
                    report_equivocation {
                        equivocation_proof: ::subxt::ext::subxt_core::alloc::boxed::Box<
                            runtime_types::sp_consensus_slots::EquivocationProof<
                                runtime_types::sp_runtime::generic::header::Header<
                                    ::core::primitive::u32,
                                >,
                                runtime_types::sp_consensus_babe::app::Public,
                            >,
                        >,
                        key_owner_proof: runtime_types::sp_session::MembershipProof,
                    },
                    #[codec(index = 1)]
                    #[doc = "See [`Pallet::report_equivocation_unsigned`]."]
                    report_equivocation_unsigned {
                        equivocation_proof: ::subxt::ext::subxt_core::alloc::boxed::Box<
                            runtime_types::sp_consensus_slots::EquivocationProof<
                                runtime_types::sp_runtime::generic::header::Header<
                                    ::core::primitive::u32,
                                >,
                                runtime_types::sp_consensus_babe::app::Public,
                            >,
                        >,
                        key_owner_proof: runtime_types::sp_session::MembershipProof,
                    },
                    #[codec(index = 2)]
                    #[doc = "See [`Pallet::plan_config_change`]."]
                    plan_config_change {
                        config: runtime_types::sp_consensus_babe::digests::NextConfigDescriptor,
                    },
                }
                #[derive(Debug, crate::gp::Decode, crate::gp::DecodeAsType, crate::gp::Encode)]
                #[doc = "The `Error` enum of this pallet."]
                pub enum Error {
                    #[codec(index = 0)]
                    #[doc = "An equivocation proof provided as part of an equivocation report is invalid."]
                    InvalidEquivocationProof,
                    #[codec(index = 1)]
                    #[doc = "A key ownership proof provided as part of an equivocation report is invalid."]
                    InvalidKeyOwnershipProof,
                    #[codec(index = 2)]
                    #[doc = "A given equivocation report is valid but already previously reported."]
                    DuplicateOffenceReport,
                    #[codec(index = 3)]
                    #[doc = "Submitted configuration is invalid."]
                    InvalidConfiguration,
                }
            }
        }
        pub mod pallet_bags_list {
            use super::runtime_types;
            pub mod list {
                use super::runtime_types;
                #[derive(Debug, crate::gp::Decode, crate::gp::DecodeAsType, crate::gp::Encode)]
                pub struct Bag {
                    pub head: ::core::option::Option<::subxt::ext::subxt_core::utils::AccountId32>,
                    pub tail: ::core::option::Option<::subxt::ext::subxt_core::utils::AccountId32>,
                }
                #[derive(Debug, crate::gp::Decode, crate::gp::DecodeAsType, crate::gp::Encode)]
                pub enum ListError {
                    #[codec(index = 0)]
                    Duplicate,
                    #[codec(index = 1)]
                    NotHeavier,
                    #[codec(index = 2)]
                    NotInSameBag,
                    #[codec(index = 3)]
                    NodeNotFound,
                }
                #[derive(Debug, crate::gp::Decode, crate::gp::DecodeAsType, crate::gp::Encode)]
                pub struct Node {
                    pub id: ::subxt::ext::subxt_core::utils::AccountId32,
                    pub prev: ::core::option::Option<::subxt::ext::subxt_core::utils::AccountId32>,
                    pub next: ::core::option::Option<::subxt::ext::subxt_core::utils::AccountId32>,
                    pub bag_upper: ::core::primitive::u64,
                    pub score: ::core::primitive::u64,
                }
            }
            pub mod pallet {
                use super::runtime_types;
                #[derive(Debug, crate::gp::Decode, crate::gp::DecodeAsType, crate::gp::Encode)]
                #[doc = "Contains a variant per dispatchable extrinsic that this pallet has."]
                pub enum Call {
                    #[codec(index = 0)]
                    #[doc = "See [`Pallet::rebag`]."]
                    rebag {
                        dislocated: ::subxt::ext::subxt_core::utils::MultiAddress<
                            ::subxt::ext::subxt_core::utils::AccountId32,
                            (),
                        >,
                    },
                    #[codec(index = 1)]
                    #[doc = "See [`Pallet::put_in_front_of`]."]
                    put_in_front_of {
                        lighter: ::subxt::ext::subxt_core::utils::MultiAddress<
                            ::subxt::ext::subxt_core::utils::AccountId32,
                            (),
                        >,
                    },
                    #[codec(index = 2)]
                    #[doc = "See [`Pallet::put_in_front_of_other`]."]
                    put_in_front_of_other {
                        heavier: ::subxt::ext::subxt_core::utils::MultiAddress<
                            ::subxt::ext::subxt_core::utils::AccountId32,
                            (),
                        >,
                        lighter: ::subxt::ext::subxt_core::utils::MultiAddress<
                            ::subxt::ext::subxt_core::utils::AccountId32,
                            (),
                        >,
                    },
                }
                #[derive(Debug, crate::gp::Decode, crate::gp::DecodeAsType, crate::gp::Encode)]
                #[doc = "The `Error` enum of this pallet."]
                pub enum Error {
                    #[codec(index = 0)]
                    #[doc = "A error in the list interface implementation."]
                    List(runtime_types::pallet_bags_list::list::ListError),
                }
                #[derive(Debug, crate::gp::Decode, crate::gp::DecodeAsType, crate::gp::Encode)]
                #[doc = "The `Event` enum of this pallet"]
                pub enum Event {
                    #[codec(index = 0)]
                    #[doc = "Moved an account from one bag to another."]
                    Rebagged {
                        who: ::subxt::ext::subxt_core::utils::AccountId32,
                        from: ::core::primitive::u64,
                        to: ::core::primitive::u64,
                    },
                    #[codec(index = 1)]
                    #[doc = "Updated the score of some account to the given amount."]
                    ScoreUpdated {
                        who: ::subxt::ext::subxt_core::utils::AccountId32,
                        new_score: ::core::primitive::u64,
                    },
                }
            }
        }
        pub mod pallet_balances {
            use super::runtime_types;
            pub mod pallet {
                use super::runtime_types;
                #[derive(Debug, crate::gp::Decode, crate::gp::DecodeAsType, crate::gp::Encode)]
                #[doc = "Contains a variant per dispatchable extrinsic that this pallet has."]
                pub enum Call {
                    #[codec(index = 0)]
                    #[doc = "See [`Pallet::transfer_allow_death`]."]
                    transfer_allow_death {
                        dest: ::subxt::ext::subxt_core::utils::MultiAddress<
                            ::subxt::ext::subxt_core::utils::AccountId32,
                            (),
                        >,
                        #[codec(compact)]
                        value: ::core::primitive::u128,
                    },
                    #[codec(index = 2)]
                    #[doc = "See [`Pallet::force_transfer`]."]
                    force_transfer {
                        source: ::subxt::ext::subxt_core::utils::MultiAddress<
                            ::subxt::ext::subxt_core::utils::AccountId32,
                            (),
                        >,
                        dest: ::subxt::ext::subxt_core::utils::MultiAddress<
                            ::subxt::ext::subxt_core::utils::AccountId32,
                            (),
                        >,
                        #[codec(compact)]
                        value: ::core::primitive::u128,
                    },
                    #[codec(index = 3)]
                    #[doc = "See [`Pallet::transfer_keep_alive`]."]
                    transfer_keep_alive {
                        dest: ::subxt::ext::subxt_core::utils::MultiAddress<
                            ::subxt::ext::subxt_core::utils::AccountId32,
                            (),
                        >,
                        #[codec(compact)]
                        value: ::core::primitive::u128,
                    },
                    #[codec(index = 4)]
                    #[doc = "See [`Pallet::transfer_all`]."]
                    transfer_all {
                        dest: ::subxt::ext::subxt_core::utils::MultiAddress<
                            ::subxt::ext::subxt_core::utils::AccountId32,
                            (),
                        >,
                        keep_alive: ::core::primitive::bool,
                    },
                    #[codec(index = 5)]
                    #[doc = "See [`Pallet::force_unreserve`]."]
                    force_unreserve {
                        who: ::subxt::ext::subxt_core::utils::MultiAddress<
                            ::subxt::ext::subxt_core::utils::AccountId32,
                            (),
                        >,
                        amount: ::core::primitive::u128,
                    },
                    #[codec(index = 6)]
                    #[doc = "See [`Pallet::upgrade_accounts`]."]
                    upgrade_accounts {
                        who: ::subxt::ext::subxt_core::alloc::vec::Vec<
                            ::subxt::ext::subxt_core::utils::AccountId32,
                        >,
                    },
                    #[codec(index = 8)]
                    #[doc = "See [`Pallet::force_set_balance`]."]
                    force_set_balance {
                        who: ::subxt::ext::subxt_core::utils::MultiAddress<
                            ::subxt::ext::subxt_core::utils::AccountId32,
                            (),
                        >,
                        #[codec(compact)]
                        new_free: ::core::primitive::u128,
                    },
                }
                #[derive(Debug, crate::gp::Decode, crate::gp::DecodeAsType, crate::gp::Encode)]
                #[doc = "The `Error` enum of this pallet."]
                pub enum Error {
                    #[codec(index = 0)]
                    #[doc = "Vesting balance too high to send value."]
                    VestingBalance,
                    #[codec(index = 1)]
                    #[doc = "Account liquidity restrictions prevent withdrawal."]
                    LiquidityRestrictions,
                    #[codec(index = 2)]
                    #[doc = "Balance too low to send value."]
                    InsufficientBalance,
                    #[codec(index = 3)]
                    #[doc = "Value too low to create account due to existential deposit."]
                    ExistentialDeposit,
                    #[codec(index = 4)]
                    #[doc = "Transfer/payment would kill account."]
                    Expendability,
                    #[codec(index = 5)]
                    #[doc = "A vesting schedule already exists for this account."]
                    ExistingVestingSchedule,
                    #[codec(index = 6)]
                    #[doc = "Beneficiary account must pre-exist."]
                    DeadAccount,
                    #[codec(index = 7)]
                    #[doc = "Number of named reserves exceed `MaxReserves`."]
                    TooManyReserves,
                    #[codec(index = 8)]
                    #[doc = "Number of holds exceed `MaxHolds`."]
                    TooManyHolds,
                    #[codec(index = 9)]
                    #[doc = "Number of freezes exceed `MaxFreezes`."]
                    TooManyFreezes,
                }
                #[derive(Debug, crate::gp::Decode, crate::gp::DecodeAsType, crate::gp::Encode)]
                #[doc = "The `Event` enum of this pallet"]
                pub enum Event {
                    #[codec(index = 0)]
                    #[doc = "An account was created with some free balance."]
                    Endowed {
                        account: ::subxt::ext::subxt_core::utils::AccountId32,
                        free_balance: ::core::primitive::u128,
                    },
                    #[codec(index = 1)]
                    #[doc = "An account was removed whose balance was non-zero but below ExistentialDeposit,"]
                    #[doc = "resulting in an outright loss."]
                    DustLost {
                        account: ::subxt::ext::subxt_core::utils::AccountId32,
                        amount: ::core::primitive::u128,
                    },
                    #[codec(index = 2)]
                    #[doc = "Transfer succeeded."]
                    Transfer {
                        from: ::subxt::ext::subxt_core::utils::AccountId32,
                        to: ::subxt::ext::subxt_core::utils::AccountId32,
                        amount: ::core::primitive::u128,
                    },
                    #[codec(index = 3)]
                    #[doc = "A balance was set by root."]
                    BalanceSet {
                        who: ::subxt::ext::subxt_core::utils::AccountId32,
                        free: ::core::primitive::u128,
                    },
                    #[codec(index = 4)]
                    #[doc = "Some balance was reserved (moved from free to reserved)."]
                    Reserved {
                        who: ::subxt::ext::subxt_core::utils::AccountId32,
                        amount: ::core::primitive::u128,
                    },
                    #[codec(index = 5)]
                    #[doc = "Some balance was unreserved (moved from reserved to free)."]
                    Unreserved {
                        who: ::subxt::ext::subxt_core::utils::AccountId32,
                        amount: ::core::primitive::u128,
                    },
                    #[codec(index = 6)]
                    #[doc = "Some balance was moved from the reserve of the first account to the second account."]
                    #[doc = "Final argument indicates the destination balance type."]
                    ReserveRepatriated {
                        from: ::subxt::ext::subxt_core::utils::AccountId32,
                        to: ::subxt::ext::subxt_core::utils::AccountId32,
                        amount: ::core::primitive::u128,
                        destination_status:
                            runtime_types::frame_support::traits::tokens::misc::BalanceStatus,
                    },
                    #[codec(index = 7)]
                    #[doc = "Some amount was deposited (e.g. for transaction fees)."]
                    Deposit {
                        who: ::subxt::ext::subxt_core::utils::AccountId32,
                        amount: ::core::primitive::u128,
                    },
                    #[codec(index = 8)]
                    #[doc = "Some amount was withdrawn from the account (e.g. for transaction fees)."]
                    Withdraw {
                        who: ::subxt::ext::subxt_core::utils::AccountId32,
                        amount: ::core::primitive::u128,
                    },
                    #[codec(index = 9)]
                    #[doc = "Some amount was removed from the account (e.g. for misbehavior)."]
                    Slashed {
                        who: ::subxt::ext::subxt_core::utils::AccountId32,
                        amount: ::core::primitive::u128,
                    },
                    #[codec(index = 10)]
                    #[doc = "Some amount was minted into an account."]
                    Minted {
                        who: ::subxt::ext::subxt_core::utils::AccountId32,
                        amount: ::core::primitive::u128,
                    },
                    #[codec(index = 11)]
                    #[doc = "Some amount was burned from an account."]
                    Burned {
                        who: ::subxt::ext::subxt_core::utils::AccountId32,
                        amount: ::core::primitive::u128,
                    },
                    #[codec(index = 12)]
                    #[doc = "Some amount was suspended from an account (it can be restored later)."]
                    Suspended {
                        who: ::subxt::ext::subxt_core::utils::AccountId32,
                        amount: ::core::primitive::u128,
                    },
                    #[codec(index = 13)]
                    #[doc = "Some amount was restored into an account."]
                    Restored {
                        who: ::subxt::ext::subxt_core::utils::AccountId32,
                        amount: ::core::primitive::u128,
                    },
                    #[codec(index = 14)]
                    #[doc = "An account was upgraded."]
                    Upgraded {
                        who: ::subxt::ext::subxt_core::utils::AccountId32,
                    },
                    #[codec(index = 15)]
                    #[doc = "Total issuance was increased by `amount`, creating a credit to be balanced."]
                    Issued { amount: ::core::primitive::u128 },
                    #[codec(index = 16)]
                    #[doc = "Total issuance was decreased by `amount`, creating a debt to be balanced."]
                    Rescinded { amount: ::core::primitive::u128 },
                    #[codec(index = 17)]
                    #[doc = "Some balance was locked."]
                    Locked {
                        who: ::subxt::ext::subxt_core::utils::AccountId32,
                        amount: ::core::primitive::u128,
                    },
                    #[codec(index = 18)]
                    #[doc = "Some balance was unlocked."]
                    Unlocked {
                        who: ::subxt::ext::subxt_core::utils::AccountId32,
                        amount: ::core::primitive::u128,
                    },
                    #[codec(index = 19)]
                    #[doc = "Some balance was frozen."]
                    Frozen {
                        who: ::subxt::ext::subxt_core::utils::AccountId32,
                        amount: ::core::primitive::u128,
                    },
                    #[codec(index = 20)]
                    #[doc = "Some balance was thawed."]
                    Thawed {
                        who: ::subxt::ext::subxt_core::utils::AccountId32,
                        amount: ::core::primitive::u128,
                    },
                }
            }
            pub mod types {
                use super::runtime_types;
                #[derive(Debug, crate::gp::Decode, crate::gp::DecodeAsType, crate::gp::Encode)]
                pub struct AccountData<_0> {
                    pub free: _0,
                    pub reserved: _0,
                    pub frozen: _0,
                    pub flags: runtime_types::pallet_balances::types::ExtraFlags,
                }
                #[derive(Debug, crate::gp::Decode, crate::gp::DecodeAsType, crate::gp::Encode)]
                pub struct BalanceLock<_0> {
                    pub id: [::core::primitive::u8; 8usize],
                    pub amount: _0,
                    pub reasons: runtime_types::pallet_balances::types::Reasons,
                }
                #[derive(
                    ::subxt::ext ::subxt_core::ext::codec::CompactAs,
                    Debug,
                    crate::gp::Decode,
                    crate::gp::DecodeAsType,
                    crate::gp::Encode,
                )]
                pub struct ExtraFlags(pub ::core::primitive::u128);
                #[derive(Debug, crate::gp::Decode, crate::gp::DecodeAsType, crate::gp::Encode)]
                pub struct IdAmount<_0, _1> {
                    pub id: _0,
                    pub amount: _1,
                }
                #[derive(Debug, crate::gp::Decode, crate::gp::DecodeAsType, crate::gp::Encode)]
                pub enum Reasons {
                    #[codec(index = 0)]
                    Fee,
                    #[codec(index = 1)]
                    Misc,
                    #[codec(index = 2)]
                    All,
                }
                #[derive(Debug, crate::gp::Decode, crate::gp::DecodeAsType, crate::gp::Encode)]
                pub struct ReserveData<_0, _1> {
                    pub id: _0,
                    pub amount: _1,
                }
            }
        }
        pub mod pallet_bounties {
            use super::runtime_types;
            pub mod pallet {
                use super::runtime_types;
                #[derive(Debug, crate::gp::Decode, crate::gp::DecodeAsType, crate::gp::Encode)]
                #[doc = "Contains a variant per dispatchable extrinsic that this pallet has."]
                pub enum Call {
                    #[codec(index = 0)]
                    #[doc = "See [`Pallet::propose_bounty`]."]
                    propose_bounty {
                        #[codec(compact)]
                        value: ::core::primitive::u128,
                        description:
                            ::subxt::ext::subxt_core::alloc::vec::Vec<::core::primitive::u8>,
                    },
                    #[codec(index = 1)]
                    #[doc = "See [`Pallet::approve_bounty`]."]
                    approve_bounty {
                        #[codec(compact)]
                        bounty_id: ::core::primitive::u32,
                    },
                    #[codec(index = 2)]
                    #[doc = "See [`Pallet::propose_curator`]."]
                    propose_curator {
                        #[codec(compact)]
                        bounty_id: ::core::primitive::u32,
                        curator: ::subxt::ext::subxt_core::utils::MultiAddress<
                            ::subxt::ext::subxt_core::utils::AccountId32,
                            (),
                        >,
                        #[codec(compact)]
                        fee: ::core::primitive::u128,
                    },
                    #[codec(index = 3)]
                    #[doc = "See [`Pallet::unassign_curator`]."]
                    unassign_curator {
                        #[codec(compact)]
                        bounty_id: ::core::primitive::u32,
                    },
                    #[codec(index = 4)]
                    #[doc = "See [`Pallet::accept_curator`]."]
                    accept_curator {
                        #[codec(compact)]
                        bounty_id: ::core::primitive::u32,
                    },
                    #[codec(index = 5)]
                    #[doc = "See [`Pallet::award_bounty`]."]
                    award_bounty {
                        #[codec(compact)]
                        bounty_id: ::core::primitive::u32,
                        beneficiary: ::subxt::ext::subxt_core::utils::MultiAddress<
                            ::subxt::ext::subxt_core::utils::AccountId32,
                            (),
                        >,
                    },
                    #[codec(index = 6)]
                    #[doc = "See [`Pallet::claim_bounty`]."]
                    claim_bounty {
                        #[codec(compact)]
                        bounty_id: ::core::primitive::u32,
                    },
                    #[codec(index = 7)]
                    #[doc = "See [`Pallet::close_bounty`]."]
                    close_bounty {
                        #[codec(compact)]
                        bounty_id: ::core::primitive::u32,
                    },
                    #[codec(index = 8)]
                    #[doc = "See [`Pallet::extend_bounty_expiry`]."]
                    extend_bounty_expiry {
                        #[codec(compact)]
                        bounty_id: ::core::primitive::u32,
                        remark: ::subxt::ext::subxt_core::alloc::vec::Vec<::core::primitive::u8>,
                    },
                }
                #[derive(Debug, crate::gp::Decode, crate::gp::DecodeAsType, crate::gp::Encode)]
                #[doc = "The `Error` enum of this pallet."]
                pub enum Error {
                    #[codec(index = 0)]
                    #[doc = "Proposer's balance is too low."]
                    InsufficientProposersBalance,
                    #[codec(index = 1)]
                    #[doc = "No proposal or bounty at that index."]
                    InvalidIndex,
                    #[codec(index = 2)]
                    #[doc = "The reason given is just too big."]
                    ReasonTooBig,
                    #[codec(index = 3)]
                    #[doc = "The bounty status is unexpected."]
                    UnexpectedStatus,
                    #[codec(index = 4)]
                    #[doc = "Require bounty curator."]
                    RequireCurator,
                    #[codec(index = 5)]
                    #[doc = "Invalid bounty value."]
                    InvalidValue,
                    #[codec(index = 6)]
                    #[doc = "Invalid bounty fee."]
                    InvalidFee,
                    #[codec(index = 7)]
                    #[doc = "A bounty payout is pending."]
                    #[doc = "To cancel the bounty, you must unassign and slash the curator."]
                    PendingPayout,
                    #[codec(index = 8)]
                    #[doc = "The bounties cannot be claimed/closed because it's still in the countdown period."]
                    Premature,
                    #[codec(index = 9)]
                    #[doc = "The bounty cannot be closed because it has active child bounties."]
                    HasActiveChildBounty,
                    #[codec(index = 10)]
                    #[doc = "Too many approvals are already queued."]
                    TooManyQueued,
                }
                #[derive(Debug, crate::gp::Decode, crate::gp::DecodeAsType, crate::gp::Encode)]
                #[doc = "The `Event` enum of this pallet"]
                pub enum Event {
                    #[codec(index = 0)]
                    #[doc = "New bounty proposal."]
                    BountyProposed { index: ::core::primitive::u32 },
                    #[codec(index = 1)]
                    #[doc = "A bounty proposal was rejected; funds were slashed."]
                    BountyRejected {
                        index: ::core::primitive::u32,
                        bond: ::core::primitive::u128,
                    },
                    #[codec(index = 2)]
                    #[doc = "A bounty proposal is funded and became active."]
                    BountyBecameActive { index: ::core::primitive::u32 },
                    #[codec(index = 3)]
                    #[doc = "A bounty is awarded to a beneficiary."]
                    BountyAwarded {
                        index: ::core::primitive::u32,
                        beneficiary: ::subxt::ext::subxt_core::utils::AccountId32,
                    },
                    #[codec(index = 4)]
                    #[doc = "A bounty is claimed by beneficiary."]
                    BountyClaimed {
                        index: ::core::primitive::u32,
                        payout: ::core::primitive::u128,
                        beneficiary: ::subxt::ext::subxt_core::utils::AccountId32,
                    },
                    #[codec(index = 5)]
                    #[doc = "A bounty is cancelled."]
                    BountyCanceled { index: ::core::primitive::u32 },
                    #[codec(index = 6)]
                    #[doc = "A bounty expiry is extended."]
                    BountyExtended { index: ::core::primitive::u32 },
                    #[codec(index = 7)]
                    #[doc = "A bounty is approved."]
                    BountyApproved { index: ::core::primitive::u32 },
                    #[codec(index = 8)]
                    #[doc = "A bounty curator is proposed."]
                    CuratorProposed {
                        bounty_id: ::core::primitive::u32,
                        curator: ::subxt::ext::subxt_core::utils::AccountId32,
                    },
                    #[codec(index = 9)]
                    #[doc = "A bounty curator is unassigned."]
                    CuratorUnassigned { bounty_id: ::core::primitive::u32 },
                    #[codec(index = 10)]
                    #[doc = "A bounty curator is accepted."]
                    CuratorAccepted {
                        bounty_id: ::core::primitive::u32,
                        curator: ::subxt::ext::subxt_core::utils::AccountId32,
                    },
                }
            }
            #[derive(Debug, crate::gp::Decode, crate::gp::DecodeAsType, crate::gp::Encode)]
            pub struct Bounty<_0, _1, _2> {
                pub proposer: _0,
                pub value: _1,
                pub fee: _1,
                pub curator_deposit: _1,
                pub bond: _1,
                pub status: runtime_types::pallet_bounties::BountyStatus<_0, _2>,
            }
            #[derive(Debug, crate::gp::Decode, crate::gp::DecodeAsType, crate::gp::Encode)]
            pub enum BountyStatus<_0, _1> {
                #[codec(index = 0)]
                Proposed,
                #[codec(index = 1)]
                Approved,
                #[codec(index = 2)]
                Funded,
                #[codec(index = 3)]
                CuratorProposed { curator: _0 },
                #[codec(index = 4)]
                Active { curator: _0, update_due: _1 },
                #[codec(index = 5)]
                PendingPayout {
                    curator: _0,
                    beneficiary: _0,
                    unlock_at: _1,
                },
            }
        }
        pub mod pallet_child_bounties {
            use super::runtime_types;
            pub mod pallet {
                use super::runtime_types;
                #[derive(Debug, crate::gp::Decode, crate::gp::DecodeAsType, crate::gp::Encode)]
                #[doc = "Contains a variant per dispatchable extrinsic that this pallet has."]
                pub enum Call {
                    #[codec(index = 0)]
                    #[doc = "See [`Pallet::add_child_bounty`]."]
                    add_child_bounty {
                        #[codec(compact)]
                        parent_bounty_id: ::core::primitive::u32,
                        #[codec(compact)]
                        value: ::core::primitive::u128,
                        description:
                            ::subxt::ext::subxt_core::alloc::vec::Vec<::core::primitive::u8>,
                    },
                    #[codec(index = 1)]
                    #[doc = "See [`Pallet::propose_curator`]."]
                    propose_curator {
                        #[codec(compact)]
                        parent_bounty_id: ::core::primitive::u32,
                        #[codec(compact)]
                        child_bounty_id: ::core::primitive::u32,
                        curator: ::subxt::ext::subxt_core::utils::MultiAddress<
                            ::subxt::ext::subxt_core::utils::AccountId32,
                            (),
                        >,
                        #[codec(compact)]
                        fee: ::core::primitive::u128,
                    },
                    #[codec(index = 2)]
                    #[doc = "See [`Pallet::accept_curator`]."]
                    accept_curator {
                        #[codec(compact)]
                        parent_bounty_id: ::core::primitive::u32,
                        #[codec(compact)]
                        child_bounty_id: ::core::primitive::u32,
                    },
                    #[codec(index = 3)]
                    #[doc = "See [`Pallet::unassign_curator`]."]
                    unassign_curator {
                        #[codec(compact)]
                        parent_bounty_id: ::core::primitive::u32,
                        #[codec(compact)]
                        child_bounty_id: ::core::primitive::u32,
                    },
                    #[codec(index = 4)]
                    #[doc = "See [`Pallet::award_child_bounty`]."]
                    award_child_bounty {
                        #[codec(compact)]
                        parent_bounty_id: ::core::primitive::u32,
                        #[codec(compact)]
                        child_bounty_id: ::core::primitive::u32,
                        beneficiary: ::subxt::ext::subxt_core::utils::MultiAddress<
                            ::subxt::ext::subxt_core::utils::AccountId32,
                            (),
                        >,
                    },
                    #[codec(index = 5)]
                    #[doc = "See [`Pallet::claim_child_bounty`]."]
                    claim_child_bounty {
                        #[codec(compact)]
                        parent_bounty_id: ::core::primitive::u32,
                        #[codec(compact)]
                        child_bounty_id: ::core::primitive::u32,
                    },
                    #[codec(index = 6)]
                    #[doc = "See [`Pallet::close_child_bounty`]."]
                    close_child_bounty {
                        #[codec(compact)]
                        parent_bounty_id: ::core::primitive::u32,
                        #[codec(compact)]
                        child_bounty_id: ::core::primitive::u32,
                    },
                }
                #[derive(Debug, crate::gp::Decode, crate::gp::DecodeAsType, crate::gp::Encode)]
                #[doc = "The `Error` enum of this pallet."]
                pub enum Error {
                    #[codec(index = 0)]
                    #[doc = "The parent bounty is not in active state."]
                    ParentBountyNotActive,
                    #[codec(index = 1)]
                    #[doc = "The bounty balance is not enough to add new child-bounty."]
                    InsufficientBountyBalance,
                    #[codec(index = 2)]
                    #[doc = "Number of child bounties exceeds limit `MaxActiveChildBountyCount`."]
                    TooManyChildBounties,
                }
                #[derive(Debug, crate::gp::Decode, crate::gp::DecodeAsType, crate::gp::Encode)]
                #[doc = "The `Event` enum of this pallet"]
                pub enum Event {
                    #[codec(index = 0)]
                    #[doc = "A child-bounty is added."]
                    Added {
                        index: ::core::primitive::u32,
                        child_index: ::core::primitive::u32,
                    },
                    #[codec(index = 1)]
                    #[doc = "A child-bounty is awarded to a beneficiary."]
                    Awarded {
                        index: ::core::primitive::u32,
                        child_index: ::core::primitive::u32,
                        beneficiary: ::subxt::ext::subxt_core::utils::AccountId32,
                    },
                    #[codec(index = 2)]
                    #[doc = "A child-bounty is claimed by beneficiary."]
                    Claimed {
                        index: ::core::primitive::u32,
                        child_index: ::core::primitive::u32,
                        payout: ::core::primitive::u128,
                        beneficiary: ::subxt::ext::subxt_core::utils::AccountId32,
                    },
                    #[codec(index = 3)]
                    #[doc = "A child-bounty is cancelled."]
                    Canceled {
                        index: ::core::primitive::u32,
                        child_index: ::core::primitive::u32,
                    },
                }
            }
            #[derive(Debug, crate::gp::Decode, crate::gp::DecodeAsType, crate::gp::Encode)]
            pub struct ChildBounty<_0, _1, _2> {
                pub parent_bounty: ::core::primitive::u32,
                pub value: _1,
                pub fee: _1,
                pub curator_deposit: _1,
                pub status: runtime_types::pallet_child_bounties::ChildBountyStatus<_0, _2>,
            }
            #[derive(Debug, crate::gp::Decode, crate::gp::DecodeAsType, crate::gp::Encode)]
            pub enum ChildBountyStatus<_0, _1> {
                #[codec(index = 0)]
                Added,
                #[codec(index = 1)]
                CuratorProposed { curator: _0 },
                #[codec(index = 2)]
                Active { curator: _0 },
                #[codec(index = 3)]
                PendingPayout {
                    curator: _0,
                    beneficiary: _0,
                    unlock_at: _1,
                },
            }
        }
        pub mod pallet_conviction_voting {
            use super::runtime_types;
            pub mod conviction {
                use super::runtime_types;
                #[derive(Debug, crate::gp::Decode, crate::gp::DecodeAsType, crate::gp::Encode)]
                pub enum Conviction {
                    #[codec(index = 0)]
                    None,
                    #[codec(index = 1)]
                    Locked1x,
                    #[codec(index = 2)]
                    Locked2x,
                    #[codec(index = 3)]
                    Locked3x,
                    #[codec(index = 4)]
                    Locked4x,
                    #[codec(index = 5)]
                    Locked5x,
                    #[codec(index = 6)]
                    Locked6x,
                }
            }
            pub mod pallet {
                use super::runtime_types;
                #[derive(Debug, crate::gp::Decode, crate::gp::DecodeAsType, crate::gp::Encode)]
                #[doc = "Contains a variant per dispatchable extrinsic that this pallet has."]
                pub enum Call {
                    #[codec(index = 0)]
                    #[doc = "See [`Pallet::vote`]."]
                    vote {
                        #[codec(compact)]
                        poll_index: ::core::primitive::u32,
                        vote: runtime_types::pallet_conviction_voting::vote::AccountVote<
                            ::core::primitive::u128,
                        >,
                    },
                    #[codec(index = 1)]
                    #[doc = "See [`Pallet::delegate`]."]
                    delegate {
                        class: ::core::primitive::u16,
                        to: ::subxt::ext::subxt_core::utils::MultiAddress<
                            ::subxt::ext::subxt_core::utils::AccountId32,
                            (),
                        >,
                        conviction: runtime_types::pallet_conviction_voting::conviction::Conviction,
                        balance: ::core::primitive::u128,
                    },
                    #[codec(index = 2)]
                    #[doc = "See [`Pallet::undelegate`]."]
                    undelegate { class: ::core::primitive::u16 },
                    #[codec(index = 3)]
                    #[doc = "See [`Pallet::unlock`]."]
                    unlock {
                        class: ::core::primitive::u16,
                        target: ::subxt::ext::subxt_core::utils::MultiAddress<
                            ::subxt::ext::subxt_core::utils::AccountId32,
                            (),
                        >,
                    },
                    #[codec(index = 4)]
                    #[doc = "See [`Pallet::remove_vote`]."]
                    remove_vote {
                        class: ::core::option::Option<::core::primitive::u16>,
                        index: ::core::primitive::u32,
                    },
                    #[codec(index = 5)]
                    #[doc = "See [`Pallet::remove_other_vote`]."]
                    remove_other_vote {
                        target: ::subxt::ext::subxt_core::utils::MultiAddress<
                            ::subxt::ext::subxt_core::utils::AccountId32,
                            (),
                        >,
                        class: ::core::primitive::u16,
                        index: ::core::primitive::u32,
                    },
                }
                #[derive(Debug, crate::gp::Decode, crate::gp::DecodeAsType, crate::gp::Encode)]
                #[doc = "The `Error` enum of this pallet."]
                pub enum Error {
                    #[codec(index = 0)]
                    #[doc = "Poll is not ongoing."]
                    NotOngoing,
                    #[codec(index = 1)]
                    #[doc = "The given account did not vote on the poll."]
                    NotVoter,
                    #[codec(index = 2)]
                    #[doc = "The actor has no permission to conduct the action."]
                    NoPermission,
                    #[codec(index = 3)]
                    #[doc = "The actor has no permission to conduct the action right now but will do in the future."]
                    NoPermissionYet,
                    #[codec(index = 4)]
                    #[doc = "The account is already delegating."]
                    AlreadyDelegating,
                    #[codec(index = 5)]
                    #[doc = "The account currently has votes attached to it and the operation cannot succeed until"]
                    #[doc = "these are removed, either through `unvote` or `reap_vote`."]
                    AlreadyVoting,
                    #[codec(index = 6)]
                    #[doc = "Too high a balance was provided that the account cannot afford."]
                    InsufficientFunds,
                    #[codec(index = 7)]
                    #[doc = "The account is not currently delegating."]
                    NotDelegating,
                    #[codec(index = 8)]
                    #[doc = "Delegation to oneself makes no sense."]
                    Nonsense,
                    #[codec(index = 9)]
                    #[doc = "Maximum number of votes reached."]
                    MaxVotesReached,
                    #[codec(index = 10)]
                    #[doc = "The class must be supplied since it is not easily determinable from the state."]
                    ClassNeeded,
                    #[codec(index = 11)]
                    #[doc = "The class ID supplied is invalid."]
                    BadClass,
                }
                #[derive(Debug, crate::gp::Decode, crate::gp::DecodeAsType, crate::gp::Encode)]
                #[doc = "The `Event` enum of this pallet"]
                pub enum Event {
                    #[codec(index = 0)]
                    #[doc = "An account has delegated their vote to another account. \\[who, target\\]"]
                    Delegated(
                        ::subxt::ext::subxt_core::utils::AccountId32,
                        ::subxt::ext::subxt_core::utils::AccountId32,
                    ),
                    #[codec(index = 1)]
                    #[doc = "An \\[account\\] has cancelled a previous delegation operation."]
                    Undelegated(::subxt::ext::subxt_core::utils::AccountId32),
                }
            }
            pub mod types {
                use super::runtime_types;
                #[derive(Debug, crate::gp::Decode, crate::gp::DecodeAsType, crate::gp::Encode)]
                pub struct Delegations<_0> {
                    pub votes: _0,
                    pub capital: _0,
                }
                #[derive(Debug, crate::gp::Decode, crate::gp::DecodeAsType, crate::gp::Encode)]
                pub struct Tally<_0> {
                    pub ayes: _0,
                    pub nays: _0,
                    pub support: _0,
                }
            }
            pub mod vote {
                use super::runtime_types;
                #[derive(Debug, crate::gp::Decode, crate::gp::DecodeAsType, crate::gp::Encode)]
                pub enum AccountVote<_0> {
                    #[codec(index = 0)]
                    Standard {
                        vote: runtime_types::pallet_conviction_voting::vote::Vote,
                        balance: _0,
                    },
                    #[codec(index = 1)]
                    Split { aye: _0, nay: _0 },
                    #[codec(index = 2)]
                    SplitAbstain { aye: _0, nay: _0, abstain: _0 },
                }
                #[derive(Debug, crate::gp::Decode, crate::gp::DecodeAsType, crate::gp::Encode)]
                pub struct Casting<_0, _1, _2> {
                    pub votes: runtime_types::bounded_collections::bounded_vec::BoundedVec<(
                        _1,
                        runtime_types::pallet_conviction_voting::vote::AccountVote<_0>,
                    )>,
                    pub delegations:
                        runtime_types::pallet_conviction_voting::types::Delegations<_0>,
                    pub prior: runtime_types::pallet_conviction_voting::vote::PriorLock<_1, _0>,
                    #[codec(skip)]
                    pub __ignore: ::core::marker::PhantomData<_2>,
                }
                #[derive(Debug, crate::gp::Decode, crate::gp::DecodeAsType, crate::gp::Encode)]
                pub struct Delegating<_0, _1, _2> {
                    pub balance: _0,
                    pub target: _1,
                    pub conviction: runtime_types::pallet_conviction_voting::conviction::Conviction,
                    pub delegations:
                        runtime_types::pallet_conviction_voting::types::Delegations<_0>,
                    pub prior: runtime_types::pallet_conviction_voting::vote::PriorLock<_2, _0>,
                }
                #[derive(Debug, crate::gp::Decode, crate::gp::DecodeAsType, crate::gp::Encode)]
                pub struct PriorLock<_0, _1>(pub _0, pub _1);
                #[derive(
                    ::subxt::ext ::subxt_core::ext::codec::CompactAs,
                    Debug,
                    crate::gp::Decode,
                    crate::gp::DecodeAsType,
                    crate::gp::Encode,
                )]
                pub struct Vote(pub ::core::primitive::u8);
                #[derive(Debug, crate::gp::Decode, crate::gp::DecodeAsType, crate::gp::Encode)]
                pub enum Voting<_0, _1, _2, _3> {
                    #[codec(index = 0)]
                    Casting(runtime_types::pallet_conviction_voting::vote::Casting<_0, _2, _2>),
                    #[codec(index = 1)]
                    Delegating(
                        runtime_types::pallet_conviction_voting::vote::Delegating<_0, _1, _2>,
                    ),
                    __Ignore(::core::marker::PhantomData<_3>),
                }
            }
        }
        pub mod pallet_election_provider_multi_phase {
            use super::runtime_types;
            pub mod pallet {
                use super::runtime_types;
                #[derive(Debug, crate::gp::Decode, crate::gp::DecodeAsType, crate::gp::Encode)]
                #[doc = "Contains a variant per dispatchable extrinsic that this pallet has."]
                pub enum Call {
                    # [codec (index = 0)] # [doc = "See [`Pallet::submit_unsigned`]."] submit_unsigned { raw_solution : ::subxt::ext ::subxt_core::alloc::boxed::Box < runtime_types::pallet_election_provider_multi_phase::RawSolution < runtime_types::vara_runtime::NposSolution16 > > , witness : runtime_types::pallet_election_provider_multi_phase::SolutionOrSnapshotSize , } , # [codec (index = 1)] # [doc = "See [`Pallet::set_minimum_untrusted_score`]."] set_minimum_untrusted_score { maybe_next_score: ::core::option::Option < runtime_types::sp_npos_elections::ElectionScore > , } , # [codec (index = 2)] # [doc = "See [`Pallet::set_emergency_election_result`]."] set_emergency_election_result { supports : ::subxt::ext ::subxt_core::alloc::vec::Vec < (::subxt::ext ::subxt_core::utils::AccountId32 , runtime_types::sp_npos_elections::Support < ::subxt::ext ::subxt_core::utils::AccountId32 > ,) > , } , # [codec (index = 3)] # [doc = "See [`Pallet::submit`]."] submit { raw_solution : ::subxt::ext ::subxt_core::alloc::boxed::Box < runtime_types::pallet_election_provider_multi_phase::RawSolution < runtime_types::vara_runtime::NposSolution16 > > , } , # [codec (index = 4)] # [doc = "See [`Pallet::governance_fallback`]."] governance_fallback { maybe_max_voters: ::core::option::Option <::core::primitive::u32 > , maybe_max_targets: ::core::option::Option <::core::primitive::u32 > , } , }
                #[derive(Debug, crate::gp::Decode, crate::gp::DecodeAsType, crate::gp::Encode)]
                #[doc = "Error of the pallet that can be returned in response to dispatches."]
                pub enum Error {
                    #[codec(index = 0)]
                    #[doc = "Submission was too early."]
                    PreDispatchEarlySubmission,
                    #[codec(index = 1)]
                    #[doc = "Wrong number of winners presented."]
                    PreDispatchWrongWinnerCount,
                    #[codec(index = 2)]
                    #[doc = "Submission was too weak, score-wise."]
                    PreDispatchWeakSubmission,
                    #[codec(index = 3)]
                    #[doc = "The queue was full, and the solution was not better than any of the existing ones."]
                    SignedQueueFull,
                    #[codec(index = 4)]
                    #[doc = "The origin failed to pay the deposit."]
                    SignedCannotPayDeposit,
                    #[codec(index = 5)]
                    #[doc = "Witness data to dispatchable is invalid."]
                    SignedInvalidWitness,
                    #[codec(index = 6)]
                    #[doc = "The signed submission consumes too much weight"]
                    SignedTooMuchWeight,
                    #[codec(index = 7)]
                    #[doc = "OCW submitted solution for wrong round"]
                    OcwCallWrongEra,
                    #[codec(index = 8)]
                    #[doc = "Snapshot metadata should exist but didn't."]
                    MissingSnapshotMetadata,
                    #[codec(index = 9)]
                    #[doc = "`Self::insert_submission` returned an invalid index."]
                    InvalidSubmissionIndex,
                    #[codec(index = 10)]
                    #[doc = "The call is not allowed at this point."]
                    CallNotAllowed,
                    #[codec(index = 11)]
                    #[doc = "The fallback failed"]
                    FallbackFailed,
                    #[codec(index = 12)]
                    #[doc = "Some bound not met"]
                    BoundNotMet,
                    #[codec(index = 13)]
                    #[doc = "Submitted solution has too many winners"]
                    TooManyWinners,
                }
                #[derive(Debug, crate::gp::Decode, crate::gp::DecodeAsType, crate::gp::Encode)]
                #[doc = "The `Event` enum of this pallet"]
                pub enum Event {
                    #[codec(index = 0)]
                    #[doc = "A solution was stored with the given compute."]
                    #[doc = ""]
                    #[doc = "The `origin` indicates the origin of the solution. If `origin` is `Some(AccountId)`,"]
                    #[doc = "the stored solution was submited in the signed phase by a miner with the `AccountId`."]
                    #[doc = "Otherwise, the solution was stored either during the unsigned phase or by"]
                    #[doc = "`T::ForceOrigin`. The `bool` is `true` when a previous solution was ejected to make"]
                    #[doc = "room for this one."]
                    SolutionStored {
                        compute:
                            runtime_types::pallet_election_provider_multi_phase::ElectionCompute,
                        origin:
                            ::core::option::Option<::subxt::ext::subxt_core::utils::AccountId32>,
                        prev_ejected: ::core::primitive::bool,
                    },
                    #[codec(index = 1)]
                    #[doc = "The election has been finalized, with the given computation and score."]
                    ElectionFinalized {
                        compute:
                            runtime_types::pallet_election_provider_multi_phase::ElectionCompute,
                        score: runtime_types::sp_npos_elections::ElectionScore,
                    },
                    #[codec(index = 2)]
                    #[doc = "An election failed."]
                    #[doc = ""]
                    #[doc = "Not much can be said about which computes failed in the process."]
                    ElectionFailed,
                    #[codec(index = 3)]
                    #[doc = "An account has been rewarded for their signed submission being finalized."]
                    Rewarded {
                        account: ::subxt::ext::subxt_core::utils::AccountId32,
                        value: ::core::primitive::u128,
                    },
                    #[codec(index = 4)]
                    #[doc = "An account has been slashed for submitting an invalid signed submission."]
                    Slashed {
                        account: ::subxt::ext::subxt_core::utils::AccountId32,
                        value: ::core::primitive::u128,
                    },
                    #[codec(index = 5)]
                    #[doc = "There was a phase transition in a given round."]
                    PhaseTransitioned {
                        from: runtime_types::pallet_election_provider_multi_phase::Phase<
                            ::core::primitive::u32,
                        >,
                        to: runtime_types::pallet_election_provider_multi_phase::Phase<
                            ::core::primitive::u32,
                        >,
                        round: ::core::primitive::u32,
                    },
                }
            }
            pub mod signed {
                use super::runtime_types;
                #[derive(Debug, crate::gp::Decode, crate::gp::DecodeAsType, crate::gp::Encode)]
                pub struct SignedSubmission<_0, _1, _2> {
                    pub who: _0,
                    pub deposit: _1,
                    pub raw_solution:
                        runtime_types::pallet_election_provider_multi_phase::RawSolution<_2>,
                    pub call_fee: _1,
                }
            }
            #[derive(Debug, crate::gp::Decode, crate::gp::DecodeAsType, crate::gp::Encode)]
            pub enum ElectionCompute {
                #[codec(index = 0)]
                OnChain,
                #[codec(index = 1)]
                Signed,
                #[codec(index = 2)]
                Unsigned,
                #[codec(index = 3)]
                Fallback,
                #[codec(index = 4)]
                Emergency,
            }
            #[derive(Debug, crate::gp::Decode, crate::gp::DecodeAsType, crate::gp::Encode)]
            pub enum Phase<_0> {
                #[codec(index = 0)]
                Off,
                #[codec(index = 1)]
                Signed,
                #[codec(index = 2)]
                Unsigned((::core::primitive::bool, _0)),
                #[codec(index = 3)]
                Emergency,
            }
            #[derive(Debug, crate::gp::Decode, crate::gp::DecodeAsType, crate::gp::Encode)]
            pub struct RawSolution<_0> {
                pub solution: _0,
                pub score: runtime_types::sp_npos_elections::ElectionScore,
                pub round: ::core::primitive::u32,
            }
            #[derive(Debug, crate::gp::Decode, crate::gp::DecodeAsType, crate::gp::Encode)]
            pub struct ReadySolution {
                pub supports: runtime_types::bounded_collections::bounded_vec::BoundedVec<(
                    ::subxt::ext::subxt_core::utils::AccountId32,
                    runtime_types::sp_npos_elections::Support<
                        ::subxt::ext::subxt_core::utils::AccountId32,
                    >,
                )>,
                pub score: runtime_types::sp_npos_elections::ElectionScore,
                pub compute: runtime_types::pallet_election_provider_multi_phase::ElectionCompute,
            }
            #[derive(Debug, crate::gp::Decode, crate::gp::DecodeAsType, crate::gp::Encode)]
            pub struct RoundSnapshot<_0, _1> {
                pub voters: ::subxt::ext::subxt_core::alloc::vec::Vec<_1>,
                pub targets: ::subxt::ext::subxt_core::alloc::vec::Vec<_0>,
            }
            #[derive(Debug, crate::gp::Decode, crate::gp::DecodeAsType, crate::gp::Encode)]
            pub struct SolutionOrSnapshotSize {
                #[codec(compact)]
                pub voters: ::core::primitive::u32,
                #[codec(compact)]
                pub targets: ::core::primitive::u32,
            }
        }
        pub mod pallet_gear {
            use super::runtime_types;
            pub mod pallet {
                use super::runtime_types;
                #[derive(Debug, crate::gp::Decode, crate::gp::DecodeAsType, crate::gp::Encode)]
                #[doc = "Contains a variant per dispatchable extrinsic that this pallet has."]
                pub enum Call {
                    #[codec(index = 0)]
                    #[doc = "See [`Pallet::upload_code`]."]
                    upload_code {
                        code: ::subxt::ext::subxt_core::alloc::vec::Vec<::core::primitive::u8>,
                    },
                    #[codec(index = 1)]
                    #[doc = "See [`Pallet::upload_program`]."]
                    upload_program {
                        code: ::subxt::ext::subxt_core::alloc::vec::Vec<::core::primitive::u8>,
                        salt: ::subxt::ext::subxt_core::alloc::vec::Vec<::core::primitive::u8>,
                        init_payload:
                            ::subxt::ext::subxt_core::alloc::vec::Vec<::core::primitive::u8>,
                        gas_limit: ::core::primitive::u64,
                        value: ::core::primitive::u128,
                        keep_alive: ::core::primitive::bool,
                    },
                    #[codec(index = 2)]
                    #[doc = "See [`Pallet::create_program`]."]
                    create_program {
                        code_id: runtime_types::gprimitives::CodeId,
                        salt: ::subxt::ext::subxt_core::alloc::vec::Vec<::core::primitive::u8>,
                        init_payload:
                            ::subxt::ext::subxt_core::alloc::vec::Vec<::core::primitive::u8>,
                        gas_limit: ::core::primitive::u64,
                        value: ::core::primitive::u128,
                        keep_alive: ::core::primitive::bool,
                    },
                    #[codec(index = 3)]
                    #[doc = "See [`Pallet::send_message`]."]
                    send_message {
                        destination: runtime_types::gprimitives::ActorId,
                        payload: ::subxt::ext::subxt_core::alloc::vec::Vec<::core::primitive::u8>,
                        gas_limit: ::core::primitive::u64,
                        value: ::core::primitive::u128,
                        keep_alive: ::core::primitive::bool,
                    },
                    #[codec(index = 4)]
                    #[doc = "See [`Pallet::send_reply`]."]
                    send_reply {
                        reply_to_id: runtime_types::gprimitives::MessageId,
                        payload: ::subxt::ext::subxt_core::alloc::vec::Vec<::core::primitive::u8>,
                        gas_limit: ::core::primitive::u64,
                        value: ::core::primitive::u128,
                        keep_alive: ::core::primitive::bool,
                    },
                    #[codec(index = 5)]
                    #[doc = "See [`Pallet::claim_value`]."]
                    claim_value {
                        message_id: runtime_types::gprimitives::MessageId,
                    },
                    #[codec(index = 6)]
                    #[doc = "See [`Pallet::run`]."]
                    run {
                        max_gas: ::core::option::Option<::core::primitive::u64>,
                    },
                    #[codec(index = 7)]
                    #[doc = "See [`Pallet::set_execute_inherent`]."]
                    set_execute_inherent { value: ::core::primitive::bool },
                    #[codec(index = 8)]
                    #[doc = "See [`Pallet::claim_value_to_inheritor`]."]
                    claim_value_to_inheritor {
                        program_id: runtime_types::gprimitives::ActorId,
                        depth: ::core::num::NonZeroU32,
                    },
                }
                #[derive(Debug, crate::gp::Decode, crate::gp::DecodeAsType, crate::gp::Encode)]
                #[doc = "The `Error` enum of this pallet."]
                pub enum Error {
                    #[codec(index = 0)]
                    #[doc = "Message wasn't found in the mailbox."]
                    MessageNotFound,
                    #[codec(index = 1)]
                    #[doc = "Not enough balance to execute an action."]
                    #[doc = ""]
                    #[doc = "Usually occurs when the gas_limit specified is such that the origin account can't afford the message."]
                    InsufficientBalance,
                    #[codec(index = 2)]
                    #[doc = "Gas limit too high."]
                    #[doc = ""]
                    #[doc = "Occurs when an extrinsic's declared `gas_limit` is greater than a block's maximum gas limit."]
                    GasLimitTooHigh,
                    #[codec(index = 3)]
                    #[doc = "Program already exists."]
                    #[doc = ""]
                    #[doc = "Occurs if a program with some specific program id already exists in program storage."]
                    ProgramAlreadyExists,
                    #[codec(index = 4)]
                    #[doc = "Program is terminated."]
                    #[doc = ""]
                    #[doc = "Program init failed, so such message destination is no longer unavailable."]
                    InactiveProgram,
                    #[codec(index = 5)]
                    #[doc = "Message gas tree is not found."]
                    #[doc = ""]
                    #[doc = "When a message claimed from the mailbox has a corrupted or non-extant gas tree associated."]
                    NoMessageTree,
                    #[codec(index = 6)]
                    #[doc = "Code already exists."]
                    #[doc = ""]
                    #[doc = "Occurs when trying to save to storage a program code that has been saved there."]
                    CodeAlreadyExists,
                    #[codec(index = 7)]
                    #[doc = "Code does not exist."]
                    #[doc = ""]
                    #[doc = "Occurs when trying to get a program code from storage, that doesn't exist."]
                    CodeDoesntExist,
                    #[codec(index = 8)]
                    #[doc = "The code supplied to `upload_code` or `upload_program` exceeds the limit specified in the"]
                    #[doc = "current schedule."]
                    CodeTooLarge,
                    #[codec(index = 9)]
                    #[doc = "Failed to create a program."]
                    ProgramConstructionFailed,
                    #[codec(index = 10)]
                    #[doc = "Message queue processing is disabled."]
                    MessageQueueProcessingDisabled,
                    #[codec(index = 11)]
                    #[doc = "Block count doesn't cover MinimalResumePeriod."]
                    ResumePeriodLessThanMinimal,
                    #[codec(index = 12)]
                    #[doc = "Program with the specified id is not found."]
                    ProgramNotFound,
                    #[codec(index = 13)]
                    #[doc = "Gear::run() already included in current block."]
                    GearRunAlreadyInBlock,
                    #[codec(index = 14)]
                    #[doc = "The program rent logic is disabled."]
                    ProgramRentDisabled,
                    #[codec(index = 15)]
                    #[doc = "Program is active."]
                    ActiveProgram,
                }
                #[derive(Debug, crate::gp::Decode, crate::gp::DecodeAsType, crate::gp::Encode)]
                #[doc = "The `Event` enum of this pallet"]
                pub enum Event {
                    #[codec(index = 0)]
                    #[doc = "User sends message to program, which was successfully"]
                    #[doc = "added to the Gear message queue."]
                    MessageQueued {
                        id: runtime_types::gprimitives::MessageId,
                        source: ::subxt::ext::subxt_core::utils::AccountId32,
                        destination: runtime_types::gprimitives::ActorId,
                        entry: runtime_types::gear_common::event::MessageEntry,
                    },
                    #[codec(index = 1)]
                    #[doc = "Somebody sent a message to the user."]
                    UserMessageSent {
                        message: runtime_types::gear_core::message::user::UserMessage,
                        expiration: ::core::option::Option<::core::primitive::u32>,
                    },
                    #[codec(index = 2)]
                    #[doc = "Message marked as \"read\" and removes it from `Mailbox`."]
                    #[doc = "This event only affects messages that were"]
                    #[doc = "already inserted in `Mailbox`."]
                    UserMessageRead {
                        id: runtime_types::gprimitives::MessageId,
                        reason: runtime_types::gear_common::event::Reason<
                            runtime_types::gear_common::event::UserMessageReadRuntimeReason,
                            runtime_types::gear_common::event::UserMessageReadSystemReason,
                        >,
                    },
                    #[codec(index = 3)]
                    #[doc = "The result of processing the messages within the block."]
                    MessagesDispatched {
                        total: ::core::primitive::u32,
                        statuses: ::subxt::ext::subxt_core::utils::KeyedVec<
                            runtime_types::gprimitives::MessageId,
                            runtime_types::gear_common::event::DispatchStatus,
                        >,
                        state_changes: ::subxt::ext::subxt_core::alloc::vec::Vec<
                            runtime_types::gprimitives::ActorId,
                        >,
                    },
                    #[codec(index = 4)]
                    #[doc = "Messages execution delayed (waited) and successfully"]
                    #[doc = "added to gear waitlist."]
                    MessageWaited {
                        id: runtime_types::gprimitives::MessageId,
                        origin: ::core::option::Option<
                            runtime_types::gear_common::gas_provider::node::GasNodeId<
                                runtime_types::gprimitives::MessageId,
                                runtime_types::gprimitives::ReservationId,
                            >,
                        >,
                        reason: runtime_types::gear_common::event::Reason<
                            runtime_types::gear_common::event::MessageWaitedRuntimeReason,
                            runtime_types::gear_common::event::MessageWaitedSystemReason,
                        >,
                        expiration: ::core::primitive::u32,
                    },
                    #[codec(index = 5)]
                    #[doc = "Message is ready to continue its execution"]
                    #[doc = "and was removed from `Waitlist`."]
                    MessageWoken {
                        id: runtime_types::gprimitives::MessageId,
                        reason: runtime_types::gear_common::event::Reason<
                            runtime_types::gear_common::event::MessageWokenRuntimeReason,
                            runtime_types::gear_common::event::MessageWokenSystemReason,
                        >,
                    },
                    #[codec(index = 6)]
                    #[doc = "Any data related to program codes changed."]
                    CodeChanged {
                        id: runtime_types::gprimitives::CodeId,
                        change: runtime_types::gear_common::event::CodeChangeKind<
                            ::core::primitive::u32,
                        >,
                    },
                    #[codec(index = 7)]
                    #[doc = "Any data related to programs changed."]
                    ProgramChanged {
                        id: runtime_types::gprimitives::ActorId,
                        change: runtime_types::gear_common::event::ProgramChangeKind<
                            ::core::primitive::u32,
                        >,
                    },
                    #[codec(index = 8)]
                    #[doc = "The pseudo-inherent extrinsic that runs queue processing rolled back or not executed."]
                    QueueNotProcessed,
                }
            }
            pub mod schedule {
                use super::runtime_types;
                #[derive(Debug, crate::gp::Decode, crate::gp::DecodeAsType, crate::gp::Encode)]
                pub struct DbWeights {
                    pub read: runtime_types::sp_weights::weight_v2::Weight,
                    pub read_per_byte: runtime_types::sp_weights::weight_v2::Weight,
                    pub write: runtime_types::sp_weights::weight_v2::Weight,
                    pub write_per_byte: runtime_types::sp_weights::weight_v2::Weight,
                }
                #[derive(Debug, crate::gp::Decode, crate::gp::DecodeAsType, crate::gp::Encode)]
                pub struct InstantiationWeights {
                    pub code_section_per_byte: runtime_types::sp_weights::weight_v2::Weight,
                    pub data_section_per_byte: runtime_types::sp_weights::weight_v2::Weight,
                    pub global_section_per_byte: runtime_types::sp_weights::weight_v2::Weight,
                    pub table_section_per_byte: runtime_types::sp_weights::weight_v2::Weight,
                    pub element_section_per_byte: runtime_types::sp_weights::weight_v2::Weight,
                    pub type_section_per_byte: runtime_types::sp_weights::weight_v2::Weight,
                }
                #[derive(Debug, crate::gp::Decode, crate::gp::DecodeAsType, crate::gp::Encode)]
                pub struct InstructionWeights {
                    pub version: ::core::primitive::u32,
                    pub i64const: ::core::primitive::u32,
                    pub i64load: ::core::primitive::u32,
                    pub i32load: ::core::primitive::u32,
                    pub i64store: ::core::primitive::u32,
                    pub i32store: ::core::primitive::u32,
                    pub select: ::core::primitive::u32,
                    pub r#if: ::core::primitive::u32,
                    pub br: ::core::primitive::u32,
                    pub br_if: ::core::primitive::u32,
                    pub br_table: ::core::primitive::u32,
                    pub br_table_per_entry: ::core::primitive::u32,
                    pub call: ::core::primitive::u32,
                    pub call_indirect: ::core::primitive::u32,
                    pub call_indirect_per_param: ::core::primitive::u32,
                    pub call_per_local: ::core::primitive::u32,
                    pub local_get: ::core::primitive::u32,
                    pub local_set: ::core::primitive::u32,
                    pub local_tee: ::core::primitive::u32,
                    pub global_get: ::core::primitive::u32,
                    pub global_set: ::core::primitive::u32,
                    pub memory_current: ::core::primitive::u32,
                    pub i64clz: ::core::primitive::u32,
                    pub i32clz: ::core::primitive::u32,
                    pub i64ctz: ::core::primitive::u32,
                    pub i32ctz: ::core::primitive::u32,
                    pub i64popcnt: ::core::primitive::u32,
                    pub i32popcnt: ::core::primitive::u32,
                    pub i64eqz: ::core::primitive::u32,
                    pub i32eqz: ::core::primitive::u32,
                    pub i32extend8s: ::core::primitive::u32,
                    pub i32extend16s: ::core::primitive::u32,
                    pub i64extend8s: ::core::primitive::u32,
                    pub i64extend16s: ::core::primitive::u32,
                    pub i64extend32s: ::core::primitive::u32,
                    pub i64extendsi32: ::core::primitive::u32,
                    pub i64extendui32: ::core::primitive::u32,
                    pub i32wrapi64: ::core::primitive::u32,
                    pub i64eq: ::core::primitive::u32,
                    pub i32eq: ::core::primitive::u32,
                    pub i64ne: ::core::primitive::u32,
                    pub i32ne: ::core::primitive::u32,
                    pub i64lts: ::core::primitive::u32,
                    pub i32lts: ::core::primitive::u32,
                    pub i64ltu: ::core::primitive::u32,
                    pub i32ltu: ::core::primitive::u32,
                    pub i64gts: ::core::primitive::u32,
                    pub i32gts: ::core::primitive::u32,
                    pub i64gtu: ::core::primitive::u32,
                    pub i32gtu: ::core::primitive::u32,
                    pub i64les: ::core::primitive::u32,
                    pub i32les: ::core::primitive::u32,
                    pub i64leu: ::core::primitive::u32,
                    pub i32leu: ::core::primitive::u32,
                    pub i64ges: ::core::primitive::u32,
                    pub i32ges: ::core::primitive::u32,
                    pub i64geu: ::core::primitive::u32,
                    pub i32geu: ::core::primitive::u32,
                    pub i64add: ::core::primitive::u32,
                    pub i32add: ::core::primitive::u32,
                    pub i64sub: ::core::primitive::u32,
                    pub i32sub: ::core::primitive::u32,
                    pub i64mul: ::core::primitive::u32,
                    pub i32mul: ::core::primitive::u32,
                    pub i64divs: ::core::primitive::u32,
                    pub i32divs: ::core::primitive::u32,
                    pub i64divu: ::core::primitive::u32,
                    pub i32divu: ::core::primitive::u32,
                    pub i64rems: ::core::primitive::u32,
                    pub i32rems: ::core::primitive::u32,
                    pub i64remu: ::core::primitive::u32,
                    pub i32remu: ::core::primitive::u32,
                    pub i64and: ::core::primitive::u32,
                    pub i32and: ::core::primitive::u32,
                    pub i64or: ::core::primitive::u32,
                    pub i32or: ::core::primitive::u32,
                    pub i64xor: ::core::primitive::u32,
                    pub i32xor: ::core::primitive::u32,
                    pub i64shl: ::core::primitive::u32,
                    pub i32shl: ::core::primitive::u32,
                    pub i64shrs: ::core::primitive::u32,
                    pub i32shrs: ::core::primitive::u32,
                    pub i64shru: ::core::primitive::u32,
                    pub i32shru: ::core::primitive::u32,
                    pub i64rotl: ::core::primitive::u32,
                    pub i32rotl: ::core::primitive::u32,
                    pub i64rotr: ::core::primitive::u32,
                    pub i32rotr: ::core::primitive::u32,
                }
                #[derive(Debug, crate::gp::Decode, crate::gp::DecodeAsType, crate::gp::Encode)]
                pub struct Limits {
                    pub stack_height: ::core::option::Option<::core::primitive::u32>,
                    pub globals: ::core::primitive::u32,
                    pub locals: ::core::primitive::u32,
                    pub parameters: ::core::primitive::u32,
                    pub memory_pages: ::core::primitive::u16,
                    pub table_size: ::core::primitive::u32,
                    pub table_number: ::core::primitive::u32,
                    pub br_table_size: ::core::primitive::u32,
                    pub subject_len: ::core::primitive::u32,
                    pub call_depth: ::core::primitive::u32,
                    pub payload_len: ::core::primitive::u32,
                    pub code_len: ::core::primitive::u32,
                    pub data_segments_amount: ::core::primitive::u32,
                }
                #[derive(Debug, crate::gp::Decode, crate::gp::DecodeAsType, crate::gp::Encode)]
                pub struct MemoryWeights {
                    pub lazy_pages_signal_read: runtime_types::sp_weights::weight_v2::Weight,
                    pub lazy_pages_signal_write: runtime_types::sp_weights::weight_v2::Weight,
                    pub lazy_pages_signal_write_after_read:
                        runtime_types::sp_weights::weight_v2::Weight,
                    pub lazy_pages_host_func_read: runtime_types::sp_weights::weight_v2::Weight,
                    pub lazy_pages_host_func_write: runtime_types::sp_weights::weight_v2::Weight,
                    pub lazy_pages_host_func_write_after_read:
                        runtime_types::sp_weights::weight_v2::Weight,
                    pub load_page_data: runtime_types::sp_weights::weight_v2::Weight,
                    pub upload_page_data: runtime_types::sp_weights::weight_v2::Weight,
                    pub mem_grow: runtime_types::sp_weights::weight_v2::Weight,
                    pub mem_grow_per_page: runtime_types::sp_weights::weight_v2::Weight,
                    pub parachain_read_heuristic: runtime_types::sp_weights::weight_v2::Weight,
                }
                #[derive(Debug, crate::gp::Decode, crate::gp::DecodeAsType, crate::gp::Encode)]
                pub struct RentWeights {
                    pub waitlist: runtime_types::sp_weights::weight_v2::Weight,
                    pub dispatch_stash: runtime_types::sp_weights::weight_v2::Weight,
                    pub reservation: runtime_types::sp_weights::weight_v2::Weight,
                    pub mailbox: runtime_types::sp_weights::weight_v2::Weight,
                    pub mailbox_threshold: runtime_types::sp_weights::weight_v2::Weight,
                }
                #[derive(Debug, crate::gp::Decode, crate::gp::DecodeAsType, crate::gp::Encode)]
                pub struct Schedule {
                    pub limits: runtime_types::pallet_gear::schedule::Limits,
                    pub instruction_weights:
                        runtime_types::pallet_gear::schedule::InstructionWeights,
                    pub syscall_weights: runtime_types::pallet_gear::schedule::SyscallWeights,
                    pub memory_weights: runtime_types::pallet_gear::schedule::MemoryWeights,
                    pub rent_weights: runtime_types::pallet_gear::schedule::RentWeights,
                    pub db_weights: runtime_types::pallet_gear::schedule::DbWeights,
                    pub task_weights: runtime_types::pallet_gear::schedule::TaskWeights,
                    pub instantiation_weights:
                        runtime_types::pallet_gear::schedule::InstantiationWeights,
                    pub code_instrumentation_cost: runtime_types::sp_weights::weight_v2::Weight,
                    pub code_instrumentation_byte_cost:
                        runtime_types::sp_weights::weight_v2::Weight,
                    pub load_allocations_weight: runtime_types::sp_weights::weight_v2::Weight,
                }
                #[derive(Debug, crate::gp::Decode, crate::gp::DecodeAsType, crate::gp::Encode)]
                pub struct SyscallWeights {
                    pub alloc: runtime_types::sp_weights::weight_v2::Weight,
                    pub free: runtime_types::sp_weights::weight_v2::Weight,
                    pub free_range: runtime_types::sp_weights::weight_v2::Weight,
                    pub free_range_per_page: runtime_types::sp_weights::weight_v2::Weight,
                    pub gr_reserve_gas: runtime_types::sp_weights::weight_v2::Weight,
                    pub gr_unreserve_gas: runtime_types::sp_weights::weight_v2::Weight,
                    pub gr_system_reserve_gas: runtime_types::sp_weights::weight_v2::Weight,
                    pub gr_gas_available: runtime_types::sp_weights::weight_v2::Weight,
                    pub gr_message_id: runtime_types::sp_weights::weight_v2::Weight,
                    pub gr_program_id: runtime_types::sp_weights::weight_v2::Weight,
                    pub gr_source: runtime_types::sp_weights::weight_v2::Weight,
                    pub gr_value: runtime_types::sp_weights::weight_v2::Weight,
                    pub gr_value_available: runtime_types::sp_weights::weight_v2::Weight,
                    pub gr_size: runtime_types::sp_weights::weight_v2::Weight,
                    pub gr_read: runtime_types::sp_weights::weight_v2::Weight,
                    pub gr_read_per_byte: runtime_types::sp_weights::weight_v2::Weight,
                    pub gr_env_vars: runtime_types::sp_weights::weight_v2::Weight,
                    pub gr_block_height: runtime_types::sp_weights::weight_v2::Weight,
                    pub gr_block_timestamp: runtime_types::sp_weights::weight_v2::Weight,
                    pub gr_random: runtime_types::sp_weights::weight_v2::Weight,
                    pub gr_reply_deposit: runtime_types::sp_weights::weight_v2::Weight,
                    pub gr_send: runtime_types::sp_weights::weight_v2::Weight,
                    pub gr_send_per_byte: runtime_types::sp_weights::weight_v2::Weight,
                    pub gr_send_wgas: runtime_types::sp_weights::weight_v2::Weight,
                    pub gr_send_wgas_per_byte: runtime_types::sp_weights::weight_v2::Weight,
                    pub gr_send_init: runtime_types::sp_weights::weight_v2::Weight,
                    pub gr_send_push: runtime_types::sp_weights::weight_v2::Weight,
                    pub gr_send_push_per_byte: runtime_types::sp_weights::weight_v2::Weight,
                    pub gr_send_commit: runtime_types::sp_weights::weight_v2::Weight,
                    pub gr_send_commit_wgas: runtime_types::sp_weights::weight_v2::Weight,
                    pub gr_reservation_send: runtime_types::sp_weights::weight_v2::Weight,
                    pub gr_reservation_send_per_byte: runtime_types::sp_weights::weight_v2::Weight,
                    pub gr_reservation_send_commit: runtime_types::sp_weights::weight_v2::Weight,
                    pub gr_reply_commit: runtime_types::sp_weights::weight_v2::Weight,
                    pub gr_reply_commit_wgas: runtime_types::sp_weights::weight_v2::Weight,
                    pub gr_reservation_reply: runtime_types::sp_weights::weight_v2::Weight,
                    pub gr_reservation_reply_per_byte: runtime_types::sp_weights::weight_v2::Weight,
                    pub gr_reservation_reply_commit: runtime_types::sp_weights::weight_v2::Weight,
                    pub gr_reply_push: runtime_types::sp_weights::weight_v2::Weight,
                    pub gr_reply: runtime_types::sp_weights::weight_v2::Weight,
                    pub gr_reply_per_byte: runtime_types::sp_weights::weight_v2::Weight,
                    pub gr_reply_wgas: runtime_types::sp_weights::weight_v2::Weight,
                    pub gr_reply_wgas_per_byte: runtime_types::sp_weights::weight_v2::Weight,
                    pub gr_reply_push_per_byte: runtime_types::sp_weights::weight_v2::Weight,
                    pub gr_reply_to: runtime_types::sp_weights::weight_v2::Weight,
                    pub gr_signal_code: runtime_types::sp_weights::weight_v2::Weight,
                    pub gr_signal_from: runtime_types::sp_weights::weight_v2::Weight,
                    pub gr_reply_input: runtime_types::sp_weights::weight_v2::Weight,
                    pub gr_reply_input_wgas: runtime_types::sp_weights::weight_v2::Weight,
                    pub gr_reply_push_input: runtime_types::sp_weights::weight_v2::Weight,
                    pub gr_reply_push_input_per_byte: runtime_types::sp_weights::weight_v2::Weight,
                    pub gr_send_input: runtime_types::sp_weights::weight_v2::Weight,
                    pub gr_send_input_wgas: runtime_types::sp_weights::weight_v2::Weight,
                    pub gr_send_push_input: runtime_types::sp_weights::weight_v2::Weight,
                    pub gr_send_push_input_per_byte: runtime_types::sp_weights::weight_v2::Weight,
                    pub gr_debug: runtime_types::sp_weights::weight_v2::Weight,
                    pub gr_debug_per_byte: runtime_types::sp_weights::weight_v2::Weight,
                    pub gr_reply_code: runtime_types::sp_weights::weight_v2::Weight,
                    pub gr_exit: runtime_types::sp_weights::weight_v2::Weight,
                    pub gr_leave: runtime_types::sp_weights::weight_v2::Weight,
                    pub gr_wait: runtime_types::sp_weights::weight_v2::Weight,
                    pub gr_wait_for: runtime_types::sp_weights::weight_v2::Weight,
                    pub gr_wait_up_to: runtime_types::sp_weights::weight_v2::Weight,
                    pub gr_wake: runtime_types::sp_weights::weight_v2::Weight,
                    pub gr_create_program: runtime_types::sp_weights::weight_v2::Weight,
                    pub gr_create_program_payload_per_byte:
                        runtime_types::sp_weights::weight_v2::Weight,
                    pub gr_create_program_salt_per_byte:
                        runtime_types::sp_weights::weight_v2::Weight,
                    pub gr_create_program_wgas: runtime_types::sp_weights::weight_v2::Weight,
                    pub gr_create_program_wgas_payload_per_byte:
                        runtime_types::sp_weights::weight_v2::Weight,
                    pub gr_create_program_wgas_salt_per_byte:
                        runtime_types::sp_weights::weight_v2::Weight,
                }
                #[derive(Debug, crate::gp::Decode, crate::gp::DecodeAsType, crate::gp::Encode)]
                pub struct TaskWeights {
                    pub remove_gas_reservation: runtime_types::sp_weights::weight_v2::Weight,
                    pub send_user_message_to_mailbox: runtime_types::sp_weights::weight_v2::Weight,
                    pub send_user_message: runtime_types::sp_weights::weight_v2::Weight,
                    pub send_dispatch: runtime_types::sp_weights::weight_v2::Weight,
                    pub wake_message: runtime_types::sp_weights::weight_v2::Weight,
                    pub wake_message_no_wake: runtime_types::sp_weights::weight_v2::Weight,
                    pub remove_from_waitlist: runtime_types::sp_weights::weight_v2::Weight,
                    pub remove_from_mailbox: runtime_types::sp_weights::weight_v2::Weight,
                }
            }
        }
        pub mod pallet_gear_bank {
            use super::runtime_types;
            pub mod pallet {
                use super::runtime_types;
                #[derive(Debug, crate::gp::Decode, crate::gp::DecodeAsType, crate::gp::Encode)]
                pub struct BankAccount<_0> {
                    pub gas: _0,
                    pub value: _0,
                }
                #[derive(Debug, crate::gp::Decode, crate::gp::DecodeAsType, crate::gp::Encode)]
                #[doc = "The `Error` enum of this pallet."]
                pub enum Error {
                    #[codec(index = 0)]
                    #[doc = "Insufficient user balance."]
                    InsufficientBalance,
                    #[codec(index = 1)]
                    #[doc = "Insufficient user's bank account gas balance."]
                    InsufficientGasBalance,
                    #[codec(index = 2)]
                    #[doc = "Insufficient user's bank account gas balance."]
                    InsufficientValueBalance,
                    #[codec(index = 3)]
                    #[doc = "Insufficient bank account balance."]
                    #[doc = "**Must be unreachable in Gear main protocol.**"]
                    InsufficientBankBalance,
                    #[codec(index = 4)]
                    #[doc = "Deposit of funds that will not keep bank account alive."]
                    #[doc = "**Must be unreachable in Gear main protocol.**"]
                    InsufficientDeposit,
                    #[codec(index = 5)]
                    #[doc = "Overflow during funds transfer."]
                    #[doc = "**Must be unreachable in Gear main protocol.**"]
                    Overflow,
                }
            }
        }
        pub mod pallet_gear_debug {
            use super::runtime_types;
            pub mod pallet {
                use super::runtime_types;
                #[derive(Debug, crate::gp::Decode, crate::gp::DecodeAsType, crate::gp::Encode)]
                #[doc = "Contains a variant per dispatchable extrinsic that this pallet has."]
                pub enum Call {
                    #[codec(index = 0)]
                    #[doc = "See [`Pallet::enable_debug_mode`]."]
                    enable_debug_mode {
                        debug_mode_on: ::core::primitive::bool,
                    },
                    #[codec(index = 1)]
                    #[doc = "See [`Pallet::exhaust_block_resources`]."]
                    exhaust_block_resources {
                        fraction: runtime_types::sp_arithmetic::per_things::Percent,
                    },
                }
                #[derive(Debug, crate::gp::Decode, crate::gp::DecodeAsType, crate::gp::Encode)]
                pub struct DebugData {
                    pub dispatch_queue: ::subxt::ext::subxt_core::alloc::vec::Vec<
                        runtime_types::gear_core::message::stored::StoredDispatch,
                    >,
                    pub programs: ::subxt::ext::subxt_core::alloc::vec::Vec<
                        runtime_types::pallet_gear_debug::pallet::ProgramDetails,
                    >,
                }
                #[derive(Debug, crate::gp::Decode, crate::gp::DecodeAsType, crate::gp::Encode)]
                #[doc = "The `Error` enum of this pallet."]
                pub enum Error {}
                #[derive(Debug, crate::gp::Decode, crate::gp::DecodeAsType, crate::gp::Encode)]
                #[doc = "The `Event` enum of this pallet"]
                pub enum Event {
                    #[codec(index = 0)]
                    DebugMode(::core::primitive::bool),
                    #[codec(index = 1)]
                    #[doc = "A snapshot of the debug data: programs and message queue ('debug mode' only)"]
                    DebugDataSnapshot(runtime_types::pallet_gear_debug::pallet::DebugData),
                }
                #[derive(Debug, crate::gp::Decode, crate::gp::DecodeAsType, crate::gp::Encode)]
                pub struct ProgramDetails {
                    pub id: runtime_types::gprimitives::ActorId,
                    pub state: runtime_types::pallet_gear_debug::pallet::ProgramState,
                }
                #[derive(Debug, crate::gp::Decode, crate::gp::DecodeAsType, crate::gp::Encode)]
                pub struct ProgramInfo {
                    pub static_pages: runtime_types::gear_core::pages::PagesAmount,
                    pub persistent_pages: ::subxt::ext::subxt_core::utils::KeyedVec<
                        runtime_types::gear_core::pages::Page,
                        runtime_types::gear_core::memory::PageBuf,
                    >,
                    pub code_hash: runtime_types::gprimitives::CodeId,
                }
                #[derive(Debug, crate::gp::Decode, crate::gp::DecodeAsType, crate::gp::Encode)]
                pub enum ProgramState {
                    #[codec(index = 0)]
                    Active(runtime_types::pallet_gear_debug::pallet::ProgramInfo),
                    #[codec(index = 1)]
                    Terminated,
                }
            }
        }
        pub mod pallet_gear_eth_bridge {
            use super::runtime_types;
            pub mod internal {
                use super::runtime_types;
                #[derive(Debug, crate::gp::Decode, crate::gp::DecodeAsType, crate::gp::Encode)]
                pub struct EthMessage {
                    pub nonce: runtime_types::primitive_types::U256,
                    pub source: ::subxt::ext::subxt_core::utils::H256,
                    pub destination: ::subxt::ext::subxt_core::utils::H160,
                    pub payload: ::subxt::ext::subxt_core::alloc::vec::Vec<::core::primitive::u8>,
                }
            }
            pub mod pallet {
                use super::runtime_types;
                #[derive(Debug, crate::gp::Decode, crate::gp::DecodeAsType, crate::gp::Encode)]
                #[doc = "Contains a variant per dispatchable extrinsic that this pallet has."]
                pub enum Call {
                    #[codec(index = 0)]
                    #[doc = "See [`Pallet::pause`]."]
                    pause,
                    #[codec(index = 1)]
                    #[doc = "See [`Pallet::unpause`]."]
                    unpause,
                    #[codec(index = 2)]
                    #[doc = "See [`Pallet::send_eth_message`]."]
                    send_eth_message {
                        destination: ::subxt::ext::subxt_core::utils::H160,
                        payload: ::subxt::ext::subxt_core::alloc::vec::Vec<::core::primitive::u8>,
                    },
                }
                #[derive(Debug, crate::gp::Decode, crate::gp::DecodeAsType, crate::gp::Encode)]
                #[doc = "Pallet Gear Eth Bridge's error."]
                pub enum Error {
                    #[codec(index = 0)]
                    #[doc = "The error happens when bridge got called before"]
                    #[doc = "proper initialization after deployment."]
                    BridgeIsNotYetInitialized,
                    #[codec(index = 1)]
                    #[doc = "The error happens when bridge got called when paused."]
                    BridgeIsPaused,
                    #[codec(index = 2)]
                    #[doc = "The error happens when bridging message sent with too big payload."]
                    MaxPayloadSizeExceeded,
                    #[codec(index = 3)]
                    #[doc = "The error happens when bridging queue capacity exceeded,"]
                    #[doc = "so message couldn't be sent."]
                    QueueCapacityExceeded,
                    #[codec(index = 4)]
                    #[doc = "The error happens when bridging thorough builtin and message value"]
                    #[doc = "is inapplicable to operation or insufficient."]
                    IncorrectValueApplied,
                }
                #[derive(Debug, crate::gp::Decode, crate::gp::DecodeAsType, crate::gp::Encode)]
                #[doc = "Pallet Gear Eth Bridge's event."]
                pub enum Event {
                    #[codec(index = 0)]
                    #[doc = "Grandpa validator's keys set was hashed and set in storage at"]
                    #[doc = "first block of the last session in the era."]
                    AuthoritySetHashChanged(::subxt::ext::subxt_core::utils::H256),
                    #[codec(index = 1)]
                    #[doc = "Bridge got cleared on initialization of the second block in a new era."]
                    BridgeCleared,
                    #[codec(index = 2)]
                    #[doc = "Optimistically, single-time called event defining that pallet"]
                    #[doc = "got initialized and started processing session changes,"]
                    #[doc = "as well as putting initial zeroed queue merkle root."]
                    BridgeInitialized,
                    #[codec(index = 3)]
                    #[doc = "Bridge was paused and temporary doesn't process any incoming requests."]
                    BridgePaused,
                    #[codec(index = 4)]
                    #[doc = "Bridge was unpaused and from now on processes any incoming requests."]
                    BridgeUnpaused,
                    #[codec(index = 5)]
                    #[doc = "A new message was queued for bridging."]
                    MessageQueued {
                        message: runtime_types::pallet_gear_eth_bridge::internal::EthMessage,
                        hash: ::subxt::ext::subxt_core::utils::H256,
                    },
                    #[codec(index = 6)]
                    #[doc = "Merkle root of the queue changed: new messages queued within the block."]
                    QueueMerkleRootChanged(::subxt::ext::subxt_core::utils::H256),
                }
            }
        }
        pub mod pallet_gear_gas {
            use super::runtime_types;
            pub mod pallet {
                use super::runtime_types;
                #[derive(Debug, crate::gp::Decode, crate::gp::DecodeAsType, crate::gp::Encode)]
                #[doc = "The `Error` enum of this pallet."]
                pub enum Error {
                    #[codec(index = 0)]
                    Forbidden,
                    #[codec(index = 1)]
                    NodeAlreadyExists,
                    #[codec(index = 2)]
                    InsufficientBalance,
                    #[codec(index = 3)]
                    NodeNotFound,
                    #[codec(index = 4)]
                    NodeWasConsumed,
                    #[codec(index = 5)]
                    #[doc = "Errors stating that gas tree has been invalidated"]
                    ParentIsLost,
                    #[codec(index = 6)]
                    ParentHasNoChildren,
                    #[codec(index = 7)]
                    #[doc = "Output of `Tree::consume` procedure that wasn't expected."]
                    #[doc = ""]
                    #[doc = "Outputs of consumption procedure are determined. The error is returned"]
                    #[doc = "when unexpected one occurred. That signals, that algorithm works wrong"]
                    #[doc = "and expected invariants are not correct."]
                    UnexpectedConsumeOutput,
                    #[codec(index = 8)]
                    #[doc = "Node type that can't occur if algorithm work well"]
                    UnexpectedNodeType,
                    #[codec(index = 9)]
                    #[doc = "Value must have been caught, but was missed or blocked (for more info see `ValueNode::catch_value`)."]
                    ValueIsNotCaught,
                    #[codec(index = 10)]
                    #[doc = "Value must have been caught or moved upstream, but was blocked (for more info see `ValueNode::catch_value`)."]
                    ValueIsBlocked,
                    #[codec(index = 11)]
                    #[doc = "Value must have been blocked, but was either moved or caught (for more info see `ValueNode::catch_value`)."]
                    ValueIsNotBlocked,
                    #[codec(index = 12)]
                    #[doc = "`GasTree::consume` called on node, which has some balance locked."]
                    ConsumedWithLock,
                    #[codec(index = 13)]
                    #[doc = "`GasTree::consume` called on node, which has some system reservation."]
                    ConsumedWithSystemReservation,
                    #[codec(index = 14)]
                    #[doc = "`GasTree::create` called with some value amount leading to"]
                    #[doc = "the total value overflow."]
                    TotalValueIsOverflowed,
                    #[codec(index = 15)]
                    #[doc = "Either `GasTree::consume` or `GasTree::spent` called on a node creating"]
                    #[doc = "negative imbalance which leads to the total value drop below 0."]
                    TotalValueIsUnderflowed,
                }
            }
        }
        pub mod pallet_gear_messenger {
            use super::runtime_types;
            pub mod pallet {
                use super::runtime_types;
                #[derive(Debug, crate::gp::Decode, crate::gp::DecodeAsType, crate::gp::Encode)]
                #[doc = "The `Error` enum of this pallet."]
                pub enum Error {
                    #[codec(index = 0)]
                    #[doc = "Occurs when given key already exists in queue."]
                    QueueDuplicateKey,
                    #[codec(index = 1)]
                    #[doc = "Occurs when queue's element wasn't found in storage."]
                    QueueElementNotFound,
                    #[codec(index = 2)]
                    #[doc = "Occurs when queue's head should contain value,"]
                    #[doc = "but it's empty for some reason."]
                    QueueHeadShouldBeSet,
                    #[codec(index = 3)]
                    #[doc = "Occurs when queue's head should be empty,"]
                    #[doc = "but it contains value for some reason."]
                    QueueHeadShouldNotBeSet,
                    #[codec(index = 4)]
                    #[doc = "Occurs when queue's tail element contains link"]
                    #[doc = "to the next element."]
                    QueueTailHasNextKey,
                    #[codec(index = 5)]
                    #[doc = "Occurs when while searching queue's pre-tail,"]
                    #[doc = "element wasn't found."]
                    QueueTailParentNotFound,
                    #[codec(index = 6)]
                    #[doc = "Occurs when queue's tail should contain value,"]
                    #[doc = "but it's empty for some reason."]
                    QueueTailShouldBeSet,
                    #[codec(index = 7)]
                    #[doc = "Occurs when queue's tail should be empty,"]
                    #[doc = "but it contains value for some reason."]
                    QueueTailShouldNotBeSet,
                    #[codec(index = 8)]
                    #[doc = "Occurs when given value already exists in mailbox."]
                    MailboxDuplicateKey,
                    #[codec(index = 9)]
                    #[doc = "Occurs when mailbox's element wasn't found in storage."]
                    MailboxElementNotFound,
                    #[codec(index = 10)]
                    #[doc = "Occurs when given value already exists in waitlist."]
                    WaitlistDuplicateKey,
                    #[codec(index = 11)]
                    #[doc = "Occurs when waitlist's element wasn't found in storage."]
                    WaitlistElementNotFound,
                }
            }
        }
        pub mod pallet_gear_payment {
            use super::runtime_types;
            #[derive(Debug, crate::gp::Decode, crate::gp::DecodeAsType, crate::gp::Encode)]
            pub struct CustomChargeTransactionPayment<_0>(
                pub runtime_types::pallet_transaction_payment::ChargeTransactionPayment,
                #[codec(skip)] pub ::core::marker::PhantomData<_0>,
            );
        }
        pub mod pallet_gear_program {
            use super::runtime_types;
            pub mod pallet {
                use super::runtime_types;
                #[derive(Debug, crate::gp::Decode, crate::gp::DecodeAsType, crate::gp::Encode)]
                #[doc = "The `Error` enum of this pallet."]
                pub enum Error {
                    #[codec(index = 0)]
                    DuplicateItem,
                    #[codec(index = 1)]
                    ProgramNotFound,
                    #[codec(index = 2)]
                    NotActiveProgram,
                    #[codec(index = 3)]
                    CannotFindDataForPage,
                    #[codec(index = 4)]
                    ProgramCodeNotFound,
                }
            }
        }
        pub mod pallet_gear_scheduler {
            use super::runtime_types;
            pub mod pallet {
                use super::runtime_types;
                #[derive(Debug, crate::gp::Decode, crate::gp::DecodeAsType, crate::gp::Encode)]
                #[doc = "The `Error` enum of this pallet."]
                pub enum Error {
                    #[codec(index = 0)]
                    #[doc = "Occurs when given task already exists in task pool."]
                    DuplicateTask,
                    #[codec(index = 1)]
                    #[doc = "Occurs when task wasn't found in storage."]
                    TaskNotFound,
                }
            }
        }
        pub mod pallet_gear_staking_rewards {
            use super::runtime_types;
            pub mod extension {
                use super::runtime_types;
                #[derive(Debug, crate::gp::Decode, crate::gp::DecodeAsType, crate::gp::Encode)]
                pub struct StakingBlackList;
            }
            pub mod pallet {
                use super::runtime_types;
                #[derive(Debug, crate::gp::Decode, crate::gp::DecodeAsType, crate::gp::Encode)]
                #[doc = "Contains a variant per dispatchable extrinsic that this pallet has."]
                pub enum Call {
                    #[codec(index = 0)]
                    #[doc = "See [`Pallet::refill`]."]
                    refill { value: ::core::primitive::u128 },
                    #[codec(index = 1)]
                    #[doc = "See [`Pallet::force_refill`]."]
                    force_refill {
                        from: ::subxt::ext::subxt_core::utils::MultiAddress<
                            ::subxt::ext::subxt_core::utils::AccountId32,
                            (),
                        >,
                        value: ::core::primitive::u128,
                    },
                    #[codec(index = 2)]
                    #[doc = "See [`Pallet::withdraw`]."]
                    withdraw {
                        to: ::subxt::ext::subxt_core::utils::MultiAddress<
                            ::subxt::ext::subxt_core::utils::AccountId32,
                            (),
                        >,
                        value: ::core::primitive::u128,
                    },
                    #[codec(index = 3)]
                    #[doc = "See [`Pallet::align_supply`]."]
                    align_supply { target: ::core::primitive::u128 },
                }
                #[derive(Debug, crate::gp::Decode, crate::gp::DecodeAsType, crate::gp::Encode)]
                #[doc = "Error for the staking rewards pallet."]
                pub enum Error {
                    #[codec(index = 0)]
                    #[doc = "Pool not replenished due to error."]
                    FailureToRefillPool,
                    #[codec(index = 1)]
                    #[doc = "Failure to withdraw funds from the rewards pool."]
                    FailureToWithdrawFromPool,
                }
                #[derive(Debug, crate::gp::Decode, crate::gp::DecodeAsType, crate::gp::Encode)]
                #[doc = "The `Event` enum of this pallet"]
                pub enum Event {
                    #[codec(index = 0)]
                    #[doc = "Deposited to the pool."]
                    Deposited { amount: ::core::primitive::u128 },
                    #[codec(index = 1)]
                    #[doc = "Transferred from the pool to an external account."]
                    Withdrawn { amount: ::core::primitive::u128 },
                    #[codec(index = 2)]
                    #[doc = "Burned from the pool."]
                    Burned { amount: ::core::primitive::u128 },
                    #[codec(index = 3)]
                    #[doc = "Minted to the pool."]
                    Minted { amount: ::core::primitive::u128 },
                }
            }
        }
        pub mod pallet_gear_voucher {
            use super::runtime_types;
            pub mod internal {
                use super::runtime_types;
                #[derive(Debug, crate::gp::Decode, crate::gp::DecodeAsType, crate::gp::Encode)]
                pub enum PrepaidCall<_0> {
                    #[codec(index = 0)]
                    SendMessage {
                        destination: runtime_types::gprimitives::ActorId,
                        payload: ::subxt::ext::subxt_core::alloc::vec::Vec<::core::primitive::u8>,
                        gas_limit: ::core::primitive::u64,
                        value: _0,
                        keep_alive: ::core::primitive::bool,
                    },
                    #[codec(index = 1)]
                    SendReply {
                        reply_to_id: runtime_types::gprimitives::MessageId,
                        payload: ::subxt::ext::subxt_core::alloc::vec::Vec<::core::primitive::u8>,
                        gas_limit: ::core::primitive::u64,
                        value: _0,
                        keep_alive: ::core::primitive::bool,
                    },
                    #[codec(index = 2)]
                    UploadCode {
                        code: ::subxt::ext::subxt_core::alloc::vec::Vec<::core::primitive::u8>,
                    },
                    #[codec(index = 3)]
                    DeclineVoucher,
                }
                #[derive(Debug, crate::gp::Decode, crate::gp::DecodeAsType, crate::gp::Encode)]
                pub struct VoucherId(pub [::core::primitive::u8; 32usize]);
                #[derive(Debug, crate::gp::Decode, crate::gp::DecodeAsType, crate::gp::Encode)]
                pub struct VoucherInfo<_0, _1> {
                    pub owner: _0,
                    pub programs: ::core::option::Option<
                        ::subxt::ext::subxt_core::alloc::vec::Vec<
                            runtime_types::gprimitives::ActorId,
                        >,
                    >,
                    pub code_uploading: ::core::primitive::bool,
                    pub expiry: _1,
                }
            }
            pub mod pallet {
                use super::runtime_types;
                #[derive(Debug, crate::gp::Decode, crate::gp::DecodeAsType, crate::gp::Encode)]
                #[doc = "Contains a variant per dispatchable extrinsic that this pallet has."]
                pub enum Call {
                    #[codec(index = 0)]
                    #[doc = "See [`Pallet::issue`]."]
                    issue {
                        spender: ::subxt::ext::subxt_core::utils::AccountId32,
                        balance: ::core::primitive::u128,
                        programs: ::core::option::Option<
                            ::subxt::ext::subxt_core::alloc::vec::Vec<
                                runtime_types::gprimitives::ActorId,
                            >,
                        >,
                        code_uploading: ::core::primitive::bool,
                        duration: ::core::primitive::u32,
                    },
                    #[codec(index = 1)]
                    #[doc = "See [`Pallet::call`]."]
                    call {
                        voucher_id: runtime_types::pallet_gear_voucher::internal::VoucherId,
                        call: runtime_types::pallet_gear_voucher::internal::PrepaidCall<
                            ::core::primitive::u128,
                        >,
                    },
                    #[codec(index = 2)]
                    #[doc = "See [`Pallet::revoke`]."]
                    revoke {
                        spender: ::subxt::ext::subxt_core::utils::AccountId32,
                        voucher_id: runtime_types::pallet_gear_voucher::internal::VoucherId,
                    },
                    #[codec(index = 3)]
                    #[doc = "See [`Pallet::update`]."]
                    update {
                        spender: ::subxt::ext::subxt_core::utils::AccountId32,
                        voucher_id: runtime_types::pallet_gear_voucher::internal::VoucherId,
                        move_ownership:
                            ::core::option::Option<::subxt::ext::subxt_core::utils::AccountId32>,
                        balance_top_up: ::core::option::Option<::core::primitive::u128>,
                        append_programs: ::core::option::Option<
                            ::core::option::Option<
                                ::subxt::ext::subxt_core::alloc::vec::Vec<
                                    runtime_types::gprimitives::ActorId,
                                >,
                            >,
                        >,
                        code_uploading: ::core::option::Option<::core::primitive::bool>,
                        prolong_duration: ::core::option::Option<::core::primitive::u32>,
                    },
                    #[codec(index = 4)]
                    #[doc = "See [`Pallet::decline`]."]
                    decline {
                        voucher_id: runtime_types::pallet_gear_voucher::internal::VoucherId,
                    },
                }
                #[derive(Debug, crate::gp::Decode, crate::gp::DecodeAsType, crate::gp::Encode)]
                #[doc = "The `Error` enum of this pallet."]
                pub enum Error {
                    #[codec(index = 0)]
                    #[doc = "The origin is not eligible to execute call."]
                    BadOrigin,
                    #[codec(index = 1)]
                    #[doc = "Error trying transfer balance to/from voucher account."]
                    BalanceTransfer,
                    #[codec(index = 2)]
                    #[doc = "Destination program is not in whitelisted set for voucher."]
                    InappropriateDestination,
                    #[codec(index = 3)]
                    #[doc = "Voucher with given identifier doesn't exist for given spender id."]
                    InexistentVoucher,
                    #[codec(index = 4)]
                    #[doc = "Voucher still valid and couldn't be revoked."]
                    IrrevocableYet,
                    #[codec(index = 5)]
                    #[doc = "Try to whitelist more programs than allowed."]
                    MaxProgramsLimitExceeded,
                    #[codec(index = 6)]
                    #[doc = "Failed to query destination of the prepaid call."]
                    UnknownDestination,
                    #[codec(index = 7)]
                    #[doc = "Voucher has expired and couldn't be used."]
                    VoucherExpired,
                    #[codec(index = 8)]
                    #[doc = "Voucher issue/prolongation duration out of [min; max] constants."]
                    DurationOutOfBounds,
                    #[codec(index = 9)]
                    #[doc = "Voucher update function tries to cut voucher ability of code upload."]
                    CodeUploadingEnabled,
                    #[codec(index = 10)]
                    #[doc = "Voucher is disabled for code uploading, but requested."]
                    CodeUploadingDisabled,
                }
                #[derive(Debug, crate::gp::Decode, crate::gp::DecodeAsType, crate::gp::Encode)]
                #[doc = "Pallet Gear Voucher event."]
                pub enum Event {
                    #[codec(index = 0)]
                    #[doc = "Voucher has been issued."]
                    VoucherIssued {
                        owner: ::subxt::ext::subxt_core::utils::AccountId32,
                        spender: ::subxt::ext::subxt_core::utils::AccountId32,
                        voucher_id: runtime_types::pallet_gear_voucher::internal::VoucherId,
                    },
                    #[codec(index = 1)]
                    #[doc = "Voucher has been revoked by owner."]
                    #[doc = ""]
                    #[doc = "NOTE: currently means only \"refunded\"."]
                    VoucherRevoked {
                        spender: ::subxt::ext::subxt_core::utils::AccountId32,
                        voucher_id: runtime_types::pallet_gear_voucher::internal::VoucherId,
                    },
                    #[codec(index = 2)]
                    #[doc = "Voucher has been updated."]
                    VoucherUpdated {
                        spender: ::subxt::ext::subxt_core::utils::AccountId32,
                        voucher_id: runtime_types::pallet_gear_voucher::internal::VoucherId,
                        new_owner:
                            ::core::option::Option<::subxt::ext::subxt_core::utils::AccountId32>,
                    },
                    #[codec(index = 3)]
                    #[doc = "Voucher has been declined (set to expired state)."]
                    VoucherDeclined {
                        spender: ::subxt::ext::subxt_core::utils::AccountId32,
                        voucher_id: runtime_types::pallet_gear_voucher::internal::VoucherId,
                    },
                }
            }
        }
        pub mod pallet_grandpa {
            use super::runtime_types;
            pub mod pallet {
                use super::runtime_types;
                #[derive(Debug, crate::gp::Decode, crate::gp::DecodeAsType, crate::gp::Encode)]
                #[doc = "Contains a variant per dispatchable extrinsic that this pallet has."]
                pub enum Call {
                    #[codec(index = 0)]
                    #[doc = "See [`Pallet::report_equivocation`]."]
                    report_equivocation {
                        equivocation_proof: ::subxt::ext::subxt_core::alloc::boxed::Box<
                            runtime_types::sp_consensus_grandpa::EquivocationProof<
                                ::subxt::ext::subxt_core::utils::H256,
                                ::core::primitive::u32,
                            >,
                        >,
                        key_owner_proof: runtime_types::sp_session::MembershipProof,
                    },
                    #[codec(index = 1)]
                    #[doc = "See [`Pallet::report_equivocation_unsigned`]."]
                    report_equivocation_unsigned {
                        equivocation_proof: ::subxt::ext::subxt_core::alloc::boxed::Box<
                            runtime_types::sp_consensus_grandpa::EquivocationProof<
                                ::subxt::ext::subxt_core::utils::H256,
                                ::core::primitive::u32,
                            >,
                        >,
                        key_owner_proof: runtime_types::sp_session::MembershipProof,
                    },
                    #[codec(index = 2)]
                    #[doc = "See [`Pallet::note_stalled`]."]
                    note_stalled {
                        delay: ::core::primitive::u32,
                        best_finalized_block_number: ::core::primitive::u32,
                    },
                }
                #[derive(Debug, crate::gp::Decode, crate::gp::DecodeAsType, crate::gp::Encode)]
                #[doc = "The `Error` enum of this pallet."]
                pub enum Error {
                    #[codec(index = 0)]
                    #[doc = "Attempt to signal GRANDPA pause when the authority set isn't live"]
                    #[doc = "(either paused or already pending pause)."]
                    PauseFailed,
                    #[codec(index = 1)]
                    #[doc = "Attempt to signal GRANDPA resume when the authority set isn't paused"]
                    #[doc = "(either live or already pending resume)."]
                    ResumeFailed,
                    #[codec(index = 2)]
                    #[doc = "Attempt to signal GRANDPA change with one already pending."]
                    ChangePending,
                    #[codec(index = 3)]
                    #[doc = "Cannot signal forced change so soon after last."]
                    TooSoon,
                    #[codec(index = 4)]
                    #[doc = "A key ownership proof provided as part of an equivocation report is invalid."]
                    InvalidKeyOwnershipProof,
                    #[codec(index = 5)]
                    #[doc = "An equivocation proof provided as part of an equivocation report is invalid."]
                    InvalidEquivocationProof,
                    #[codec(index = 6)]
                    #[doc = "A given equivocation report is valid but already previously reported."]
                    DuplicateOffenceReport,
                }
                #[derive(Debug, crate::gp::Decode, crate::gp::DecodeAsType, crate::gp::Encode)]
                #[doc = "The `Event` enum of this pallet"]
                pub enum Event {
                    #[codec(index = 0)]
                    #[doc = "New authority set has been applied."]
                    NewAuthorities {
                        authority_set: ::subxt::ext::subxt_core::alloc::vec::Vec<(
                            runtime_types::sp_consensus_grandpa::app::Public,
                            ::core::primitive::u64,
                        )>,
                    },
                    #[codec(index = 1)]
                    #[doc = "Current authority set has been paused."]
                    Paused,
                    #[codec(index = 2)]
                    #[doc = "Current authority set has been resumed."]
                    Resumed,
                }
            }
            #[derive(Debug, crate::gp::Decode, crate::gp::DecodeAsType, crate::gp::Encode)]
            pub struct StoredPendingChange<_0> {
                pub scheduled_at: _0,
                pub delay: _0,
                pub next_authorities:
                    runtime_types::bounded_collections::weak_bounded_vec::WeakBoundedVec<(
                        runtime_types::sp_consensus_grandpa::app::Public,
                        ::core::primitive::u64,
                    )>,
                pub forced: ::core::option::Option<_0>,
            }
            #[derive(Debug, crate::gp::Decode, crate::gp::DecodeAsType, crate::gp::Encode)]
            pub enum StoredState<_0> {
                #[codec(index = 0)]
                Live,
                #[codec(index = 1)]
                PendingPause { scheduled_at: _0, delay: _0 },
                #[codec(index = 2)]
                Paused,
                #[codec(index = 3)]
                PendingResume { scheduled_at: _0, delay: _0 },
            }
        }
        pub mod pallet_identity {
            use super::runtime_types;
            pub mod legacy {
                use super::runtime_types;
                #[derive(Debug, crate::gp::Decode, crate::gp::DecodeAsType, crate::gp::Encode)]
                pub struct IdentityInfo {
                    pub additional: runtime_types::bounded_collections::bounded_vec::BoundedVec<(
                        runtime_types::pallet_identity::types::Data,
                        runtime_types::pallet_identity::types::Data,
                    )>,
                    pub display: runtime_types::pallet_identity::types::Data,
                    pub legal: runtime_types::pallet_identity::types::Data,
                    pub web: runtime_types::pallet_identity::types::Data,
                    pub riot: runtime_types::pallet_identity::types::Data,
                    pub email: runtime_types::pallet_identity::types::Data,
                    pub pgp_fingerprint: ::core::option::Option<[::core::primitive::u8; 20usize]>,
                    pub image: runtime_types::pallet_identity::types::Data,
                    pub twitter: runtime_types::pallet_identity::types::Data,
                }
            }
            pub mod pallet {
                use super::runtime_types;
                #[derive(Debug, crate::gp::Decode, crate::gp::DecodeAsType, crate::gp::Encode)]
                #[doc = "Identity pallet declaration."]
                pub enum Call {
                    #[codec(index = 0)]
                    #[doc = "See [`Pallet::add_registrar`]."]
                    add_registrar {
                        account: ::subxt::ext::subxt_core::utils::MultiAddress<
                            ::subxt::ext::subxt_core::utils::AccountId32,
                            (),
                        >,
                    },
                    #[codec(index = 1)]
                    #[doc = "See [`Pallet::set_identity`]."]
                    set_identity {
                        info: ::subxt::ext::subxt_core::alloc::boxed::Box<
                            runtime_types::pallet_identity::legacy::IdentityInfo,
                        >,
                    },
                    #[codec(index = 2)]
                    #[doc = "See [`Pallet::set_subs`]."]
                    set_subs {
                        subs: ::subxt::ext::subxt_core::alloc::vec::Vec<(
                            ::subxt::ext::subxt_core::utils::AccountId32,
                            runtime_types::pallet_identity::types::Data,
                        )>,
                    },
                    #[codec(index = 3)]
                    #[doc = "See [`Pallet::clear_identity`]."]
                    clear_identity,
                    #[codec(index = 4)]
                    #[doc = "See [`Pallet::request_judgement`]."]
                    request_judgement {
                        #[codec(compact)]
                        reg_index: ::core::primitive::u32,
                        #[codec(compact)]
                        max_fee: ::core::primitive::u128,
                    },
                    #[codec(index = 5)]
                    #[doc = "See [`Pallet::cancel_request`]."]
                    cancel_request { reg_index: ::core::primitive::u32 },
                    #[codec(index = 6)]
                    #[doc = "See [`Pallet::set_fee`]."]
                    set_fee {
                        #[codec(compact)]
                        index: ::core::primitive::u32,
                        #[codec(compact)]
                        fee: ::core::primitive::u128,
                    },
                    #[codec(index = 7)]
                    #[doc = "See [`Pallet::set_account_id`]."]
                    set_account_id {
                        #[codec(compact)]
                        index: ::core::primitive::u32,
                        new: ::subxt::ext::subxt_core::utils::MultiAddress<
                            ::subxt::ext::subxt_core::utils::AccountId32,
                            (),
                        >,
                    },
                    #[codec(index = 8)]
                    #[doc = "See [`Pallet::set_fields`]."]
                    set_fields {
                        #[codec(compact)]
                        index: ::core::primitive::u32,
                        fields: ::core::primitive::u64,
                    },
                    #[codec(index = 9)]
                    #[doc = "See [`Pallet::provide_judgement`]."]
                    provide_judgement {
                        #[codec(compact)]
                        reg_index: ::core::primitive::u32,
                        target: ::subxt::ext::subxt_core::utils::MultiAddress<
                            ::subxt::ext::subxt_core::utils::AccountId32,
                            (),
                        >,
                        judgement: runtime_types::pallet_identity::types::Judgement<
                            ::core::primitive::u128,
                        >,
                        identity: ::subxt::ext::subxt_core::utils::H256,
                    },
                    #[codec(index = 10)]
                    #[doc = "See [`Pallet::kill_identity`]."]
                    kill_identity {
                        target: ::subxt::ext::subxt_core::utils::MultiAddress<
                            ::subxt::ext::subxt_core::utils::AccountId32,
                            (),
                        >,
                    },
                    #[codec(index = 11)]
                    #[doc = "See [`Pallet::add_sub`]."]
                    add_sub {
                        sub: ::subxt::ext::subxt_core::utils::MultiAddress<
                            ::subxt::ext::subxt_core::utils::AccountId32,
                            (),
                        >,
                        data: runtime_types::pallet_identity::types::Data,
                    },
                    #[codec(index = 12)]
                    #[doc = "See [`Pallet::rename_sub`]."]
                    rename_sub {
                        sub: ::subxt::ext::subxt_core::utils::MultiAddress<
                            ::subxt::ext::subxt_core::utils::AccountId32,
                            (),
                        >,
                        data: runtime_types::pallet_identity::types::Data,
                    },
                    #[codec(index = 13)]
                    #[doc = "See [`Pallet::remove_sub`]."]
                    remove_sub {
                        sub: ::subxt::ext::subxt_core::utils::MultiAddress<
                            ::subxt::ext::subxt_core::utils::AccountId32,
                            (),
                        >,
                    },
                    #[codec(index = 14)]
                    #[doc = "See [`Pallet::quit_sub`]."]
                    quit_sub,
                }
                #[derive(Debug, crate::gp::Decode, crate::gp::DecodeAsType, crate::gp::Encode)]
                #[doc = "The `Error` enum of this pallet."]
                pub enum Error {
                    #[codec(index = 0)]
                    #[doc = "Too many subs-accounts."]
                    TooManySubAccounts,
                    #[codec(index = 1)]
                    #[doc = "Account isn't found."]
                    NotFound,
                    #[codec(index = 2)]
                    #[doc = "Account isn't named."]
                    NotNamed,
                    #[codec(index = 3)]
                    #[doc = "Empty index."]
                    EmptyIndex,
                    #[codec(index = 4)]
                    #[doc = "Fee is changed."]
                    FeeChanged,
                    #[codec(index = 5)]
                    #[doc = "No identity found."]
                    NoIdentity,
                    #[codec(index = 6)]
                    #[doc = "Sticky judgement."]
                    StickyJudgement,
                    #[codec(index = 7)]
                    #[doc = "Judgement given."]
                    JudgementGiven,
                    #[codec(index = 8)]
                    #[doc = "Invalid judgement."]
                    InvalidJudgement,
                    #[codec(index = 9)]
                    #[doc = "The index is invalid."]
                    InvalidIndex,
                    #[codec(index = 10)]
                    #[doc = "The target is invalid."]
                    InvalidTarget,
                    #[codec(index = 11)]
                    #[doc = "Maximum amount of registrars reached. Cannot add any more."]
                    TooManyRegistrars,
                    #[codec(index = 12)]
                    #[doc = "Account ID is already named."]
                    AlreadyClaimed,
                    #[codec(index = 13)]
                    #[doc = "Sender is not a sub-account."]
                    NotSub,
                    #[codec(index = 14)]
                    #[doc = "Sub-account isn't owned by sender."]
                    NotOwned,
                    #[codec(index = 15)]
                    #[doc = "The provided judgement was for a different identity."]
                    JudgementForDifferentIdentity,
                    #[codec(index = 16)]
                    #[doc = "Error that occurs when there is an issue paying for judgement."]
                    JudgementPaymentFailed,
                }
                #[derive(Debug, crate::gp::Decode, crate::gp::DecodeAsType, crate::gp::Encode)]
                #[doc = "The `Event` enum of this pallet"]
                pub enum Event {
                    #[codec(index = 0)]
                    #[doc = "A name was set or reset (which will remove all judgements)."]
                    IdentitySet {
                        who: ::subxt::ext::subxt_core::utils::AccountId32,
                    },
                    #[codec(index = 1)]
                    #[doc = "A name was cleared, and the given balance returned."]
                    IdentityCleared {
                        who: ::subxt::ext::subxt_core::utils::AccountId32,
                        deposit: ::core::primitive::u128,
                    },
                    #[codec(index = 2)]
                    #[doc = "A name was removed and the given balance slashed."]
                    IdentityKilled {
                        who: ::subxt::ext::subxt_core::utils::AccountId32,
                        deposit: ::core::primitive::u128,
                    },
                    #[codec(index = 3)]
                    #[doc = "A judgement was asked from a registrar."]
                    JudgementRequested {
                        who: ::subxt::ext::subxt_core::utils::AccountId32,
                        registrar_index: ::core::primitive::u32,
                    },
                    #[codec(index = 4)]
                    #[doc = "A judgement request was retracted."]
                    JudgementUnrequested {
                        who: ::subxt::ext::subxt_core::utils::AccountId32,
                        registrar_index: ::core::primitive::u32,
                    },
                    #[codec(index = 5)]
                    #[doc = "A judgement was given by a registrar."]
                    JudgementGiven {
                        target: ::subxt::ext::subxt_core::utils::AccountId32,
                        registrar_index: ::core::primitive::u32,
                    },
                    #[codec(index = 6)]
                    #[doc = "A registrar was added."]
                    RegistrarAdded {
                        registrar_index: ::core::primitive::u32,
                    },
                    #[codec(index = 7)]
                    #[doc = "A sub-identity was added to an identity and the deposit paid."]
                    SubIdentityAdded {
                        sub: ::subxt::ext::subxt_core::utils::AccountId32,
                        main: ::subxt::ext::subxt_core::utils::AccountId32,
                        deposit: ::core::primitive::u128,
                    },
                    #[codec(index = 8)]
                    #[doc = "A sub-identity was removed from an identity and the deposit freed."]
                    SubIdentityRemoved {
                        sub: ::subxt::ext::subxt_core::utils::AccountId32,
                        main: ::subxt::ext::subxt_core::utils::AccountId32,
                        deposit: ::core::primitive::u128,
                    },
                    #[codec(index = 9)]
                    #[doc = "A sub-identity was cleared, and the given deposit repatriated from the"]
                    #[doc = "main identity account to the sub-identity account."]
                    SubIdentityRevoked {
                        sub: ::subxt::ext::subxt_core::utils::AccountId32,
                        main: ::subxt::ext::subxt_core::utils::AccountId32,
                        deposit: ::core::primitive::u128,
                    },
                }
            }
            pub mod types {
                use super::runtime_types;
                #[derive(Debug, crate::gp::Decode, crate::gp::DecodeAsType, crate::gp::Encode)]
                pub enum Data {
                    #[codec(index = 0)]
                    None,
                    #[codec(index = 1)]
                    Raw0([::core::primitive::u8; 0usize]),
                    #[codec(index = 2)]
                    Raw1([::core::primitive::u8; 1usize]),
                    #[codec(index = 3)]
                    Raw2([::core::primitive::u8; 2usize]),
                    #[codec(index = 4)]
                    Raw3([::core::primitive::u8; 3usize]),
                    #[codec(index = 5)]
                    Raw4([::core::primitive::u8; 4usize]),
                    #[codec(index = 6)]
                    Raw5([::core::primitive::u8; 5usize]),
                    #[codec(index = 7)]
                    Raw6([::core::primitive::u8; 6usize]),
                    #[codec(index = 8)]
                    Raw7([::core::primitive::u8; 7usize]),
                    #[codec(index = 9)]
                    Raw8([::core::primitive::u8; 8usize]),
                    #[codec(index = 10)]
                    Raw9([::core::primitive::u8; 9usize]),
                    #[codec(index = 11)]
                    Raw10([::core::primitive::u8; 10usize]),
                    #[codec(index = 12)]
                    Raw11([::core::primitive::u8; 11usize]),
                    #[codec(index = 13)]
                    Raw12([::core::primitive::u8; 12usize]),
                    #[codec(index = 14)]
                    Raw13([::core::primitive::u8; 13usize]),
                    #[codec(index = 15)]
                    Raw14([::core::primitive::u8; 14usize]),
                    #[codec(index = 16)]
                    Raw15([::core::primitive::u8; 15usize]),
                    #[codec(index = 17)]
                    Raw16([::core::primitive::u8; 16usize]),
                    #[codec(index = 18)]
                    Raw17([::core::primitive::u8; 17usize]),
                    #[codec(index = 19)]
                    Raw18([::core::primitive::u8; 18usize]),
                    #[codec(index = 20)]
                    Raw19([::core::primitive::u8; 19usize]),
                    #[codec(index = 21)]
                    Raw20([::core::primitive::u8; 20usize]),
                    #[codec(index = 22)]
                    Raw21([::core::primitive::u8; 21usize]),
                    #[codec(index = 23)]
                    Raw22([::core::primitive::u8; 22usize]),
                    #[codec(index = 24)]
                    Raw23([::core::primitive::u8; 23usize]),
                    #[codec(index = 25)]
                    Raw24([::core::primitive::u8; 24usize]),
                    #[codec(index = 26)]
                    Raw25([::core::primitive::u8; 25usize]),
                    #[codec(index = 27)]
                    Raw26([::core::primitive::u8; 26usize]),
                    #[codec(index = 28)]
                    Raw27([::core::primitive::u8; 27usize]),
                    #[codec(index = 29)]
                    Raw28([::core::primitive::u8; 28usize]),
                    #[codec(index = 30)]
                    Raw29([::core::primitive::u8; 29usize]),
                    #[codec(index = 31)]
                    Raw30([::core::primitive::u8; 30usize]),
                    #[codec(index = 32)]
                    Raw31([::core::primitive::u8; 31usize]),
                    #[codec(index = 33)]
                    Raw32([::core::primitive::u8; 32usize]),
                    #[codec(index = 34)]
                    BlakeTwo256([::core::primitive::u8; 32usize]),
                    #[codec(index = 35)]
                    Sha256([::core::primitive::u8; 32usize]),
                    #[codec(index = 36)]
                    Keccak256([::core::primitive::u8; 32usize]),
                    #[codec(index = 37)]
                    ShaThree256([::core::primitive::u8; 32usize]),
                }
                #[derive(Debug, crate::gp::Decode, crate::gp::DecodeAsType, crate::gp::Encode)]
                pub enum Judgement<_0> {
                    #[codec(index = 0)]
                    Unknown,
                    #[codec(index = 1)]
                    FeePaid(_0),
                    #[codec(index = 2)]
                    Reasonable,
                    #[codec(index = 3)]
                    KnownGood,
                    #[codec(index = 4)]
                    OutOfDate,
                    #[codec(index = 5)]
                    LowQuality,
                    #[codec(index = 6)]
                    Erroneous,
                }
                #[derive(Debug, crate::gp::Decode, crate::gp::DecodeAsType, crate::gp::Encode)]
                pub struct RegistrarInfo<_0, _1, _2> {
                    pub account: _1,
                    pub fee: _0,
                    pub fields: _2,
                }
                #[derive(Debug, crate::gp::Decode, crate::gp::DecodeAsType, crate::gp::Encode)]
                pub struct Registration<_0, _2> {
                    pub judgements: runtime_types::bounded_collections::bounded_vec::BoundedVec<(
                        ::core::primitive::u32,
                        runtime_types::pallet_identity::types::Judgement<_0>,
                    )>,
                    pub deposit: _0,
                    pub info: _2,
                }
            }
        }
        pub mod pallet_im_online {
            use super::runtime_types;
            pub mod pallet {
                use super::runtime_types;
                #[derive(Debug, crate::gp::Decode, crate::gp::DecodeAsType, crate::gp::Encode)]
                #[doc = "Contains a variant per dispatchable extrinsic that this pallet has."]
                pub enum Call {
                    #[codec(index = 0)]
                    #[doc = "See [`Pallet::heartbeat`]."]
                    heartbeat {
                        heartbeat:
                            runtime_types::pallet_im_online::Heartbeat<::core::primitive::u32>,
                        signature: runtime_types::pallet_im_online::sr25519::app_sr25519::Signature,
                    },
                }
                #[derive(Debug, crate::gp::Decode, crate::gp::DecodeAsType, crate::gp::Encode)]
                #[doc = "The `Error` enum of this pallet."]
                pub enum Error {
                    #[codec(index = 0)]
                    #[doc = "Non existent public key."]
                    InvalidKey,
                    #[codec(index = 1)]
                    #[doc = "Duplicated heartbeat."]
                    DuplicatedHeartbeat,
                }
                #[derive(Debug, crate::gp::Decode, crate::gp::DecodeAsType, crate::gp::Encode)]
                #[doc = "The `Event` enum of this pallet"]
                pub enum Event {
                    #[codec(index = 0)]
                    #[doc = "A new heartbeat was received from `AuthorityId`."]
                    HeartbeatReceived {
                        authority_id: runtime_types::pallet_im_online::sr25519::app_sr25519::Public,
                    },
                    #[codec(index = 1)]
                    #[doc = "At the end of the session, no offence was committed."]
                    AllGood,
                    #[codec(index = 2)]
                    #[doc = "At the end of the session, at least one validator was found to be offline."]
                    SomeOffline {
                        offline: ::subxt::ext::subxt_core::alloc::vec::Vec<(
                            ::subxt::ext::subxt_core::utils::AccountId32,
                            runtime_types::sp_staking::Exposure<
                                ::subxt::ext::subxt_core::utils::AccountId32,
                                ::core::primitive::u128,
                            >,
                        )>,
                    },
                }
            }
            pub mod sr25519 {
                use super::runtime_types;
                pub mod app_sr25519 {
                    use super::runtime_types;
                    #[derive(
                        Debug, crate::gp::Decode, crate::gp::DecodeAsType, crate::gp::Encode,
                    )]
                    pub struct Public(pub runtime_types::sp_core::sr25519::Public);
                    #[derive(
                        Debug, crate::gp::Decode, crate::gp::DecodeAsType, crate::gp::Encode,
                    )]
                    pub struct Signature(pub runtime_types::sp_core::sr25519::Signature);
                }
            }
            #[derive(Debug, crate::gp::Decode, crate::gp::DecodeAsType, crate::gp::Encode)]
            pub struct Heartbeat<_0> {
                pub block_number: _0,
                pub session_index: ::core::primitive::u32,
                pub authority_index: ::core::primitive::u32,
                pub validators_len: ::core::primitive::u32,
            }
        }
        pub mod pallet_multisig {
            use super::runtime_types;
            pub mod pallet {
                use super::runtime_types;
                #[derive(Debug, crate::gp::Decode, crate::gp::DecodeAsType, crate::gp::Encode)]
                #[doc = "Contains a variant per dispatchable extrinsic that this pallet has."]
                pub enum Call {
                    #[codec(index = 0)]
                    #[doc = "See [`Pallet::as_multi_threshold_1`]."]
                    as_multi_threshold_1 {
                        other_signatories: ::subxt::ext::subxt_core::alloc::vec::Vec<
                            ::subxt::ext::subxt_core::utils::AccountId32,
                        >,
                        call: ::subxt::ext::subxt_core::alloc::boxed::Box<
                            runtime_types::vara_runtime::RuntimeCall,
                        >,
                    },
                    #[codec(index = 1)]
                    #[doc = "See [`Pallet::as_multi`]."]
                    as_multi {
                        threshold: ::core::primitive::u16,
                        other_signatories: ::subxt::ext::subxt_core::alloc::vec::Vec<
                            ::subxt::ext::subxt_core::utils::AccountId32,
                        >,
                        maybe_timepoint: ::core::option::Option<
                            runtime_types::pallet_multisig::Timepoint<::core::primitive::u32>,
                        >,
                        call: ::subxt::ext::subxt_core::alloc::boxed::Box<
                            runtime_types::vara_runtime::RuntimeCall,
                        >,
                        max_weight: runtime_types::sp_weights::weight_v2::Weight,
                    },
                    #[codec(index = 2)]
                    #[doc = "See [`Pallet::approve_as_multi`]."]
                    approve_as_multi {
                        threshold: ::core::primitive::u16,
                        other_signatories: ::subxt::ext::subxt_core::alloc::vec::Vec<
                            ::subxt::ext::subxt_core::utils::AccountId32,
                        >,
                        maybe_timepoint: ::core::option::Option<
                            runtime_types::pallet_multisig::Timepoint<::core::primitive::u32>,
                        >,
                        call_hash: [::core::primitive::u8; 32usize],
                        max_weight: runtime_types::sp_weights::weight_v2::Weight,
                    },
                    #[codec(index = 3)]
                    #[doc = "See [`Pallet::cancel_as_multi`]."]
                    cancel_as_multi {
                        threshold: ::core::primitive::u16,
                        other_signatories: ::subxt::ext::subxt_core::alloc::vec::Vec<
                            ::subxt::ext::subxt_core::utils::AccountId32,
                        >,
                        timepoint:
                            runtime_types::pallet_multisig::Timepoint<::core::primitive::u32>,
                        call_hash: [::core::primitive::u8; 32usize],
                    },
                }
                #[derive(Debug, crate::gp::Decode, crate::gp::DecodeAsType, crate::gp::Encode)]
                #[doc = "The `Error` enum of this pallet."]
                pub enum Error {
                    #[codec(index = 0)]
                    #[doc = "Threshold must be 2 or greater."]
                    MinimumThreshold,
                    #[codec(index = 1)]
                    #[doc = "Call is already approved by this signatory."]
                    AlreadyApproved,
                    #[codec(index = 2)]
                    #[doc = "Call doesn't need any (more) approvals."]
                    NoApprovalsNeeded,
                    #[codec(index = 3)]
                    #[doc = "There are too few signatories in the list."]
                    TooFewSignatories,
                    #[codec(index = 4)]
                    #[doc = "There are too many signatories in the list."]
                    TooManySignatories,
                    #[codec(index = 5)]
                    #[doc = "The signatories were provided out of order; they should be ordered."]
                    SignatoriesOutOfOrder,
                    #[codec(index = 6)]
                    #[doc = "The sender was contained in the other signatories; it shouldn't be."]
                    SenderInSignatories,
                    #[codec(index = 7)]
                    #[doc = "Multisig operation not found when attempting to cancel."]
                    NotFound,
                    #[codec(index = 8)]
                    #[doc = "Only the account that originally created the multisig is able to cancel it."]
                    NotOwner,
                    #[codec(index = 9)]
                    #[doc = "No timepoint was given, yet the multisig operation is already underway."]
                    NoTimepoint,
                    #[codec(index = 10)]
                    #[doc = "A different timepoint was given to the multisig operation that is underway."]
                    WrongTimepoint,
                    #[codec(index = 11)]
                    #[doc = "A timepoint was given, yet no multisig operation is underway."]
                    UnexpectedTimepoint,
                    #[codec(index = 12)]
                    #[doc = "The maximum weight information provided was too low."]
                    MaxWeightTooLow,
                    #[codec(index = 13)]
                    #[doc = "The data to be stored is already stored."]
                    AlreadyStored,
                }
                #[derive(Debug, crate::gp::Decode, crate::gp::DecodeAsType, crate::gp::Encode)]
                #[doc = "The `Event` enum of this pallet"]
                pub enum Event {
                    #[codec(index = 0)]
                    #[doc = "A new multisig operation has begun."]
                    NewMultisig {
                        approving: ::subxt::ext::subxt_core::utils::AccountId32,
                        multisig: ::subxt::ext::subxt_core::utils::AccountId32,
                        call_hash: [::core::primitive::u8; 32usize],
                    },
                    #[codec(index = 1)]
                    #[doc = "A multisig operation has been approved by someone."]
                    MultisigApproval {
                        approving: ::subxt::ext::subxt_core::utils::AccountId32,
                        timepoint:
                            runtime_types::pallet_multisig::Timepoint<::core::primitive::u32>,
                        multisig: ::subxt::ext::subxt_core::utils::AccountId32,
                        call_hash: [::core::primitive::u8; 32usize],
                    },
                    #[codec(index = 2)]
                    #[doc = "A multisig operation has been executed."]
                    MultisigExecuted {
                        approving: ::subxt::ext::subxt_core::utils::AccountId32,
                        timepoint:
                            runtime_types::pallet_multisig::Timepoint<::core::primitive::u32>,
                        multisig: ::subxt::ext::subxt_core::utils::AccountId32,
                        call_hash: [::core::primitive::u8; 32usize],
                        result:
                            ::core::result::Result<(), runtime_types::sp_runtime::DispatchError>,
                    },
                    #[codec(index = 3)]
                    #[doc = "A multisig operation has been cancelled."]
                    MultisigCancelled {
                        cancelling: ::subxt::ext::subxt_core::utils::AccountId32,
                        timepoint:
                            runtime_types::pallet_multisig::Timepoint<::core::primitive::u32>,
                        multisig: ::subxt::ext::subxt_core::utils::AccountId32,
                        call_hash: [::core::primitive::u8; 32usize],
                    },
                }
            }
            #[derive(Debug, crate::gp::Decode, crate::gp::DecodeAsType, crate::gp::Encode)]
            pub struct Multisig<_0, _1, _2> {
                pub when: runtime_types::pallet_multisig::Timepoint<_0>,
                pub deposit: _1,
                pub depositor: _2,
                pub approvals: runtime_types::bounded_collections::bounded_vec::BoundedVec<_2>,
            }
            #[derive(Debug, crate::gp::Decode, crate::gp::DecodeAsType, crate::gp::Encode)]
            pub struct Timepoint<_0> {
                pub height: _0,
                pub index: ::core::primitive::u32,
            }
        }
        pub mod pallet_nomination_pools {
            use super::runtime_types;
            pub mod pallet {
                use super::runtime_types;
                #[derive(Debug, crate::gp::Decode, crate::gp::DecodeAsType, crate::gp::Encode)]
                #[doc = "Contains a variant per dispatchable extrinsic that this pallet has."]
                pub enum Call {
                    #[codec(index = 0)]
                    #[doc = "See [`Pallet::join`]."]
                    join {
                        #[codec(compact)]
                        amount: ::core::primitive::u128,
                        pool_id: ::core::primitive::u32,
                    },
                    #[codec(index = 1)]
                    #[doc = "See [`Pallet::bond_extra`]."]
                    bond_extra {
                        extra: runtime_types::pallet_nomination_pools::BondExtra<
                            ::core::primitive::u128,
                        >,
                    },
                    #[codec(index = 2)]
                    #[doc = "See [`Pallet::claim_payout`]."]
                    claim_payout,
                    #[codec(index = 3)]
                    #[doc = "See [`Pallet::unbond`]."]
                    unbond {
                        member_account: ::subxt::ext::subxt_core::utils::MultiAddress<
                            ::subxt::ext::subxt_core::utils::AccountId32,
                            (),
                        >,
                        #[codec(compact)]
                        unbonding_points: ::core::primitive::u128,
                    },
                    #[codec(index = 4)]
                    #[doc = "See [`Pallet::pool_withdraw_unbonded`]."]
                    pool_withdraw_unbonded {
                        pool_id: ::core::primitive::u32,
                        num_slashing_spans: ::core::primitive::u32,
                    },
                    #[codec(index = 5)]
                    #[doc = "See [`Pallet::withdraw_unbonded`]."]
                    withdraw_unbonded {
                        member_account: ::subxt::ext::subxt_core::utils::MultiAddress<
                            ::subxt::ext::subxt_core::utils::AccountId32,
                            (),
                        >,
                        num_slashing_spans: ::core::primitive::u32,
                    },
                    #[codec(index = 6)]
                    #[doc = "See [`Pallet::create`]."]
                    create {
                        #[codec(compact)]
                        amount: ::core::primitive::u128,
                        root: ::subxt::ext::subxt_core::utils::MultiAddress<
                            ::subxt::ext::subxt_core::utils::AccountId32,
                            (),
                        >,
                        nominator: ::subxt::ext::subxt_core::utils::MultiAddress<
                            ::subxt::ext::subxt_core::utils::AccountId32,
                            (),
                        >,
                        bouncer: ::subxt::ext::subxt_core::utils::MultiAddress<
                            ::subxt::ext::subxt_core::utils::AccountId32,
                            (),
                        >,
                    },
                    #[codec(index = 7)]
                    #[doc = "See [`Pallet::create_with_pool_id`]."]
                    create_with_pool_id {
                        #[codec(compact)]
                        amount: ::core::primitive::u128,
                        root: ::subxt::ext::subxt_core::utils::MultiAddress<
                            ::subxt::ext::subxt_core::utils::AccountId32,
                            (),
                        >,
                        nominator: ::subxt::ext::subxt_core::utils::MultiAddress<
                            ::subxt::ext::subxt_core::utils::AccountId32,
                            (),
                        >,
                        bouncer: ::subxt::ext::subxt_core::utils::MultiAddress<
                            ::subxt::ext::subxt_core::utils::AccountId32,
                            (),
                        >,
                        pool_id: ::core::primitive::u32,
                    },
                    #[codec(index = 8)]
                    #[doc = "See [`Pallet::nominate`]."]
                    nominate {
                        pool_id: ::core::primitive::u32,
                        validators: ::subxt::ext::subxt_core::alloc::vec::Vec<
                            ::subxt::ext::subxt_core::utils::AccountId32,
                        >,
                    },
                    #[codec(index = 9)]
                    #[doc = "See [`Pallet::set_state`]."]
                    set_state {
                        pool_id: ::core::primitive::u32,
                        state: runtime_types::pallet_nomination_pools::PoolState,
                    },
                    #[codec(index = 10)]
                    #[doc = "See [`Pallet::set_metadata`]."]
                    set_metadata {
                        pool_id: ::core::primitive::u32,
                        metadata: ::subxt::ext::subxt_core::alloc::vec::Vec<::core::primitive::u8>,
                    },
                    #[codec(index = 11)]
                    #[doc = "See [`Pallet::set_configs`]."]
                    set_configs {
                        min_join_bond: runtime_types::pallet_nomination_pools::ConfigOp<
                            ::core::primitive::u128,
                        >,
                        min_create_bond: runtime_types::pallet_nomination_pools::ConfigOp<
                            ::core::primitive::u128,
                        >,
                        max_pools: runtime_types::pallet_nomination_pools::ConfigOp<
                            ::core::primitive::u32,
                        >,
                        max_members: runtime_types::pallet_nomination_pools::ConfigOp<
                            ::core::primitive::u32,
                        >,
                        max_members_per_pool: runtime_types::pallet_nomination_pools::ConfigOp<
                            ::core::primitive::u32,
                        >,
                        global_max_commission: runtime_types::pallet_nomination_pools::ConfigOp<
                            runtime_types::sp_arithmetic::per_things::Perbill,
                        >,
                    },
                    #[codec(index = 12)]
                    #[doc = "See [`Pallet::update_roles`]."]
                    update_roles {
                        pool_id: ::core::primitive::u32,
                        new_root: runtime_types::pallet_nomination_pools::ConfigOp<
                            ::subxt::ext::subxt_core::utils::AccountId32,
                        >,
                        new_nominator: runtime_types::pallet_nomination_pools::ConfigOp<
                            ::subxt::ext::subxt_core::utils::AccountId32,
                        >,
                        new_bouncer: runtime_types::pallet_nomination_pools::ConfigOp<
                            ::subxt::ext::subxt_core::utils::AccountId32,
                        >,
                    },
                    #[codec(index = 13)]
                    #[doc = "See [`Pallet::chill`]."]
                    chill { pool_id: ::core::primitive::u32 },
                    #[codec(index = 14)]
                    #[doc = "See [`Pallet::bond_extra_other`]."]
                    bond_extra_other {
                        member: ::subxt::ext::subxt_core::utils::MultiAddress<
                            ::subxt::ext::subxt_core::utils::AccountId32,
                            (),
                        >,
                        extra: runtime_types::pallet_nomination_pools::BondExtra<
                            ::core::primitive::u128,
                        >,
                    },
                    #[codec(index = 15)]
                    #[doc = "See [`Pallet::set_claim_permission`]."]
                    set_claim_permission {
                        permission: runtime_types::pallet_nomination_pools::ClaimPermission,
                    },
                    #[codec(index = 16)]
                    #[doc = "See [`Pallet::claim_payout_other`]."]
                    claim_payout_other {
                        other: ::subxt::ext::subxt_core::utils::AccountId32,
                    },
                    #[codec(index = 17)]
                    #[doc = "See [`Pallet::set_commission`]."]
                    set_commission {
                        pool_id: ::core::primitive::u32,
                        new_commission: ::core::option::Option<(
                            runtime_types::sp_arithmetic::per_things::Perbill,
                            ::subxt::ext::subxt_core::utils::AccountId32,
                        )>,
                    },
                    #[codec(index = 18)]
                    #[doc = "See [`Pallet::set_commission_max`]."]
                    set_commission_max {
                        pool_id: ::core::primitive::u32,
                        max_commission: runtime_types::sp_arithmetic::per_things::Perbill,
                    },
                    #[codec(index = 19)]
                    #[doc = "See [`Pallet::set_commission_change_rate`]."]
                    set_commission_change_rate {
                        pool_id: ::core::primitive::u32,
                        change_rate: runtime_types::pallet_nomination_pools::CommissionChangeRate<
                            ::core::primitive::u32,
                        >,
                    },
                    #[codec(index = 20)]
                    #[doc = "See [`Pallet::claim_commission`]."]
                    claim_commission { pool_id: ::core::primitive::u32 },
                    #[codec(index = 21)]
                    #[doc = "See [`Pallet::adjust_pool_deposit`]."]
                    adjust_pool_deposit { pool_id: ::core::primitive::u32 },
                }
                #[derive(Debug, crate::gp::Decode, crate::gp::DecodeAsType, crate::gp::Encode)]
                pub enum DefensiveError {
                    #[codec(index = 0)]
                    NotEnoughSpaceInUnbondPool,
                    #[codec(index = 1)]
                    PoolNotFound,
                    #[codec(index = 2)]
                    RewardPoolNotFound,
                    #[codec(index = 3)]
                    SubPoolsNotFound,
                    #[codec(index = 4)]
                    BondedStashKilledPrematurely,
                }
                #[derive(Debug, crate::gp::Decode, crate::gp::DecodeAsType, crate::gp::Encode)]
                #[doc = "The `Error` enum of this pallet."]
                pub enum Error {
                    #[codec(index = 0)]
                    #[doc = "A (bonded) pool id does not exist."]
                    PoolNotFound,
                    #[codec(index = 1)]
                    #[doc = "An account is not a member."]
                    PoolMemberNotFound,
                    #[codec(index = 2)]
                    #[doc = "A reward pool does not exist. In all cases this is a system logic error."]
                    RewardPoolNotFound,
                    #[codec(index = 3)]
                    #[doc = "A sub pool does not exist."]
                    SubPoolsNotFound,
                    #[codec(index = 4)]
                    #[doc = "An account is already delegating in another pool. An account may only belong to one"]
                    #[doc = "pool at a time."]
                    AccountBelongsToOtherPool,
                    #[codec(index = 5)]
                    #[doc = "The member is fully unbonded (and thus cannot access the bonded and reward pool"]
                    #[doc = "anymore to, for example, collect rewards)."]
                    FullyUnbonding,
                    #[codec(index = 6)]
                    #[doc = "The member cannot unbond further chunks due to reaching the limit."]
                    MaxUnbondingLimit,
                    #[codec(index = 7)]
                    #[doc = "None of the funds can be withdrawn yet because the bonding duration has not passed."]
                    CannotWithdrawAny,
                    #[codec(index = 8)]
                    #[doc = "The amount does not meet the minimum bond to either join or create a pool."]
                    #[doc = ""]
                    #[doc = "The depositor can never unbond to a value less than `Pallet::depositor_min_bond`. The"]
                    #[doc = "caller does not have nominating permissions for the pool. Members can never unbond to a"]
                    #[doc = "value below `MinJoinBond`."]
                    MinimumBondNotMet,
                    #[codec(index = 9)]
                    #[doc = "The transaction could not be executed due to overflow risk for the pool."]
                    OverflowRisk,
                    #[codec(index = 10)]
                    #[doc = "A pool must be in [`PoolState::Destroying`] in order for the depositor to unbond or for"]
                    #[doc = "other members to be permissionlessly unbonded."]
                    NotDestroying,
                    #[codec(index = 11)]
                    #[doc = "The caller does not have nominating permissions for the pool."]
                    NotNominator,
                    #[codec(index = 12)]
                    #[doc = "Either a) the caller cannot make a valid kick or b) the pool is not destroying."]
                    NotKickerOrDestroying,
                    #[codec(index = 13)]
                    #[doc = "The pool is not open to join"]
                    NotOpen,
                    #[codec(index = 14)]
                    #[doc = "The system is maxed out on pools."]
                    MaxPools,
                    #[codec(index = 15)]
                    #[doc = "Too many members in the pool or system."]
                    MaxPoolMembers,
                    #[codec(index = 16)]
                    #[doc = "The pools state cannot be changed."]
                    CanNotChangeState,
                    #[codec(index = 17)]
                    #[doc = "The caller does not have adequate permissions."]
                    DoesNotHavePermission,
                    #[codec(index = 18)]
                    #[doc = "Metadata exceeds [`Config::MaxMetadataLen`]"]
                    MetadataExceedsMaxLen,
                    #[codec(index = 19)]
                    #[doc = "Some error occurred that should never happen. This should be reported to the"]
                    #[doc = "maintainers."]
                    Defensive(runtime_types::pallet_nomination_pools::pallet::DefensiveError),
                    #[codec(index = 20)]
                    #[doc = "Partial unbonding now allowed permissionlessly."]
                    PartialUnbondNotAllowedPermissionlessly,
                    #[codec(index = 21)]
                    #[doc = "The pool's max commission cannot be set higher than the existing value."]
                    MaxCommissionRestricted,
                    #[codec(index = 22)]
                    #[doc = "The supplied commission exceeds the max allowed commission."]
                    CommissionExceedsMaximum,
                    #[codec(index = 23)]
                    #[doc = "The supplied commission exceeds global maximum commission."]
                    CommissionExceedsGlobalMaximum,
                    #[codec(index = 24)]
                    #[doc = "Not enough blocks have surpassed since the last commission update."]
                    CommissionChangeThrottled,
                    #[codec(index = 25)]
                    #[doc = "The submitted changes to commission change rate are not allowed."]
                    CommissionChangeRateNotAllowed,
                    #[codec(index = 26)]
                    #[doc = "There is no pending commission to claim."]
                    NoPendingCommission,
                    #[codec(index = 27)]
                    #[doc = "No commission current has been set."]
                    NoCommissionCurrentSet,
                    #[codec(index = 28)]
                    #[doc = "Pool id currently in use."]
                    PoolIdInUse,
                    #[codec(index = 29)]
                    #[doc = "Pool id provided is not correct/usable."]
                    InvalidPoolId,
                    #[codec(index = 30)]
                    #[doc = "Bonding extra is restricted to the exact pending reward amount."]
                    BondExtraRestricted,
                    #[codec(index = 31)]
                    #[doc = "No imbalance in the ED deposit for the pool."]
                    NothingToAdjust,
                }
                #[derive(Debug, crate::gp::Decode, crate::gp::DecodeAsType, crate::gp::Encode)]
                #[doc = "Events of this pallet."]
                pub enum Event {
                    #[codec(index = 0)]
                    #[doc = "A pool has been created."]
                    Created {
                        depositor: ::subxt::ext::subxt_core::utils::AccountId32,
                        pool_id: ::core::primitive::u32,
                    },
                    #[codec(index = 1)]
                    #[doc = "A member has became bonded in a pool."]
                    Bonded {
                        member: ::subxt::ext::subxt_core::utils::AccountId32,
                        pool_id: ::core::primitive::u32,
                        bonded: ::core::primitive::u128,
                        joined: ::core::primitive::bool,
                    },
                    #[codec(index = 2)]
                    #[doc = "A payout has been made to a member."]
                    PaidOut {
                        member: ::subxt::ext::subxt_core::utils::AccountId32,
                        pool_id: ::core::primitive::u32,
                        payout: ::core::primitive::u128,
                    },
                    #[codec(index = 3)]
                    #[doc = "A member has unbonded from their pool."]
                    #[doc = ""]
                    #[doc = "- `balance` is the corresponding balance of the number of points that has been"]
                    #[doc = "  requested to be unbonded (the argument of the `unbond` transaction) from the bonded"]
                    #[doc = "  pool."]
                    #[doc = "- `points` is the number of points that are issued as a result of `balance` being"]
                    #[doc = "dissolved into the corresponding unbonding pool."]
                    #[doc = "- `era` is the era in which the balance will be unbonded."]
                    #[doc = "In the absence of slashing, these values will match. In the presence of slashing, the"]
                    #[doc = "number of points that are issued in the unbonding pool will be less than the amount"]
                    #[doc = "requested to be unbonded."]
                    Unbonded {
                        member: ::subxt::ext::subxt_core::utils::AccountId32,
                        pool_id: ::core::primitive::u32,
                        balance: ::core::primitive::u128,
                        points: ::core::primitive::u128,
                        era: ::core::primitive::u32,
                    },
                    #[codec(index = 4)]
                    #[doc = "A member has withdrawn from their pool."]
                    #[doc = ""]
                    #[doc = "The given number of `points` have been dissolved in return of `balance`."]
                    #[doc = ""]
                    #[doc = "Similar to `Unbonded` event, in the absence of slashing, the ratio of point to balance"]
                    #[doc = "will be 1."]
                    Withdrawn {
                        member: ::subxt::ext::subxt_core::utils::AccountId32,
                        pool_id: ::core::primitive::u32,
                        balance: ::core::primitive::u128,
                        points: ::core::primitive::u128,
                    },
                    #[codec(index = 5)]
                    #[doc = "A pool has been destroyed."]
                    Destroyed { pool_id: ::core::primitive::u32 },
                    #[codec(index = 6)]
                    #[doc = "The state of a pool has changed"]
                    StateChanged {
                        pool_id: ::core::primitive::u32,
                        new_state: runtime_types::pallet_nomination_pools::PoolState,
                    },
                    #[codec(index = 7)]
                    #[doc = "A member has been removed from a pool."]
                    #[doc = ""]
                    #[doc = "The removal can be voluntary (withdrawn all unbonded funds) or involuntary (kicked)."]
                    MemberRemoved {
                        pool_id: ::core::primitive::u32,
                        member: ::subxt::ext::subxt_core::utils::AccountId32,
                    },
                    #[codec(index = 8)]
                    #[doc = "The roles of a pool have been updated to the given new roles. Note that the depositor"]
                    #[doc = "can never change."]
                    RolesUpdated {
                        root: ::core::option::Option<::subxt::ext::subxt_core::utils::AccountId32>,
                        bouncer:
                            ::core::option::Option<::subxt::ext::subxt_core::utils::AccountId32>,
                        nominator:
                            ::core::option::Option<::subxt::ext::subxt_core::utils::AccountId32>,
                    },
                    #[codec(index = 9)]
                    #[doc = "The active balance of pool `pool_id` has been slashed to `balance`."]
                    PoolSlashed {
                        pool_id: ::core::primitive::u32,
                        balance: ::core::primitive::u128,
                    },
                    #[codec(index = 10)]
                    #[doc = "The unbond pool at `era` of pool `pool_id` has been slashed to `balance`."]
                    UnbondingPoolSlashed {
                        pool_id: ::core::primitive::u32,
                        era: ::core::primitive::u32,
                        balance: ::core::primitive::u128,
                    },
                    #[codec(index = 11)]
                    #[doc = "A pool's commission setting has been changed."]
                    PoolCommissionUpdated {
                        pool_id: ::core::primitive::u32,
                        current: ::core::option::Option<(
                            runtime_types::sp_arithmetic::per_things::Perbill,
                            ::subxt::ext::subxt_core::utils::AccountId32,
                        )>,
                    },
                    #[codec(index = 12)]
                    #[doc = "A pool's maximum commission setting has been changed."]
                    PoolMaxCommissionUpdated {
                        pool_id: ::core::primitive::u32,
                        max_commission: runtime_types::sp_arithmetic::per_things::Perbill,
                    },
                    #[codec(index = 13)]
                    #[doc = "A pool's commission `change_rate` has been changed."]
                    PoolCommissionChangeRateUpdated {
                        pool_id: ::core::primitive::u32,
                        change_rate: runtime_types::pallet_nomination_pools::CommissionChangeRate<
                            ::core::primitive::u32,
                        >,
                    },
                    #[codec(index = 14)]
                    #[doc = "Pool commission has been claimed."]
                    PoolCommissionClaimed {
                        pool_id: ::core::primitive::u32,
                        commission: ::core::primitive::u128,
                    },
                    #[codec(index = 15)]
                    #[doc = "Topped up deficit in frozen ED of the reward pool."]
                    MinBalanceDeficitAdjusted {
                        pool_id: ::core::primitive::u32,
                        amount: ::core::primitive::u128,
                    },
                    #[codec(index = 16)]
                    #[doc = "Claimed excess frozen ED of af the reward pool."]
                    MinBalanceExcessAdjusted {
                        pool_id: ::core::primitive::u32,
                        amount: ::core::primitive::u128,
                    },
                }
                #[derive(Debug, crate::gp::Decode, crate::gp::DecodeAsType, crate::gp::Encode)]
                pub enum FreezeReason {
                    #[codec(index = 0)]
                    PoolMinBalance,
                }
            }
            #[derive(Debug, crate::gp::Decode, crate::gp::DecodeAsType, crate::gp::Encode)]
            pub enum BondExtra<_0> {
                #[codec(index = 0)]
                FreeBalance(_0),
                #[codec(index = 1)]
                Rewards,
            }
            #[derive(Debug, crate::gp::Decode, crate::gp::DecodeAsType, crate::gp::Encode)]
            pub struct BondedPoolInner {
                pub commission: runtime_types::pallet_nomination_pools::Commission,
                pub member_counter: ::core::primitive::u32,
                pub points: ::core::primitive::u128,
                pub roles: runtime_types::pallet_nomination_pools::PoolRoles<
                    ::subxt::ext::subxt_core::utils::AccountId32,
                >,
                pub state: runtime_types::pallet_nomination_pools::PoolState,
            }
            #[derive(Debug, crate::gp::Decode, crate::gp::DecodeAsType, crate::gp::Encode)]
            pub enum ClaimPermission {
                #[codec(index = 0)]
                Permissioned,
                #[codec(index = 1)]
                PermissionlessCompound,
                #[codec(index = 2)]
                PermissionlessWithdraw,
                #[codec(index = 3)]
                PermissionlessAll,
            }
            #[derive(Debug, crate::gp::Decode, crate::gp::DecodeAsType, crate::gp::Encode)]
            pub struct Commission {
                pub current: ::core::option::Option<(
                    runtime_types::sp_arithmetic::per_things::Perbill,
                    ::subxt::ext::subxt_core::utils::AccountId32,
                )>,
                pub max: ::core::option::Option<runtime_types::sp_arithmetic::per_things::Perbill>,
                pub change_rate: ::core::option::Option<
                    runtime_types::pallet_nomination_pools::CommissionChangeRate<
                        ::core::primitive::u32,
                    >,
                >,
                pub throttle_from: ::core::option::Option<::core::primitive::u32>,
            }
            #[derive(Debug, crate::gp::Decode, crate::gp::DecodeAsType, crate::gp::Encode)]
            pub struct CommissionChangeRate<_0> {
                pub max_increase: runtime_types::sp_arithmetic::per_things::Perbill,
                pub min_delay: _0,
            }
            #[derive(Debug, crate::gp::Decode, crate::gp::DecodeAsType, crate::gp::Encode)]
            pub enum ConfigOp<_0> {
                #[codec(index = 0)]
                Noop,
                #[codec(index = 1)]
                Set(_0),
                #[codec(index = 2)]
                Remove,
            }
            #[derive(Debug, crate::gp::Decode, crate::gp::DecodeAsType, crate::gp::Encode)]
            pub struct PoolMember {
                pub pool_id: ::core::primitive::u32,
                pub points: ::core::primitive::u128,
                pub last_recorded_reward_counter:
                    runtime_types::sp_arithmetic::fixed_point::FixedU128,
                pub unbonding_eras:
                    runtime_types::bounded_collections::bounded_btree_map::BoundedBTreeMap<
                        ::core::primitive::u32,
                        ::core::primitive::u128,
                    >,
            }
            #[derive(Debug, crate::gp::Decode, crate::gp::DecodeAsType, crate::gp::Encode)]
            pub struct PoolRoles<_0> {
                pub depositor: _0,
                pub root: ::core::option::Option<_0>,
                pub nominator: ::core::option::Option<_0>,
                pub bouncer: ::core::option::Option<_0>,
            }
            #[derive(Debug, crate::gp::Decode, crate::gp::DecodeAsType, crate::gp::Encode)]
            pub enum PoolState {
                #[codec(index = 0)]
                Open,
                #[codec(index = 1)]
                Blocked,
                #[codec(index = 2)]
                Destroying,
            }
            #[derive(Debug, crate::gp::Decode, crate::gp::DecodeAsType, crate::gp::Encode)]
            pub struct RewardPool {
                pub last_recorded_reward_counter:
                    runtime_types::sp_arithmetic::fixed_point::FixedU128,
                pub last_recorded_total_payouts: ::core::primitive::u128,
                pub total_rewards_claimed: ::core::primitive::u128,
                pub total_commission_pending: ::core::primitive::u128,
                pub total_commission_claimed: ::core::primitive::u128,
            }
            #[derive(Debug, crate::gp::Decode, crate::gp::DecodeAsType, crate::gp::Encode)]
            pub struct SubPools {
                pub no_era: runtime_types::pallet_nomination_pools::UnbondPool,
                pub with_era:
                    runtime_types::bounded_collections::bounded_btree_map::BoundedBTreeMap<
                        ::core::primitive::u32,
                        runtime_types::pallet_nomination_pools::UnbondPool,
                    >,
            }
            #[derive(Debug, crate::gp::Decode, crate::gp::DecodeAsType, crate::gp::Encode)]
            pub struct UnbondPool {
                pub points: ::core::primitive::u128,
                pub balance: ::core::primitive::u128,
            }
        }
        pub mod pallet_offences {
            use super::runtime_types;
            pub mod pallet {
                use super::runtime_types;
                #[derive(Debug, crate::gp::Decode, crate::gp::DecodeAsType, crate::gp::Encode)]
                #[doc = "Events type."]
                pub enum Event {
                    #[codec(index = 0)]
                    #[doc = "There is an offence reported of the given `kind` happened at the `session_index` and"]
                    #[doc = "(kind-specific) time slot. This event is not deposited for duplicate slashes."]
                    #[doc = "\\[kind, timeslot\\]."]
                    Offence {
                        kind: [::core::primitive::u8; 16usize],
                        timeslot: ::subxt::ext::subxt_core::alloc::vec::Vec<::core::primitive::u8>,
                    },
                }
            }
        }
        pub mod pallet_preimage {
            use super::runtime_types;
            pub mod pallet {
                use super::runtime_types;
                #[derive(Debug, crate::gp::Decode, crate::gp::DecodeAsType, crate::gp::Encode)]
                #[doc = "Contains a variant per dispatchable extrinsic that this pallet has."]
                pub enum Call {
                    #[codec(index = 0)]
                    #[doc = "See [`Pallet::note_preimage`]."]
                    note_preimage {
                        bytes: ::subxt::ext::subxt_core::alloc::vec::Vec<::core::primitive::u8>,
                    },
                    #[codec(index = 1)]
                    #[doc = "See [`Pallet::unnote_preimage`]."]
                    unnote_preimage {
                        hash: ::subxt::ext::subxt_core::utils::H256,
                    },
                    #[codec(index = 2)]
                    #[doc = "See [`Pallet::request_preimage`]."]
                    request_preimage {
                        hash: ::subxt::ext::subxt_core::utils::H256,
                    },
                    #[codec(index = 3)]
                    #[doc = "See [`Pallet::unrequest_preimage`]."]
                    unrequest_preimage {
                        hash: ::subxt::ext::subxt_core::utils::H256,
                    },
                    #[codec(index = 4)]
                    #[doc = "See [`Pallet::ensure_updated`]."]
                    ensure_updated {
                        hashes: ::subxt::ext::subxt_core::alloc::vec::Vec<
                            ::subxt::ext::subxt_core::utils::H256,
                        >,
                    },
                }
                #[derive(Debug, crate::gp::Decode, crate::gp::DecodeAsType, crate::gp::Encode)]
                #[doc = "The `Error` enum of this pallet."]
                pub enum Error {
                    #[codec(index = 0)]
                    #[doc = "Preimage is too large to store on-chain."]
                    TooBig,
                    #[codec(index = 1)]
                    #[doc = "Preimage has already been noted on-chain."]
                    AlreadyNoted,
                    #[codec(index = 2)]
                    #[doc = "The user is not authorized to perform this action."]
                    NotAuthorized,
                    #[codec(index = 3)]
                    #[doc = "The preimage cannot be removed since it has not yet been noted."]
                    NotNoted,
                    #[codec(index = 4)]
                    #[doc = "A preimage may not be removed when there are outstanding requests."]
                    Requested,
                    #[codec(index = 5)]
                    #[doc = "The preimage request cannot be removed since no outstanding requests exist."]
                    NotRequested,
                    #[codec(index = 6)]
                    #[doc = "More than `MAX_HASH_UPGRADE_BULK_COUNT` hashes were requested to be upgraded at once."]
                    TooMany,
                    #[codec(index = 7)]
                    #[doc = "Too few hashes were requested to be upgraded (i.e. zero)."]
                    TooFew,
                }
                #[derive(Debug, crate::gp::Decode, crate::gp::DecodeAsType, crate::gp::Encode)]
                #[doc = "The `Event` enum of this pallet"]
                pub enum Event {
                    #[codec(index = 0)]
                    #[doc = "A preimage has been noted."]
                    Noted {
                        hash: ::subxt::ext::subxt_core::utils::H256,
                    },
                    #[codec(index = 1)]
                    #[doc = "A preimage has been requested."]
                    Requested {
                        hash: ::subxt::ext::subxt_core::utils::H256,
                    },
                    #[codec(index = 2)]
                    #[doc = "A preimage has ben cleared."]
                    Cleared {
                        hash: ::subxt::ext::subxt_core::utils::H256,
                    },
                }
                #[derive(Debug, crate::gp::Decode, crate::gp::DecodeAsType, crate::gp::Encode)]
                pub enum HoldReason {
                    #[codec(index = 0)]
                    Preimage,
                }
            }
            #[derive(Debug, crate::gp::Decode, crate::gp::DecodeAsType, crate::gp::Encode)]
            pub enum OldRequestStatus<_0, _1> {
                #[codec(index = 0)]
                Unrequested {
                    deposit: (_0, _1),
                    len: ::core::primitive::u32,
                },
                #[codec(index = 1)]
                Requested {
                    deposit: ::core::option::Option<(_0, _1)>,
                    count: ::core::primitive::u32,
                    len: ::core::option::Option<::core::primitive::u32>,
                },
            }
            #[derive(Debug, crate::gp::Decode, crate::gp::DecodeAsType, crate::gp::Encode)]
            pub enum RequestStatus<_0, _1> {
                #[codec(index = 0)]
                Unrequested {
                    ticket: (_0, _1),
                    len: ::core::primitive::u32,
                },
                #[codec(index = 1)]
                Requested {
                    maybe_ticket: ::core::option::Option<(_0, _1)>,
                    count: ::core::primitive::u32,
                    maybe_len: ::core::option::Option<::core::primitive::u32>,
                },
            }
        }
        pub mod pallet_proxy {
            use super::runtime_types;
            pub mod pallet {
                use super::runtime_types;
                #[derive(Debug, crate::gp::Decode, crate::gp::DecodeAsType, crate::gp::Encode)]
                #[doc = "Contains a variant per dispatchable extrinsic that this pallet has."]
                pub enum Call {
                    #[codec(index = 0)]
                    #[doc = "See [`Pallet::proxy`]."]
                    proxy {
                        real: ::subxt::ext::subxt_core::utils::MultiAddress<
                            ::subxt::ext::subxt_core::utils::AccountId32,
                            (),
                        >,
                        force_proxy_type:
                            ::core::option::Option<runtime_types::vara_runtime::ProxyType>,
                        call: ::subxt::ext::subxt_core::alloc::boxed::Box<
                            runtime_types::vara_runtime::RuntimeCall,
                        >,
                    },
                    #[codec(index = 1)]
                    #[doc = "See [`Pallet::add_proxy`]."]
                    add_proxy {
                        delegate: ::subxt::ext::subxt_core::utils::MultiAddress<
                            ::subxt::ext::subxt_core::utils::AccountId32,
                            (),
                        >,
                        proxy_type: runtime_types::vara_runtime::ProxyType,
                        delay: ::core::primitive::u32,
                    },
                    #[codec(index = 2)]
                    #[doc = "See [`Pallet::remove_proxy`]."]
                    remove_proxy {
                        delegate: ::subxt::ext::subxt_core::utils::MultiAddress<
                            ::subxt::ext::subxt_core::utils::AccountId32,
                            (),
                        >,
                        proxy_type: runtime_types::vara_runtime::ProxyType,
                        delay: ::core::primitive::u32,
                    },
                    #[codec(index = 3)]
                    #[doc = "See [`Pallet::remove_proxies`]."]
                    remove_proxies,
                    #[codec(index = 4)]
                    #[doc = "See [`Pallet::create_pure`]."]
                    create_pure {
                        proxy_type: runtime_types::vara_runtime::ProxyType,
                        delay: ::core::primitive::u32,
                        index: ::core::primitive::u16,
                    },
                    #[codec(index = 5)]
                    #[doc = "See [`Pallet::kill_pure`]."]
                    kill_pure {
                        spawner: ::subxt::ext::subxt_core::utils::MultiAddress<
                            ::subxt::ext::subxt_core::utils::AccountId32,
                            (),
                        >,
                        proxy_type: runtime_types::vara_runtime::ProxyType,
                        index: ::core::primitive::u16,
                        #[codec(compact)]
                        height: ::core::primitive::u32,
                        #[codec(compact)]
                        ext_index: ::core::primitive::u32,
                    },
                    #[codec(index = 6)]
                    #[doc = "See [`Pallet::announce`]."]
                    announce {
                        real: ::subxt::ext::subxt_core::utils::MultiAddress<
                            ::subxt::ext::subxt_core::utils::AccountId32,
                            (),
                        >,
                        call_hash: ::subxt::ext::subxt_core::utils::H256,
                    },
                    #[codec(index = 7)]
                    #[doc = "See [`Pallet::remove_announcement`]."]
                    remove_announcement {
                        real: ::subxt::ext::subxt_core::utils::MultiAddress<
                            ::subxt::ext::subxt_core::utils::AccountId32,
                            (),
                        >,
                        call_hash: ::subxt::ext::subxt_core::utils::H256,
                    },
                    #[codec(index = 8)]
                    #[doc = "See [`Pallet::reject_announcement`]."]
                    reject_announcement {
                        delegate: ::subxt::ext::subxt_core::utils::MultiAddress<
                            ::subxt::ext::subxt_core::utils::AccountId32,
                            (),
                        >,
                        call_hash: ::subxt::ext::subxt_core::utils::H256,
                    },
                    #[codec(index = 9)]
                    #[doc = "See [`Pallet::proxy_announced`]."]
                    proxy_announced {
                        delegate: ::subxt::ext::subxt_core::utils::MultiAddress<
                            ::subxt::ext::subxt_core::utils::AccountId32,
                            (),
                        >,
                        real: ::subxt::ext::subxt_core::utils::MultiAddress<
                            ::subxt::ext::subxt_core::utils::AccountId32,
                            (),
                        >,
                        force_proxy_type:
                            ::core::option::Option<runtime_types::vara_runtime::ProxyType>,
                        call: ::subxt::ext::subxt_core::alloc::boxed::Box<
                            runtime_types::vara_runtime::RuntimeCall,
                        >,
                    },
                }
                #[derive(Debug, crate::gp::Decode, crate::gp::DecodeAsType, crate::gp::Encode)]
                #[doc = "The `Error` enum of this pallet."]
                pub enum Error {
                    #[codec(index = 0)]
                    #[doc = "There are too many proxies registered or too many announcements pending."]
                    TooMany,
                    #[codec(index = 1)]
                    #[doc = "Proxy registration not found."]
                    NotFound,
                    #[codec(index = 2)]
                    #[doc = "Sender is not a proxy of the account to be proxied."]
                    NotProxy,
                    #[codec(index = 3)]
                    #[doc = "A call which is incompatible with the proxy type's filter was attempted."]
                    Unproxyable,
                    #[codec(index = 4)]
                    #[doc = "Account is already a proxy."]
                    Duplicate,
                    #[codec(index = 5)]
                    #[doc = "Call may not be made by proxy because it may escalate its privileges."]
                    NoPermission,
                    #[codec(index = 6)]
                    #[doc = "Announcement, if made at all, was made too recently."]
                    Unannounced,
                    #[codec(index = 7)]
                    #[doc = "Cannot add self as proxy."]
                    NoSelfProxy,
                }
                #[derive(Debug, crate::gp::Decode, crate::gp::DecodeAsType, crate::gp::Encode)]
                #[doc = "The `Event` enum of this pallet"]
                pub enum Event {
                    #[codec(index = 0)]
                    #[doc = "A proxy was executed correctly, with the given."]
                    ProxyExecuted {
                        result:
                            ::core::result::Result<(), runtime_types::sp_runtime::DispatchError>,
                    },
                    #[codec(index = 1)]
                    #[doc = "A pure account has been created by new proxy with given"]
                    #[doc = "disambiguation index and proxy type."]
                    PureCreated {
                        pure: ::subxt::ext::subxt_core::utils::AccountId32,
                        who: ::subxt::ext::subxt_core::utils::AccountId32,
                        proxy_type: runtime_types::vara_runtime::ProxyType,
                        disambiguation_index: ::core::primitive::u16,
                    },
                    #[codec(index = 2)]
                    #[doc = "An announcement was placed to make a call in the future."]
                    Announced {
                        real: ::subxt::ext::subxt_core::utils::AccountId32,
                        proxy: ::subxt::ext::subxt_core::utils::AccountId32,
                        call_hash: ::subxt::ext::subxt_core::utils::H256,
                    },
                    #[codec(index = 3)]
                    #[doc = "A proxy was added."]
                    ProxyAdded {
                        delegator: ::subxt::ext::subxt_core::utils::AccountId32,
                        delegatee: ::subxt::ext::subxt_core::utils::AccountId32,
                        proxy_type: runtime_types::vara_runtime::ProxyType,
                        delay: ::core::primitive::u32,
                    },
                    #[codec(index = 4)]
                    #[doc = "A proxy was removed."]
                    ProxyRemoved {
                        delegator: ::subxt::ext::subxt_core::utils::AccountId32,
                        delegatee: ::subxt::ext::subxt_core::utils::AccountId32,
                        proxy_type: runtime_types::vara_runtime::ProxyType,
                        delay: ::core::primitive::u32,
                    },
                }
            }
            #[derive(Debug, crate::gp::Decode, crate::gp::DecodeAsType, crate::gp::Encode)]
            pub struct Announcement<_0, _1, _2> {
                pub real: _0,
                pub call_hash: _1,
                pub height: _2,
            }
            #[derive(Debug, crate::gp::Decode, crate::gp::DecodeAsType, crate::gp::Encode)]
            pub struct ProxyDefinition<_0, _1, _2> {
                pub delegate: _0,
                pub proxy_type: _1,
                pub delay: _2,
            }
        }
        pub mod pallet_ranked_collective {
            use super::runtime_types;
            pub mod pallet {
                use super::runtime_types;
                #[derive(Debug, crate::gp::Decode, crate::gp::DecodeAsType, crate::gp::Encode)]
                #[doc = "Contains a variant per dispatchable extrinsic that this pallet has."]
                pub enum Call {
                    #[codec(index = 0)]
                    #[doc = "See [`Pallet::add_member`]."]
                    add_member {
                        who: ::subxt::ext::subxt_core::utils::MultiAddress<
                            ::subxt::ext::subxt_core::utils::AccountId32,
                            (),
                        >,
                    },
                    #[codec(index = 1)]
                    #[doc = "See [`Pallet::promote_member`]."]
                    promote_member {
                        who: ::subxt::ext::subxt_core::utils::MultiAddress<
                            ::subxt::ext::subxt_core::utils::AccountId32,
                            (),
                        >,
                    },
                    #[codec(index = 2)]
                    #[doc = "See [`Pallet::demote_member`]."]
                    demote_member {
                        who: ::subxt::ext::subxt_core::utils::MultiAddress<
                            ::subxt::ext::subxt_core::utils::AccountId32,
                            (),
                        >,
                    },
                    #[codec(index = 3)]
                    #[doc = "See [`Pallet::remove_member`]."]
                    remove_member {
                        who: ::subxt::ext::subxt_core::utils::MultiAddress<
                            ::subxt::ext::subxt_core::utils::AccountId32,
                            (),
                        >,
                        min_rank: ::core::primitive::u16,
                    },
                    #[codec(index = 4)]
                    #[doc = "See [`Pallet::vote`]."]
                    vote {
                        poll: ::core::primitive::u32,
                        aye: ::core::primitive::bool,
                    },
                    #[codec(index = 5)]
                    #[doc = "See [`Pallet::cleanup_poll`]."]
                    cleanup_poll {
                        poll_index: ::core::primitive::u32,
                        max: ::core::primitive::u32,
                    },
                }
                #[derive(Debug, crate::gp::Decode, crate::gp::DecodeAsType, crate::gp::Encode)]
                #[doc = "The `Error` enum of this pallet."]
                pub enum Error {
                    #[codec(index = 0)]
                    #[doc = "Account is already a member."]
                    AlreadyMember,
                    #[codec(index = 1)]
                    #[doc = "Account is not a member."]
                    NotMember,
                    #[codec(index = 2)]
                    #[doc = "The given poll index is unknown or has closed."]
                    NotPolling,
                    #[codec(index = 3)]
                    #[doc = "The given poll is still ongoing."]
                    Ongoing,
                    #[codec(index = 4)]
                    #[doc = "There are no further records to be removed."]
                    NoneRemaining,
                    #[codec(index = 5)]
                    #[doc = "Unexpected error in state."]
                    Corruption,
                    #[codec(index = 6)]
                    #[doc = "The member's rank is too low to vote."]
                    RankTooLow,
                    #[codec(index = 7)]
                    #[doc = "The information provided is incorrect."]
                    InvalidWitness,
                    #[codec(index = 8)]
                    #[doc = "The origin is not sufficiently privileged to do the operation."]
                    NoPermission,
                }
                #[derive(Debug, crate::gp::Decode, crate::gp::DecodeAsType, crate::gp::Encode)]
                #[doc = "The `Event` enum of this pallet"]
                pub enum Event {
                    #[codec(index = 0)]
                    #[doc = "A member `who` has been added."]
                    MemberAdded {
                        who: ::subxt::ext::subxt_core::utils::AccountId32,
                    },
                    #[codec(index = 1)]
                    #[doc = "The member `who`se rank has been changed to the given `rank`."]
                    RankChanged {
                        who: ::subxt::ext::subxt_core::utils::AccountId32,
                        rank: ::core::primitive::u16,
                    },
                    #[codec(index = 2)]
                    #[doc = "The member `who` of given `rank` has been removed from the collective."]
                    MemberRemoved {
                        who: ::subxt::ext::subxt_core::utils::AccountId32,
                        rank: ::core::primitive::u16,
                    },
                    #[codec(index = 3)]
                    #[doc = "The member `who` has voted for the `poll` with the given `vote` leading to an updated"]
                    #[doc = "`tally`."]
                    Voted {
                        who: ::subxt::ext::subxt_core::utils::AccountId32,
                        poll: ::core::primitive::u32,
                        vote: runtime_types::pallet_ranked_collective::VoteRecord,
                        tally: runtime_types::pallet_ranked_collective::Tally,
                    },
                }
            }
            #[derive(
                ::subxt::ext ::subxt_core::ext::codec::CompactAs,
                Debug,
                crate::gp::Decode,
                crate::gp::DecodeAsType,
                crate::gp::Encode,
            )]
            pub struct MemberRecord {
                pub rank: ::core::primitive::u16,
            }
            #[derive(Debug, crate::gp::Decode, crate::gp::DecodeAsType, crate::gp::Encode)]
            pub struct Tally {
                pub bare_ayes: ::core::primitive::u32,
                pub ayes: ::core::primitive::u32,
                pub nays: ::core::primitive::u32,
            }
            #[derive(Debug, crate::gp::Decode, crate::gp::DecodeAsType, crate::gp::Encode)]
            pub enum VoteRecord {
                #[codec(index = 0)]
                Aye(::core::primitive::u32),
                #[codec(index = 1)]
                Nay(::core::primitive::u32),
            }
        }
        pub mod pallet_referenda {
            use super::runtime_types;
            pub mod pallet {
                use super::runtime_types;
                #[derive(Debug, crate::gp::Decode, crate::gp::DecodeAsType, crate::gp::Encode)]
                #[doc = "Contains a variant per dispatchable extrinsic that this pallet has."]
                pub enum Call {
                    #[codec(index = 0)]
                    #[doc = "See [`Pallet::submit`]."]
                    submit {
                        proposal_origin: ::subxt::ext::subxt_core::alloc::boxed::Box<
                            runtime_types::vara_runtime::OriginCaller,
                        >,
                        proposal: runtime_types::frame_support::traits::preimages::Bounded<
                            runtime_types::vara_runtime::RuntimeCall,
                            runtime_types::sp_runtime::traits::BlakeTwo256,
                        >,
                        enactment_moment:
                            runtime_types::frame_support::traits::schedule::DispatchTime<
                                ::core::primitive::u32,
                            >,
                    },
                    #[codec(index = 1)]
                    #[doc = "See [`Pallet::place_decision_deposit`]."]
                    place_decision_deposit { index: ::core::primitive::u32 },
                    #[codec(index = 2)]
                    #[doc = "See [`Pallet::refund_decision_deposit`]."]
                    refund_decision_deposit { index: ::core::primitive::u32 },
                    #[codec(index = 3)]
                    #[doc = "See [`Pallet::cancel`]."]
                    cancel { index: ::core::primitive::u32 },
                    #[codec(index = 4)]
                    #[doc = "See [`Pallet::kill`]."]
                    kill { index: ::core::primitive::u32 },
                    #[codec(index = 5)]
                    #[doc = "See [`Pallet::nudge_referendum`]."]
                    nudge_referendum { index: ::core::primitive::u32 },
                    #[codec(index = 6)]
                    #[doc = "See [`Pallet::one_fewer_deciding`]."]
                    one_fewer_deciding { track: ::core::primitive::u16 },
                    #[codec(index = 7)]
                    #[doc = "See [`Pallet::refund_submission_deposit`]."]
                    refund_submission_deposit { index: ::core::primitive::u32 },
                    #[codec(index = 8)]
                    #[doc = "See [`Pallet::set_metadata`]."]
                    set_metadata {
                        index: ::core::primitive::u32,
                        maybe_hash: ::core::option::Option<::subxt::ext::subxt_core::utils::H256>,
                    },
                }
                #[derive(Debug, crate::gp::Decode, crate::gp::DecodeAsType, crate::gp::Encode)]
                #[doc = "The `Error` enum of this pallet."]
                pub enum Error {
                    #[codec(index = 0)]
                    #[doc = "Referendum is not ongoing."]
                    NotOngoing,
                    #[codec(index = 1)]
                    #[doc = "Referendum's decision deposit is already paid."]
                    HasDeposit,
                    #[codec(index = 2)]
                    #[doc = "The track identifier given was invalid."]
                    BadTrack,
                    #[codec(index = 3)]
                    #[doc = "There are already a full complement of referenda in progress for this track."]
                    Full,
                    #[codec(index = 4)]
                    #[doc = "The queue of the track is empty."]
                    QueueEmpty,
                    #[codec(index = 5)]
                    #[doc = "The referendum index provided is invalid in this context."]
                    BadReferendum,
                    #[codec(index = 6)]
                    #[doc = "There was nothing to do in the advancement."]
                    NothingToDo,
                    #[codec(index = 7)]
                    #[doc = "No track exists for the proposal origin."]
                    NoTrack,
                    #[codec(index = 8)]
                    #[doc = "Any deposit cannot be refunded until after the decision is over."]
                    Unfinished,
                    #[codec(index = 9)]
                    #[doc = "The deposit refunder is not the depositor."]
                    NoPermission,
                    #[codec(index = 10)]
                    #[doc = "The deposit cannot be refunded since none was made."]
                    NoDeposit,
                    #[codec(index = 11)]
                    #[doc = "The referendum status is invalid for this operation."]
                    BadStatus,
                    #[codec(index = 12)]
                    #[doc = "The preimage does not exist."]
                    PreimageNotExist,
                }
                #[derive(Debug, crate::gp::Decode, crate::gp::DecodeAsType, crate::gp::Encode)]
                #[doc = "The `Event` enum of this pallet"]
                pub enum Event1 {
                    #[codec(index = 0)]
                    #[doc = "A referendum has been submitted."]
                    Submitted {
                        index: ::core::primitive::u32,
                        track: ::core::primitive::u16,
                        proposal: runtime_types::frame_support::traits::preimages::Bounded<
                            runtime_types::vara_runtime::RuntimeCall,
                            runtime_types::sp_runtime::traits::BlakeTwo256,
                        >,
                    },
                    #[codec(index = 1)]
                    #[doc = "The decision deposit has been placed."]
                    DecisionDepositPlaced {
                        index: ::core::primitive::u32,
                        who: ::subxt::ext::subxt_core::utils::AccountId32,
                        amount: ::core::primitive::u128,
                    },
                    #[codec(index = 2)]
                    #[doc = "The decision deposit has been refunded."]
                    DecisionDepositRefunded {
                        index: ::core::primitive::u32,
                        who: ::subxt::ext::subxt_core::utils::AccountId32,
                        amount: ::core::primitive::u128,
                    },
                    #[codec(index = 3)]
                    #[doc = "A deposit has been slashed."]
                    DepositSlashed {
                        who: ::subxt::ext::subxt_core::utils::AccountId32,
                        amount: ::core::primitive::u128,
                    },
                    #[codec(index = 4)]
                    #[doc = "A referendum has moved into the deciding phase."]
                    DecisionStarted {
                        index: ::core::primitive::u32,
                        track: ::core::primitive::u16,
                        proposal: runtime_types::frame_support::traits::preimages::Bounded<
                            runtime_types::vara_runtime::RuntimeCall,
                            runtime_types::sp_runtime::traits::BlakeTwo256,
                        >,
                        tally: runtime_types::pallet_conviction_voting::types::Tally<
                            ::core::primitive::u128,
                        >,
                    },
                    #[codec(index = 5)]
                    ConfirmStarted { index: ::core::primitive::u32 },
                    #[codec(index = 6)]
                    ConfirmAborted { index: ::core::primitive::u32 },
                    #[codec(index = 7)]
                    #[doc = "A referendum has ended its confirmation phase and is ready for approval."]
                    Confirmed {
                        index: ::core::primitive::u32,
                        tally: runtime_types::pallet_conviction_voting::types::Tally<
                            ::core::primitive::u128,
                        >,
                    },
                    #[codec(index = 8)]
                    #[doc = "A referendum has been approved and its proposal has been scheduled."]
                    Approved { index: ::core::primitive::u32 },
                    #[codec(index = 9)]
                    #[doc = "A proposal has been rejected by referendum."]
                    Rejected {
                        index: ::core::primitive::u32,
                        tally: runtime_types::pallet_conviction_voting::types::Tally<
                            ::core::primitive::u128,
                        >,
                    },
                    #[codec(index = 10)]
                    #[doc = "A referendum has been timed out without being decided."]
                    TimedOut {
                        index: ::core::primitive::u32,
                        tally: runtime_types::pallet_conviction_voting::types::Tally<
                            ::core::primitive::u128,
                        >,
                    },
                    #[codec(index = 11)]
                    #[doc = "A referendum has been cancelled."]
                    Cancelled {
                        index: ::core::primitive::u32,
                        tally: runtime_types::pallet_conviction_voting::types::Tally<
                            ::core::primitive::u128,
                        >,
                    },
                    #[codec(index = 12)]
                    #[doc = "A referendum has been killed."]
                    Killed {
                        index: ::core::primitive::u32,
                        tally: runtime_types::pallet_conviction_voting::types::Tally<
                            ::core::primitive::u128,
                        >,
                    },
                    #[codec(index = 13)]
                    #[doc = "The submission deposit has been refunded."]
                    SubmissionDepositRefunded {
                        index: ::core::primitive::u32,
                        who: ::subxt::ext::subxt_core::utils::AccountId32,
                        amount: ::core::primitive::u128,
                    },
                    #[codec(index = 14)]
                    #[doc = "Metadata for a referendum has been set."]
                    MetadataSet {
                        index: ::core::primitive::u32,
                        hash: ::subxt::ext::subxt_core::utils::H256,
                    },
                    #[codec(index = 15)]
                    #[doc = "Metadata for a referendum has been cleared."]
                    MetadataCleared {
                        index: ::core::primitive::u32,
                        hash: ::subxt::ext::subxt_core::utils::H256,
                    },
                }
                #[derive(Debug, crate::gp::Decode, crate::gp::DecodeAsType, crate::gp::Encode)]
                #[doc = "The `Event` enum of this pallet"]
                pub enum Event2 {
                    #[codec(index = 0)]
                    #[doc = "A referendum has been submitted."]
                    Submitted {
                        index: ::core::primitive::u32,
                        track: ::core::primitive::u16,
                        proposal: runtime_types::frame_support::traits::preimages::Bounded<
                            runtime_types::vara_runtime::RuntimeCall,
                            runtime_types::sp_runtime::traits::BlakeTwo256,
                        >,
                    },
                    #[codec(index = 1)]
                    #[doc = "The decision deposit has been placed."]
                    DecisionDepositPlaced {
                        index: ::core::primitive::u32,
                        who: ::subxt::ext::subxt_core::utils::AccountId32,
                        amount: ::core::primitive::u128,
                    },
                    #[codec(index = 2)]
                    #[doc = "The decision deposit has been refunded."]
                    DecisionDepositRefunded {
                        index: ::core::primitive::u32,
                        who: ::subxt::ext::subxt_core::utils::AccountId32,
                        amount: ::core::primitive::u128,
                    },
                    #[codec(index = 3)]
                    #[doc = "A deposit has been slashed."]
                    DepositSlashed {
                        who: ::subxt::ext::subxt_core::utils::AccountId32,
                        amount: ::core::primitive::u128,
                    },
                    #[codec(index = 4)]
                    #[doc = "A referendum has moved into the deciding phase."]
                    DecisionStarted {
                        index: ::core::primitive::u32,
                        track: ::core::primitive::u16,
                        proposal: runtime_types::frame_support::traits::preimages::Bounded<
                            runtime_types::vara_runtime::RuntimeCall,
                            runtime_types::sp_runtime::traits::BlakeTwo256,
                        >,
                        tally: runtime_types::pallet_ranked_collective::Tally,
                    },
                    #[codec(index = 5)]
                    ConfirmStarted { index: ::core::primitive::u32 },
                    #[codec(index = 6)]
                    ConfirmAborted { index: ::core::primitive::u32 },
                    #[codec(index = 7)]
                    #[doc = "A referendum has ended its confirmation phase and is ready for approval."]
                    Confirmed {
                        index: ::core::primitive::u32,
                        tally: runtime_types::pallet_ranked_collective::Tally,
                    },
                    #[codec(index = 8)]
                    #[doc = "A referendum has been approved and its proposal has been scheduled."]
                    Approved { index: ::core::primitive::u32 },
                    #[codec(index = 9)]
                    #[doc = "A proposal has been rejected by referendum."]
                    Rejected {
                        index: ::core::primitive::u32,
                        tally: runtime_types::pallet_ranked_collective::Tally,
                    },
                    #[codec(index = 10)]
                    #[doc = "A referendum has been timed out without being decided."]
                    TimedOut {
                        index: ::core::primitive::u32,
                        tally: runtime_types::pallet_ranked_collective::Tally,
                    },
                    #[codec(index = 11)]
                    #[doc = "A referendum has been cancelled."]
                    Cancelled {
                        index: ::core::primitive::u32,
                        tally: runtime_types::pallet_ranked_collective::Tally,
                    },
                    #[codec(index = 12)]
                    #[doc = "A referendum has been killed."]
                    Killed {
                        index: ::core::primitive::u32,
                        tally: runtime_types::pallet_ranked_collective::Tally,
                    },
                    #[codec(index = 13)]
                    #[doc = "The submission deposit has been refunded."]
                    SubmissionDepositRefunded {
                        index: ::core::primitive::u32,
                        who: ::subxt::ext::subxt_core::utils::AccountId32,
                        amount: ::core::primitive::u128,
                    },
                    #[codec(index = 14)]
                    #[doc = "Metadata for a referendum has been set."]
                    MetadataSet {
                        index: ::core::primitive::u32,
                        hash: ::subxt::ext::subxt_core::utils::H256,
                    },
                    #[codec(index = 15)]
                    #[doc = "Metadata for a referendum has been cleared."]
                    MetadataCleared {
                        index: ::core::primitive::u32,
                        hash: ::subxt::ext::subxt_core::utils::H256,
                    },
                }
            }
            pub mod types {
                use super::runtime_types;
                #[derive(Debug, crate::gp::Decode, crate::gp::DecodeAsType, crate::gp::Encode)]
                pub enum Curve {
                    #[codec(index = 0)]
                    LinearDecreasing {
                        length: runtime_types::sp_arithmetic::per_things::Perbill,
                        floor: runtime_types::sp_arithmetic::per_things::Perbill,
                        ceil: runtime_types::sp_arithmetic::per_things::Perbill,
                    },
                    #[codec(index = 1)]
                    SteppedDecreasing {
                        begin: runtime_types::sp_arithmetic::per_things::Perbill,
                        end: runtime_types::sp_arithmetic::per_things::Perbill,
                        step: runtime_types::sp_arithmetic::per_things::Perbill,
                        period: runtime_types::sp_arithmetic::per_things::Perbill,
                    },
                    #[codec(index = 2)]
                    Reciprocal {
                        factor: runtime_types::sp_arithmetic::fixed_point::FixedI64,
                        x_offset: runtime_types::sp_arithmetic::fixed_point::FixedI64,
                        y_offset: runtime_types::sp_arithmetic::fixed_point::FixedI64,
                    },
                }
                #[derive(Debug, crate::gp::Decode, crate::gp::DecodeAsType, crate::gp::Encode)]
                pub struct DecidingStatus<_0> {
                    pub since: _0,
                    pub confirming: ::core::option::Option<_0>,
                }
                #[derive(Debug, crate::gp::Decode, crate::gp::DecodeAsType, crate::gp::Encode)]
                pub struct Deposit<_0, _1> {
                    pub who: _0,
                    pub amount: _1,
                }
                #[derive(Debug, crate::gp::Decode, crate::gp::DecodeAsType, crate::gp::Encode)]
                pub enum ReferendumInfo<_0, _1, _2, _3, _4, _5, _6, _7> {
                    #[codec(index = 0)]
                    Ongoing(
                        runtime_types::pallet_referenda::types::ReferendumStatus<
                            _0,
                            _1,
                            _2,
                            _3,
                            _4,
                            _5,
                            _6,
                            _7,
                        >,
                    ),
                    #[codec(index = 1)]
                    Approved(
                        _2,
                        ::core::option::Option<
                            runtime_types::pallet_referenda::types::Deposit<_6, _4>,
                        >,
                        ::core::option::Option<
                            runtime_types::pallet_referenda::types::Deposit<_6, _4>,
                        >,
                    ),
                    #[codec(index = 2)]
                    Rejected(
                        _2,
                        ::core::option::Option<
                            runtime_types::pallet_referenda::types::Deposit<_6, _4>,
                        >,
                        ::core::option::Option<
                            runtime_types::pallet_referenda::types::Deposit<_6, _4>,
                        >,
                    ),
                    #[codec(index = 3)]
                    Cancelled(
                        _2,
                        ::core::option::Option<
                            runtime_types::pallet_referenda::types::Deposit<_6, _4>,
                        >,
                        ::core::option::Option<
                            runtime_types::pallet_referenda::types::Deposit<_6, _4>,
                        >,
                    ),
                    #[codec(index = 4)]
                    TimedOut(
                        _2,
                        ::core::option::Option<
                            runtime_types::pallet_referenda::types::Deposit<_6, _4>,
                        >,
                        ::core::option::Option<
                            runtime_types::pallet_referenda::types::Deposit<_6, _4>,
                        >,
                    ),
                    #[codec(index = 5)]
                    Killed(_2),
                }
                #[derive(Debug, crate::gp::Decode, crate::gp::DecodeAsType, crate::gp::Encode)]
                pub struct ReferendumStatus<_0, _1, _2, _3, _4, _5, _6, _7> {
                    pub track: _0,
                    pub origin: _1,
                    pub proposal: _3,
                    pub enactment: runtime_types::frame_support::traits::schedule::DispatchTime<_2>,
                    pub submitted: _2,
                    pub submission_deposit: runtime_types::pallet_referenda::types::Deposit<_6, _4>,
                    pub decision_deposit: ::core::option::Option<
                        runtime_types::pallet_referenda::types::Deposit<_6, _4>,
                    >,
                    pub deciding: ::core::option::Option<
                        runtime_types::pallet_referenda::types::DecidingStatus<_2>,
                    >,
                    pub tally: _5,
                    pub in_queue: ::core::primitive::bool,
                    pub alarm: ::core::option::Option<(_2, _7)>,
                }
                #[derive(Debug, crate::gp::Decode, crate::gp::DecodeAsType, crate::gp::Encode)]
                pub struct TrackInfo<_0, _1> {
                    pub name: ::subxt::ext::subxt_core::alloc::string::String,
                    pub max_deciding: ::core::primitive::u32,
                    pub decision_deposit: _0,
                    pub prepare_period: _1,
                    pub decision_period: _1,
                    pub confirm_period: _1,
                    pub min_enactment_period: _1,
                    pub min_approval: runtime_types::pallet_referenda::types::Curve,
                    pub min_support: runtime_types::pallet_referenda::types::Curve,
                }
            }
        }
        pub mod pallet_scheduler {
            use super::runtime_types;
            pub mod pallet {
                use super::runtime_types;
                #[derive(Debug, crate::gp::Decode, crate::gp::DecodeAsType, crate::gp::Encode)]
                #[doc = "Contains a variant per dispatchable extrinsic that this pallet has."]
                pub enum Call {
                    #[codec(index = 0)]
                    #[doc = "See [`Pallet::schedule`]."]
                    schedule {
                        when: ::core::primitive::u32,
                        maybe_periodic: ::core::option::Option<(
                            ::core::primitive::u32,
                            ::core::primitive::u32,
                        )>,
                        priority: ::core::primitive::u8,
                        call: ::subxt::ext::subxt_core::alloc::boxed::Box<
                            runtime_types::vara_runtime::RuntimeCall,
                        >,
                    },
                    #[codec(index = 1)]
                    #[doc = "See [`Pallet::cancel`]."]
                    cancel {
                        when: ::core::primitive::u32,
                        index: ::core::primitive::u32,
                    },
                    #[codec(index = 2)]
                    #[doc = "See [`Pallet::schedule_named`]."]
                    schedule_named {
                        id: [::core::primitive::u8; 32usize],
                        when: ::core::primitive::u32,
                        maybe_periodic: ::core::option::Option<(
                            ::core::primitive::u32,
                            ::core::primitive::u32,
                        )>,
                        priority: ::core::primitive::u8,
                        call: ::subxt::ext::subxt_core::alloc::boxed::Box<
                            runtime_types::vara_runtime::RuntimeCall,
                        >,
                    },
                    #[codec(index = 3)]
                    #[doc = "See [`Pallet::cancel_named`]."]
                    cancel_named {
                        id: [::core::primitive::u8; 32usize],
                    },
                    #[codec(index = 4)]
                    #[doc = "See [`Pallet::schedule_after`]."]
                    schedule_after {
                        after: ::core::primitive::u32,
                        maybe_periodic: ::core::option::Option<(
                            ::core::primitive::u32,
                            ::core::primitive::u32,
                        )>,
                        priority: ::core::primitive::u8,
                        call: ::subxt::ext::subxt_core::alloc::boxed::Box<
                            runtime_types::vara_runtime::RuntimeCall,
                        >,
                    },
                    #[codec(index = 5)]
                    #[doc = "See [`Pallet::schedule_named_after`]."]
                    schedule_named_after {
                        id: [::core::primitive::u8; 32usize],
                        after: ::core::primitive::u32,
                        maybe_periodic: ::core::option::Option<(
                            ::core::primitive::u32,
                            ::core::primitive::u32,
                        )>,
                        priority: ::core::primitive::u8,
                        call: ::subxt::ext::subxt_core::alloc::boxed::Box<
                            runtime_types::vara_runtime::RuntimeCall,
                        >,
                    },
                }
                #[derive(Debug, crate::gp::Decode, crate::gp::DecodeAsType, crate::gp::Encode)]
                #[doc = "The `Error` enum of this pallet."]
                pub enum Error {
                    #[codec(index = 0)]
                    #[doc = "Failed to schedule a call"]
                    FailedToSchedule,
                    #[codec(index = 1)]
                    #[doc = "Cannot find the scheduled call."]
                    NotFound,
                    #[codec(index = 2)]
                    #[doc = "Given target block number is in the past."]
                    TargetBlockNumberInPast,
                    #[codec(index = 3)]
                    #[doc = "Reschedule failed because it does not change scheduled time."]
                    RescheduleNoChange,
                    #[codec(index = 4)]
                    #[doc = "Attempt to use a non-named function on a named task."]
                    Named,
                }
                #[derive(Debug, crate::gp::Decode, crate::gp::DecodeAsType, crate::gp::Encode)]
                #[doc = "Events type."]
                pub enum Event {
                    #[codec(index = 0)]
                    #[doc = "Scheduled some task."]
                    Scheduled {
                        when: ::core::primitive::u32,
                        index: ::core::primitive::u32,
                    },
                    #[codec(index = 1)]
                    #[doc = "Canceled some task."]
                    Canceled {
                        when: ::core::primitive::u32,
                        index: ::core::primitive::u32,
                    },
                    #[codec(index = 2)]
                    #[doc = "Dispatched some task."]
                    Dispatched {
                        task: (::core::primitive::u32, ::core::primitive::u32),
                        id: ::core::option::Option<[::core::primitive::u8; 32usize]>,
                        result:
                            ::core::result::Result<(), runtime_types::sp_runtime::DispatchError>,
                    },
                    #[codec(index = 3)]
                    #[doc = "The call for the provided hash was not found so the task has been aborted."]
                    CallUnavailable {
                        task: (::core::primitive::u32, ::core::primitive::u32),
                        id: ::core::option::Option<[::core::primitive::u8; 32usize]>,
                    },
                    #[codec(index = 4)]
                    #[doc = "The given task was unable to be renewed since the agenda is full at that block."]
                    PeriodicFailed {
                        task: (::core::primitive::u32, ::core::primitive::u32),
                        id: ::core::option::Option<[::core::primitive::u8; 32usize]>,
                    },
                    #[codec(index = 5)]
                    #[doc = "The given task can never be executed since it is overweight."]
                    PermanentlyOverweight {
                        task: (::core::primitive::u32, ::core::primitive::u32),
                        id: ::core::option::Option<[::core::primitive::u8; 32usize]>,
                    },
                }
            }
            #[derive(Debug, crate::gp::Decode, crate::gp::DecodeAsType, crate::gp::Encode)]
            pub struct Scheduled<_0, _1, _2, _3, _4> {
                pub maybe_id: ::core::option::Option<_0>,
                pub priority: ::core::primitive::u8,
                pub call: _1,
                pub maybe_periodic: ::core::option::Option<(_2, _2)>,
                pub origin: _3,
                #[codec(skip)]
                pub __ignore: ::core::marker::PhantomData<_4>,
            }
        }
        pub mod pallet_session {
            use super::runtime_types;
            pub mod pallet {
                use super::runtime_types;
                #[derive(Debug, crate::gp::Decode, crate::gp::DecodeAsType, crate::gp::Encode)]
                #[doc = "Contains a variant per dispatchable extrinsic that this pallet has."]
                pub enum Call {
                    #[codec(index = 0)]
                    #[doc = "See [`Pallet::set_keys`]."]
                    set_keys {
                        keys: runtime_types::vara_runtime::SessionKeys,
                        proof: ::subxt::ext::subxt_core::alloc::vec::Vec<::core::primitive::u8>,
                    },
                    #[codec(index = 1)]
                    #[doc = "See [`Pallet::purge_keys`]."]
                    purge_keys,
                }
                #[derive(Debug, crate::gp::Decode, crate::gp::DecodeAsType, crate::gp::Encode)]
                #[doc = "Error for the session pallet."]
                pub enum Error {
                    #[codec(index = 0)]
                    #[doc = "Invalid ownership proof."]
                    InvalidProof,
                    #[codec(index = 1)]
                    #[doc = "No associated validator ID for account."]
                    NoAssociatedValidatorId,
                    #[codec(index = 2)]
                    #[doc = "Registered duplicate key."]
                    DuplicatedKey,
                    #[codec(index = 3)]
                    #[doc = "No keys are associated with this account."]
                    NoKeys,
                    #[codec(index = 4)]
                    #[doc = "Key setting account is not live, so it's impossible to associate keys."]
                    NoAccount,
                }
                #[derive(Debug, crate::gp::Decode, crate::gp::DecodeAsType, crate::gp::Encode)]
                #[doc = "The `Event` enum of this pallet"]
                pub enum Event {
                    #[codec(index = 0)]
                    #[doc = "New session has happened. Note that the argument is the session index, not the"]
                    #[doc = "block number as the type might suggest."]
                    NewSession {
                        session_index: ::core::primitive::u32,
                    },
                }
            }
        }
        pub mod pallet_staking {
            use super::runtime_types;
            pub mod pallet {
                use super::runtime_types;
                pub mod pallet {
                    use super::runtime_types;
                    #[derive(
                        Debug, crate::gp::Decode, crate::gp::DecodeAsType, crate::gp::Encode,
                    )]
                    #[doc = "Contains a variant per dispatchable extrinsic that this pallet has."]
                    pub enum Call {
                        #[codec(index = 0)]
                        #[doc = "See [`Pallet::bond`]."]
                        bond {
                            #[codec(compact)]
                            value: ::core::primitive::u128,
                            payee: runtime_types::pallet_staking::RewardDestination<
                                ::subxt::ext::subxt_core::utils::AccountId32,
                            >,
                        },
                        #[codec(index = 1)]
                        #[doc = "See [`Pallet::bond_extra`]."]
                        bond_extra {
                            #[codec(compact)]
                            max_additional: ::core::primitive::u128,
                        },
                        #[codec(index = 2)]
                        #[doc = "See [`Pallet::unbond`]."]
                        unbond {
                            #[codec(compact)]
                            value: ::core::primitive::u128,
                        },
                        #[codec(index = 3)]
                        #[doc = "See [`Pallet::withdraw_unbonded`]."]
                        withdraw_unbonded {
                            num_slashing_spans: ::core::primitive::u32,
                        },
                        #[codec(index = 4)]
                        #[doc = "See [`Pallet::validate`]."]
                        validate {
                            prefs: runtime_types::pallet_staking::ValidatorPrefs,
                        },
                        #[codec(index = 5)]
                        #[doc = "See [`Pallet::nominate`]."]
                        nominate {
                            targets: ::subxt::ext::subxt_core::alloc::vec::Vec<
                                ::subxt::ext::subxt_core::utils::MultiAddress<
                                    ::subxt::ext::subxt_core::utils::AccountId32,
                                    (),
                                >,
                            >,
                        },
                        #[codec(index = 6)]
                        #[doc = "See [`Pallet::chill`]."]
                        chill,
                        #[codec(index = 7)]
                        #[doc = "See [`Pallet::set_payee`]."]
                        set_payee {
                            payee: runtime_types::pallet_staking::RewardDestination<
                                ::subxt::ext::subxt_core::utils::AccountId32,
                            >,
                        },
                        #[codec(index = 8)]
                        #[doc = "See [`Pallet::set_controller`]."]
                        set_controller,
                        #[codec(index = 9)]
                        #[doc = "See [`Pallet::set_validator_count`]."]
                        set_validator_count {
                            #[codec(compact)]
                            new: ::core::primitive::u32,
                        },
                        #[codec(index = 10)]
                        #[doc = "See [`Pallet::increase_validator_count`]."]
                        increase_validator_count {
                            #[codec(compact)]
                            additional: ::core::primitive::u32,
                        },
                        #[codec(index = 11)]
                        #[doc = "See [`Pallet::scale_validator_count`]."]
                        scale_validator_count {
                            factor: runtime_types::sp_arithmetic::per_things::Percent,
                        },
                        #[codec(index = 12)]
                        #[doc = "See [`Pallet::force_no_eras`]."]
                        force_no_eras,
                        #[codec(index = 13)]
                        #[doc = "See [`Pallet::force_new_era`]."]
                        force_new_era,
                        #[codec(index = 14)]
                        #[doc = "See [`Pallet::set_invulnerables`]."]
                        set_invulnerables {
                            invulnerables: ::subxt::ext::subxt_core::alloc::vec::Vec<
                                ::subxt::ext::subxt_core::utils::AccountId32,
                            >,
                        },
                        #[codec(index = 15)]
                        #[doc = "See [`Pallet::force_unstake`]."]
                        force_unstake {
                            stash: ::subxt::ext::subxt_core::utils::AccountId32,
                            num_slashing_spans: ::core::primitive::u32,
                        },
                        #[codec(index = 16)]
                        #[doc = "See [`Pallet::force_new_era_always`]."]
                        force_new_era_always,
                        #[codec(index = 17)]
                        #[doc = "See [`Pallet::cancel_deferred_slash`]."]
                        cancel_deferred_slash {
                            era: ::core::primitive::u32,
                            slash_indices:
                                ::subxt::ext::subxt_core::alloc::vec::Vec<::core::primitive::u32>,
                        },
                        #[codec(index = 18)]
                        #[doc = "See [`Pallet::payout_stakers`]."]
                        payout_stakers {
                            validator_stash: ::subxt::ext::subxt_core::utils::AccountId32,
                            era: ::core::primitive::u32,
                        },
                        #[codec(index = 19)]
                        #[doc = "See [`Pallet::rebond`]."]
                        rebond {
                            #[codec(compact)]
                            value: ::core::primitive::u128,
                        },
                        #[codec(index = 20)]
                        #[doc = "See [`Pallet::reap_stash`]."]
                        reap_stash {
                            stash: ::subxt::ext::subxt_core::utils::AccountId32,
                            num_slashing_spans: ::core::primitive::u32,
                        },
                        #[codec(index = 21)]
                        #[doc = "See [`Pallet::kick`]."]
                        kick {
                            who: ::subxt::ext::subxt_core::alloc::vec::Vec<
                                ::subxt::ext::subxt_core::utils::MultiAddress<
                                    ::subxt::ext::subxt_core::utils::AccountId32,
                                    (),
                                >,
                            >,
                        },
                        #[codec(index = 22)]
                        #[doc = "See [`Pallet::set_staking_configs`]."]
                        set_staking_configs {
                            min_nominator_bond:
                                runtime_types::pallet_staking::pallet::pallet::ConfigOp<
                                    ::core::primitive::u128,
                                >,
                            min_validator_bond:
                                runtime_types::pallet_staking::pallet::pallet::ConfigOp<
                                    ::core::primitive::u128,
                                >,
                            max_nominator_count:
                                runtime_types::pallet_staking::pallet::pallet::ConfigOp<
                                    ::core::primitive::u32,
                                >,
                            max_validator_count:
                                runtime_types::pallet_staking::pallet::pallet::ConfigOp<
                                    ::core::primitive::u32,
                                >,
                            chill_threshold:
                                runtime_types::pallet_staking::pallet::pallet::ConfigOp<
                                    runtime_types::sp_arithmetic::per_things::Percent,
                                >,
                            min_commission: runtime_types::pallet_staking::pallet::pallet::ConfigOp<
                                runtime_types::sp_arithmetic::per_things::Perbill,
                            >,
                        },
                        #[codec(index = 23)]
                        #[doc = "See [`Pallet::chill_other`]."]
                        chill_other {
                            controller: ::subxt::ext::subxt_core::utils::AccountId32,
                        },
                        #[codec(index = 24)]
                        #[doc = "See [`Pallet::force_apply_min_commission`]."]
                        force_apply_min_commission {
                            validator_stash: ::subxt::ext::subxt_core::utils::AccountId32,
                        },
                        #[codec(index = 25)]
                        #[doc = "See [`Pallet::set_min_commission`]."]
                        set_min_commission {
                            new: runtime_types::sp_arithmetic::per_things::Perbill,
                        },
                        #[codec(index = 26)]
                        #[doc = "See [`Pallet::payout_stakers_by_page`]."]
                        payout_stakers_by_page {
                            validator_stash: ::subxt::ext::subxt_core::utils::AccountId32,
                            era: ::core::primitive::u32,
                            page: ::core::primitive::u32,
                        },
                    }
                    #[derive(
                        Debug, crate::gp::Decode, crate::gp::DecodeAsType, crate::gp::Encode,
                    )]
                    pub enum ConfigOp<_0> {
                        #[codec(index = 0)]
                        Noop,
                        #[codec(index = 1)]
                        Set(_0),
                        #[codec(index = 2)]
                        Remove,
                    }
                    #[derive(
                        Debug, crate::gp::Decode, crate::gp::DecodeAsType, crate::gp::Encode,
                    )]
                    #[doc = "The `Error` enum of this pallet."]
                    pub enum Error {
                        #[codec(index = 0)]
                        #[doc = "Not a controller account."]
                        NotController,
                        #[codec(index = 1)]
                        #[doc = "Not a stash account."]
                        NotStash,
                        #[codec(index = 2)]
                        #[doc = "Stash is already bonded."]
                        AlreadyBonded,
                        #[codec(index = 3)]
                        #[doc = "Controller is already paired."]
                        AlreadyPaired,
                        #[codec(index = 4)]
                        #[doc = "Targets cannot be empty."]
                        EmptyTargets,
                        #[codec(index = 5)]
                        #[doc = "Duplicate index."]
                        DuplicateIndex,
                        #[codec(index = 6)]
                        #[doc = "Slash record index out of bounds."]
                        InvalidSlashIndex,
                        #[codec(index = 7)]
                        #[doc = "Cannot have a validator or nominator role, with value less than the minimum defined by"]
                        #[doc = "governance (see `MinValidatorBond` and `MinNominatorBond`). If unbonding is the"]
                        #[doc = "intention, `chill` first to remove one's role as validator/nominator."]
                        InsufficientBond,
                        #[codec(index = 8)]
                        #[doc = "Can not schedule more unlock chunks."]
                        NoMoreChunks,
                        #[codec(index = 9)]
                        #[doc = "Can not rebond without unlocking chunks."]
                        NoUnlockChunk,
                        #[codec(index = 10)]
                        #[doc = "Attempting to target a stash that still has funds."]
                        FundedTarget,
                        #[codec(index = 11)]
                        #[doc = "Invalid era to reward."]
                        InvalidEraToReward,
                        #[codec(index = 12)]
                        #[doc = "Invalid number of nominations."]
                        InvalidNumberOfNominations,
                        #[codec(index = 13)]
                        #[doc = "Items are not sorted and unique."]
                        NotSortedAndUnique,
                        #[codec(index = 14)]
                        #[doc = "Rewards for this era have already been claimed for this validator."]
                        AlreadyClaimed,
                        #[codec(index = 15)]
                        #[doc = "No nominators exist on this page."]
                        InvalidPage,
                        #[codec(index = 16)]
                        #[doc = "Incorrect previous history depth input provided."]
                        IncorrectHistoryDepth,
                        #[codec(index = 17)]
                        #[doc = "Incorrect number of slashing spans provided."]
                        IncorrectSlashingSpans,
                        #[codec(index = 18)]
                        #[doc = "Internal state has become somehow corrupted and the operation cannot continue."]
                        BadState,
                        #[codec(index = 19)]
                        #[doc = "Too many nomination targets supplied."]
                        TooManyTargets,
                        #[codec(index = 20)]
                        #[doc = "A nomination target was supplied that was blocked or otherwise not a validator."]
                        BadTarget,
                        #[codec(index = 21)]
                        #[doc = "The user has enough bond and thus cannot be chilled forcefully by an external person."]
                        CannotChillOther,
                        #[codec(index = 22)]
                        #[doc = "There are too many nominators in the system. Governance needs to adjust the staking"]
                        #[doc = "settings to keep things safe for the runtime."]
                        TooManyNominators,
                        #[codec(index = 23)]
                        #[doc = "There are too many validator candidates in the system. Governance needs to adjust the"]
                        #[doc = "staking settings to keep things safe for the runtime."]
                        TooManyValidators,
                        #[codec(index = 24)]
                        #[doc = "Commission is too low. Must be at least `MinCommission`."]
                        CommissionTooLow,
                        #[codec(index = 25)]
                        #[doc = "Some bound is not met."]
                        BoundNotMet,
                    }
                    #[derive(
                        Debug, crate::gp::Decode, crate::gp::DecodeAsType, crate::gp::Encode,
                    )]
                    #[doc = "The `Event` enum of this pallet"]
                    pub enum Event {
                        #[codec(index = 0)]
                        #[doc = "The era payout has been set; the first balance is the validator-payout; the second is"]
                        #[doc = "the remainder from the maximum amount of reward."]
                        EraPaid {
                            era_index: ::core::primitive::u32,
                            validator_payout: ::core::primitive::u128,
                            remainder: ::core::primitive::u128,
                        },
                        #[codec(index = 1)]
                        #[doc = "The nominator has been rewarded by this amount to this destination."]
                        Rewarded {
                            stash: ::subxt::ext::subxt_core::utils::AccountId32,
                            dest: runtime_types::pallet_staking::RewardDestination<
                                ::subxt::ext::subxt_core::utils::AccountId32,
                            >,
                            amount: ::core::primitive::u128,
                        },
                        #[codec(index = 2)]
                        #[doc = "A staker (validator or nominator) has been slashed by the given amount."]
                        Slashed {
                            staker: ::subxt::ext::subxt_core::utils::AccountId32,
                            amount: ::core::primitive::u128,
                        },
                        #[codec(index = 3)]
                        #[doc = "A slash for the given validator, for the given percentage of their stake, at the given"]
                        #[doc = "era as been reported."]
                        SlashReported {
                            validator: ::subxt::ext::subxt_core::utils::AccountId32,
                            fraction: runtime_types::sp_arithmetic::per_things::Perbill,
                            slash_era: ::core::primitive::u32,
                        },
                        #[codec(index = 4)]
                        #[doc = "An old slashing report from a prior era was discarded because it could"]
                        #[doc = "not be processed."]
                        OldSlashingReportDiscarded {
                            session_index: ::core::primitive::u32,
                        },
                        #[codec(index = 5)]
                        #[doc = "A new set of stakers was elected."]
                        StakersElected,
                        #[codec(index = 6)]
                        #[doc = "An account has bonded this amount. \\[stash, amount\\]"]
                        #[doc = ""]
                        #[doc = "NOTE: This event is only emitted when funds are bonded via a dispatchable. Notably,"]
                        #[doc = "it will not be emitted for staking rewards when they are added to stake."]
                        Bonded {
                            stash: ::subxt::ext::subxt_core::utils::AccountId32,
                            amount: ::core::primitive::u128,
                        },
                        #[codec(index = 7)]
                        #[doc = "An account has unbonded this amount."]
                        Unbonded {
                            stash: ::subxt::ext::subxt_core::utils::AccountId32,
                            amount: ::core::primitive::u128,
                        },
                        #[codec(index = 8)]
                        #[doc = "An account has called `withdraw_unbonded` and removed unbonding chunks worth `Balance`"]
                        #[doc = "from the unlocking queue."]
                        Withdrawn {
                            stash: ::subxt::ext::subxt_core::utils::AccountId32,
                            amount: ::core::primitive::u128,
                        },
                        #[codec(index = 9)]
                        #[doc = "A nominator has been kicked from a validator."]
                        Kicked {
                            nominator: ::subxt::ext::subxt_core::utils::AccountId32,
                            stash: ::subxt::ext::subxt_core::utils::AccountId32,
                        },
                        #[codec(index = 10)]
                        #[doc = "The election failed. No new era is planned."]
                        StakingElectionFailed,
                        #[codec(index = 11)]
                        #[doc = "An account has stopped participating as either a validator or nominator."]
                        Chilled {
                            stash: ::subxt::ext::subxt_core::utils::AccountId32,
                        },
                        #[codec(index = 12)]
                        #[doc = "The stakers' rewards are getting paid."]
                        PayoutStarted {
                            era_index: ::core::primitive::u32,
                            validator_stash: ::subxt::ext::subxt_core::utils::AccountId32,
                        },
                        #[codec(index = 13)]
                        #[doc = "A validator has set their preferences."]
                        ValidatorPrefsSet {
                            stash: ::subxt::ext::subxt_core::utils::AccountId32,
                            prefs: runtime_types::pallet_staking::ValidatorPrefs,
                        },
                        #[codec(index = 14)]
                        #[doc = "Voters size limit reached."]
                        SnapshotVotersSizeExceeded { size: ::core::primitive::u32 },
                        #[codec(index = 15)]
                        #[doc = "Targets size limit reached."]
                        SnapshotTargetsSizeExceeded { size: ::core::primitive::u32 },
                        #[codec(index = 16)]
                        #[doc = "A new force era mode was set."]
                        ForceEra {
                            mode: runtime_types::pallet_staking::Forcing,
                        },
                    }
                }
            }
            pub mod slashing {
                use super::runtime_types;
                #[derive(Debug, crate::gp::Decode, crate::gp::DecodeAsType, crate::gp::Encode)]
                pub struct SlashingSpans {
                    pub span_index: ::core::primitive::u32,
                    pub last_start: ::core::primitive::u32,
                    pub last_nonzero_slash: ::core::primitive::u32,
                    pub prior: ::subxt::ext::subxt_core::alloc::vec::Vec<::core::primitive::u32>,
                }
                #[derive(Debug, crate::gp::Decode, crate::gp::DecodeAsType, crate::gp::Encode)]
                pub struct SpanRecord<_0> {
                    pub slashed: _0,
                    pub paid_out: _0,
                }
            }
            #[derive(Debug, crate::gp::Decode, crate::gp::DecodeAsType, crate::gp::Encode)]
            pub struct ActiveEraInfo {
                pub index: ::core::primitive::u32,
                pub start: ::core::option::Option<::core::primitive::u64>,
            }
            #[derive(Debug, crate::gp::Decode, crate::gp::DecodeAsType, crate::gp::Encode)]
            pub struct EraRewardPoints<_0> {
                pub total: ::core::primitive::u32,
                pub individual:
                    ::subxt::ext::subxt_core::utils::KeyedVec<_0, ::core::primitive::u32>,
            }
            #[derive(Debug, crate::gp::Decode, crate::gp::DecodeAsType, crate::gp::Encode)]
            pub enum Forcing {
                #[codec(index = 0)]
                NotForcing,
                #[codec(index = 1)]
                ForceNew,
                #[codec(index = 2)]
                ForceNone,
                #[codec(index = 3)]
                ForceAlways,
            }
            #[derive(Debug, crate::gp::Decode, crate::gp::DecodeAsType, crate::gp::Encode)]
            pub struct Nominations {
                pub targets: runtime_types::bounded_collections::bounded_vec::BoundedVec<
                    ::subxt::ext::subxt_core::utils::AccountId32,
                >,
                pub submitted_in: ::core::primitive::u32,
                pub suppressed: ::core::primitive::bool,
            }
            #[derive(Debug, crate::gp::Decode, crate::gp::DecodeAsType, crate::gp::Encode)]
            pub enum RewardDestination<_0> {
                #[codec(index = 0)]
                Staked,
                #[codec(index = 1)]
                Stash,
                #[codec(index = 2)]
                Controller,
                #[codec(index = 3)]
                Account(_0),
                #[codec(index = 4)]
                None,
            }
            #[derive(Debug, crate::gp::Decode, crate::gp::DecodeAsType, crate::gp::Encode)]
            pub struct StakingLedger {
                pub stash: ::subxt::ext::subxt_core::utils::AccountId32,
                #[codec(compact)]
                pub total: ::core::primitive::u128,
                #[codec(compact)]
                pub active: ::core::primitive::u128,
                pub unlocking: runtime_types::bounded_collections::bounded_vec::BoundedVec<
                    runtime_types::pallet_staking::UnlockChunk<::core::primitive::u128>,
                >,
                pub legacy_claimed_rewards:
                    runtime_types::bounded_collections::bounded_vec::BoundedVec<
                        ::core::primitive::u32,
                    >,
            }
            #[derive(Debug, crate::gp::Decode, crate::gp::DecodeAsType, crate::gp::Encode)]
            pub struct UnappliedSlash<_0, _1> {
                pub validator: _0,
                pub own: _1,
                pub others: ::subxt::ext::subxt_core::alloc::vec::Vec<(_0, _1)>,
                pub reporters: ::subxt::ext::subxt_core::alloc::vec::Vec<_0>,
                pub payout: _1,
            }
            #[derive(Debug, crate::gp::Decode, crate::gp::DecodeAsType, crate::gp::Encode)]
            pub struct UnlockChunk<_0> {
                #[codec(compact)]
                pub value: _0,
                #[codec(compact)]
                pub era: ::core::primitive::u32,
            }
            #[derive(Debug, crate::gp::Decode, crate::gp::DecodeAsType, crate::gp::Encode)]
            pub struct ValidatorPrefs {
                #[codec(compact)]
                pub commission: runtime_types::sp_arithmetic::per_things::Perbill,
                pub blocked: ::core::primitive::bool,
            }
        }
        pub mod pallet_sudo {
            use super::runtime_types;
            pub mod pallet {
                use super::runtime_types;
                #[derive(Debug, crate::gp::Decode, crate::gp::DecodeAsType, crate::gp::Encode)]
                #[doc = "Contains a variant per dispatchable extrinsic that this pallet has."]
                pub enum Call {
                    #[codec(index = 0)]
                    #[doc = "See [`Pallet::sudo`]."]
                    sudo {
                        call: ::subxt::ext::subxt_core::alloc::boxed::Box<
                            runtime_types::vara_runtime::RuntimeCall,
                        >,
                    },
                    #[codec(index = 1)]
                    #[doc = "See [`Pallet::sudo_unchecked_weight`]."]
                    sudo_unchecked_weight {
                        call: ::subxt::ext::subxt_core::alloc::boxed::Box<
                            runtime_types::vara_runtime::RuntimeCall,
                        >,
                        weight: runtime_types::sp_weights::weight_v2::Weight,
                    },
                    #[codec(index = 2)]
                    #[doc = "See [`Pallet::set_key`]."]
                    set_key {
                        new: ::subxt::ext::subxt_core::utils::MultiAddress<
                            ::subxt::ext::subxt_core::utils::AccountId32,
                            (),
                        >,
                    },
                    #[codec(index = 3)]
                    #[doc = "See [`Pallet::sudo_as`]."]
                    sudo_as {
                        who: ::subxt::ext::subxt_core::utils::MultiAddress<
                            ::subxt::ext::subxt_core::utils::AccountId32,
                            (),
                        >,
                        call: ::subxt::ext::subxt_core::alloc::boxed::Box<
                            runtime_types::vara_runtime::RuntimeCall,
                        >,
                    },
                    #[codec(index = 4)]
                    #[doc = "See [`Pallet::remove_key`]."]
                    remove_key,
                }
                #[derive(Debug, crate::gp::Decode, crate::gp::DecodeAsType, crate::gp::Encode)]
                #[doc = "Error for the Sudo pallet."]
                pub enum Error {
                    #[codec(index = 0)]
                    #[doc = "Sender must be the Sudo account."]
                    RequireSudo,
                }
                #[derive(Debug, crate::gp::Decode, crate::gp::DecodeAsType, crate::gp::Encode)]
                #[doc = "The `Event` enum of this pallet"]
                pub enum Event {
                    #[codec(index = 0)]
                    #[doc = "A sudo call just took place."]
                    Sudid {
                        sudo_result:
                            ::core::result::Result<(), runtime_types::sp_runtime::DispatchError>,
                    },
                    #[codec(index = 1)]
                    #[doc = "The sudo key has been updated."]
                    KeyChanged {
                        old: ::core::option::Option<::subxt::ext::subxt_core::utils::AccountId32>,
                        new: ::subxt::ext::subxt_core::utils::AccountId32,
                    },
                    #[codec(index = 2)]
                    #[doc = "The key was permanently removed."]
                    KeyRemoved,
                    #[codec(index = 3)]
                    #[doc = "A [sudo_as](Pallet::sudo_as) call just took place."]
                    SudoAsDone {
                        sudo_result:
                            ::core::result::Result<(), runtime_types::sp_runtime::DispatchError>,
                    },
                }
            }
        }
        pub mod pallet_timestamp {
            use super::runtime_types;
            pub mod pallet {
                use super::runtime_types;
                #[derive(Debug, crate::gp::Decode, crate::gp::DecodeAsType, crate::gp::Encode)]
                #[doc = "Contains a variant per dispatchable extrinsic that this pallet has."]
                pub enum Call {
                    #[codec(index = 0)]
                    #[doc = "See [`Pallet::set`]."]
                    set {
                        #[codec(compact)]
                        now: ::core::primitive::u64,
                    },
                }
            }
        }
        pub mod pallet_transaction_payment {
            use super::runtime_types;
            pub mod pallet {
                use super::runtime_types;
                #[derive(Debug, crate::gp::Decode, crate::gp::DecodeAsType, crate::gp::Encode)]
                #[doc = "The `Event` enum of this pallet"]
                pub enum Event {
                    #[codec(index = 0)]
                    #[doc = "A transaction fee `actual_fee`, of which `tip` was added to the minimum inclusion fee,"]
                    #[doc = "has been paid by `who`."]
                    TransactionFeePaid {
                        who: ::subxt::ext::subxt_core::utils::AccountId32,
                        actual_fee: ::core::primitive::u128,
                        tip: ::core::primitive::u128,
                    },
                }
            }
            #[derive(Debug, crate::gp::Decode, crate::gp::DecodeAsType, crate::gp::Encode)]
            pub struct ChargeTransactionPayment(#[codec(compact)] pub ::core::primitive::u128);
            #[derive(Debug, crate::gp::Decode, crate::gp::DecodeAsType, crate::gp::Encode)]
            pub enum Releases {
                #[codec(index = 0)]
                V1Ancient,
                #[codec(index = 1)]
                V2,
            }
        }
        pub mod pallet_treasury {
            use super::runtime_types;
            pub mod pallet {
                use super::runtime_types;
                #[derive(Debug, crate::gp::Decode, crate::gp::DecodeAsType, crate::gp::Encode)]
                #[doc = "Contains a variant per dispatchable extrinsic that this pallet has."]
                pub enum Call {
                    #[codec(index = 0)]
                    #[doc = "See [`Pallet::propose_spend`]."]
                    propose_spend {
                        #[codec(compact)]
                        value: ::core::primitive::u128,
                        beneficiary: ::subxt::ext::subxt_core::utils::MultiAddress<
                            ::subxt::ext::subxt_core::utils::AccountId32,
                            (),
                        >,
                    },
                    #[codec(index = 1)]
                    #[doc = "See [`Pallet::reject_proposal`]."]
                    reject_proposal {
                        #[codec(compact)]
                        proposal_id: ::core::primitive::u32,
                    },
                    #[codec(index = 2)]
                    #[doc = "See [`Pallet::approve_proposal`]."]
                    approve_proposal {
                        #[codec(compact)]
                        proposal_id: ::core::primitive::u32,
                    },
                    #[codec(index = 3)]
                    #[doc = "See [`Pallet::spend_local`]."]
                    spend_local {
                        #[codec(compact)]
                        amount: ::core::primitive::u128,
                        beneficiary: ::subxt::ext::subxt_core::utils::MultiAddress<
                            ::subxt::ext::subxt_core::utils::AccountId32,
                            (),
                        >,
                    },
                    #[codec(index = 4)]
                    #[doc = "See [`Pallet::remove_approval`]."]
                    remove_approval {
                        #[codec(compact)]
                        proposal_id: ::core::primitive::u32,
                    },
                    #[codec(index = 5)]
                    #[doc = "See [`Pallet::spend`]."]
                    spend {
                        asset_kind: ::subxt::ext::subxt_core::alloc::boxed::Box<()>,
                        #[codec(compact)]
                        amount: ::core::primitive::u128,
                        beneficiary: ::subxt::ext::subxt_core::alloc::boxed::Box<
                            ::subxt::ext::subxt_core::utils::AccountId32,
                        >,
                        valid_from: ::core::option::Option<::core::primitive::u32>,
                    },
                    #[codec(index = 6)]
                    #[doc = "See [`Pallet::payout`]."]
                    payout { index: ::core::primitive::u32 },
                    #[codec(index = 7)]
                    #[doc = "See [`Pallet::check_status`]."]
                    check_status { index: ::core::primitive::u32 },
                    #[codec(index = 8)]
                    #[doc = "See [`Pallet::void_spend`]."]
                    void_spend { index: ::core::primitive::u32 },
                }
                #[derive(Debug, crate::gp::Decode, crate::gp::DecodeAsType, crate::gp::Encode)]
                #[doc = "Error for the treasury pallet."]
                pub enum Error {
                    #[codec(index = 0)]
                    #[doc = "Proposer's balance is too low."]
                    InsufficientProposersBalance,
                    #[codec(index = 1)]
                    #[doc = "No proposal, bounty or spend at that index."]
                    InvalidIndex,
                    #[codec(index = 2)]
                    #[doc = "Too many approvals in the queue."]
                    TooManyApprovals,
                    #[codec(index = 3)]
                    #[doc = "The spend origin is valid but the amount it is allowed to spend is lower than the"]
                    #[doc = "amount to be spent."]
                    InsufficientPermission,
                    #[codec(index = 4)]
                    #[doc = "Proposal has not been approved."]
                    ProposalNotApproved,
                    #[codec(index = 5)]
                    #[doc = "The balance of the asset kind is not convertible to the balance of the native asset."]
                    FailedToConvertBalance,
                    #[codec(index = 6)]
                    #[doc = "The spend has expired and cannot be claimed."]
                    SpendExpired,
                    #[codec(index = 7)]
                    #[doc = "The spend is not yet eligible for payout."]
                    EarlyPayout,
                    #[codec(index = 8)]
                    #[doc = "The payment has already been attempted."]
                    AlreadyAttempted,
                    #[codec(index = 9)]
                    #[doc = "There was some issue with the mechanism of payment."]
                    PayoutError,
                    #[codec(index = 10)]
                    #[doc = "The payout was not yet attempted/claimed."]
                    NotAttempted,
                    #[codec(index = 11)]
                    #[doc = "The payment has neither failed nor succeeded yet."]
                    Inconclusive,
                }
                #[derive(Debug, crate::gp::Decode, crate::gp::DecodeAsType, crate::gp::Encode)]
                #[doc = "The `Event` enum of this pallet"]
                pub enum Event {
                    #[codec(index = 0)]
                    #[doc = "New proposal."]
                    Proposed {
                        proposal_index: ::core::primitive::u32,
                    },
                    #[codec(index = 1)]
                    #[doc = "We have ended a spend period and will now allocate funds."]
                    Spending {
                        budget_remaining: ::core::primitive::u128,
                    },
                    #[codec(index = 2)]
                    #[doc = "Some funds have been allocated."]
                    Awarded {
                        proposal_index: ::core::primitive::u32,
                        award: ::core::primitive::u128,
                        account: ::subxt::ext::subxt_core::utils::AccountId32,
                    },
                    #[codec(index = 3)]
                    #[doc = "A proposal was rejected; funds were slashed."]
                    Rejected {
                        proposal_index: ::core::primitive::u32,
                        slashed: ::core::primitive::u128,
                    },
                    #[codec(index = 4)]
                    #[doc = "Some of our funds have been burnt."]
                    Burnt {
                        burnt_funds: ::core::primitive::u128,
                    },
                    #[codec(index = 5)]
                    #[doc = "Spending has finished; this is the amount that rolls over until next spend."]
                    Rollover {
                        rollover_balance: ::core::primitive::u128,
                    },
                    #[codec(index = 6)]
                    #[doc = "Some funds have been deposited."]
                    Deposit { value: ::core::primitive::u128 },
                    #[codec(index = 7)]
                    #[doc = "A new spend proposal has been approved."]
                    SpendApproved {
                        proposal_index: ::core::primitive::u32,
                        amount: ::core::primitive::u128,
                        beneficiary: ::subxt::ext::subxt_core::utils::AccountId32,
                    },
                    #[codec(index = 8)]
                    #[doc = "The inactive funds of the pallet have been updated."]
                    UpdatedInactive {
                        reactivated: ::core::primitive::u128,
                        deactivated: ::core::primitive::u128,
                    },
                    #[codec(index = 9)]
                    #[doc = "A new asset spend proposal has been approved."]
                    AssetSpendApproved {
                        index: ::core::primitive::u32,
                        asset_kind: (),
                        amount: ::core::primitive::u128,
                        beneficiary: ::subxt::ext::subxt_core::utils::AccountId32,
                        valid_from: ::core::primitive::u32,
                        expire_at: ::core::primitive::u32,
                    },
                    #[codec(index = 10)]
                    #[doc = "An approved spend was voided."]
                    AssetSpendVoided { index: ::core::primitive::u32 },
                    #[codec(index = 11)]
                    #[doc = "A payment happened."]
                    Paid {
                        index: ::core::primitive::u32,
                        payment_id: (),
                    },
                    #[codec(index = 12)]
                    #[doc = "A payment failed and can be retried."]
                    PaymentFailed {
                        index: ::core::primitive::u32,
                        payment_id: (),
                    },
                    #[codec(index = 13)]
                    #[doc = "A spend was processed and removed from the storage. It might have been successfully"]
                    #[doc = "paid or it may have expired."]
                    SpendProcessed { index: ::core::primitive::u32 },
                }
            }
            #[derive(Debug, crate::gp::Decode, crate::gp::DecodeAsType, crate::gp::Encode)]
            pub enum PaymentState<_0> {
                #[codec(index = 0)]
                Pending,
                #[codec(index = 1)]
                Attempted { id: _0 },
                #[codec(index = 2)]
                Failed,
            }
            #[derive(Debug, crate::gp::Decode, crate::gp::DecodeAsType, crate::gp::Encode)]
            pub struct Proposal<_0, _1> {
                pub proposer: _0,
                pub value: _1,
                pub beneficiary: _0,
                pub bond: _1,
            }
            #[derive(Debug, crate::gp::Decode, crate::gp::DecodeAsType, crate::gp::Encode)]
            pub struct SpendStatus<_0, _1, _2, _3, _4> {
                pub asset_kind: _0,
                pub amount: _1,
                pub beneficiary: _2,
                pub valid_from: _3,
                pub expire_at: _3,
                pub status: runtime_types::pallet_treasury::PaymentState<_0>,
                #[codec(skip)]
                pub __ignore: ::core::marker::PhantomData<_4>,
            }
        }
        pub mod pallet_utility {
            use super::runtime_types;
            pub mod pallet {
                use super::runtime_types;
                #[derive(Debug, crate::gp::Decode, crate::gp::DecodeAsType, crate::gp::Encode)]
                #[doc = "Contains a variant per dispatchable extrinsic that this pallet has."]
                pub enum Call {
                    #[codec(index = 0)]
                    #[doc = "See [`Pallet::batch`]."]
                    batch {
                        calls: ::subxt::ext::subxt_core::alloc::vec::Vec<
                            runtime_types::vara_runtime::RuntimeCall,
                        >,
                    },
                    #[codec(index = 1)]
                    #[doc = "See [`Pallet::as_derivative`]."]
                    as_derivative {
                        index: ::core::primitive::u16,
                        call: ::subxt::ext::subxt_core::alloc::boxed::Box<
                            runtime_types::vara_runtime::RuntimeCall,
                        >,
                    },
                    #[codec(index = 2)]
                    #[doc = "See [`Pallet::batch_all`]."]
                    batch_all {
                        calls: ::subxt::ext::subxt_core::alloc::vec::Vec<
                            runtime_types::vara_runtime::RuntimeCall,
                        >,
                    },
                    #[codec(index = 3)]
                    #[doc = "See [`Pallet::dispatch_as`]."]
                    dispatch_as {
                        as_origin: ::subxt::ext::subxt_core::alloc::boxed::Box<
                            runtime_types::vara_runtime::OriginCaller,
                        >,
                        call: ::subxt::ext::subxt_core::alloc::boxed::Box<
                            runtime_types::vara_runtime::RuntimeCall,
                        >,
                    },
                    #[codec(index = 4)]
                    #[doc = "See [`Pallet::force_batch`]."]
                    force_batch {
                        calls: ::subxt::ext::subxt_core::alloc::vec::Vec<
                            runtime_types::vara_runtime::RuntimeCall,
                        >,
                    },
                    #[codec(index = 5)]
                    #[doc = "See [`Pallet::with_weight`]."]
                    with_weight {
                        call: ::subxt::ext::subxt_core::alloc::boxed::Box<
                            runtime_types::vara_runtime::RuntimeCall,
                        >,
                        weight: runtime_types::sp_weights::weight_v2::Weight,
                    },
                }
                #[derive(Debug, crate::gp::Decode, crate::gp::DecodeAsType, crate::gp::Encode)]
                #[doc = "The `Error` enum of this pallet."]
                pub enum Error {
                    #[codec(index = 0)]
                    #[doc = "Too many calls batched."]
                    TooManyCalls,
                }
                #[derive(Debug, crate::gp::Decode, crate::gp::DecodeAsType, crate::gp::Encode)]
                #[doc = "The `Event` enum of this pallet"]
                pub enum Event {
                    #[codec(index = 0)]
                    #[doc = "Batch of dispatches did not complete fully. Index of first failing dispatch given, as"]
                    #[doc = "well as the error."]
                    BatchInterrupted {
                        index: ::core::primitive::u32,
                        error: runtime_types::sp_runtime::DispatchError,
                    },
                    #[codec(index = 1)]
                    #[doc = "Batch of dispatches completed fully with no error."]
                    BatchCompleted,
                    #[codec(index = 2)]
                    #[doc = "Batch of dispatches completed but has errors."]
                    BatchCompletedWithErrors,
                    #[codec(index = 3)]
                    #[doc = "A single item within a Batch of dispatches has completed with no error."]
                    ItemCompleted,
                    #[codec(index = 4)]
                    #[doc = "A single item within a Batch of dispatches has completed with error."]
                    ItemFailed {
                        error: runtime_types::sp_runtime::DispatchError,
                    },
                    #[codec(index = 5)]
                    #[doc = "A call was dispatched."]
                    DispatchedAs {
                        result:
                            ::core::result::Result<(), runtime_types::sp_runtime::DispatchError>,
                    },
                }
            }
        }
        pub mod pallet_vesting {
            use super::runtime_types;
            pub mod pallet {
                use super::runtime_types;
                #[derive(Debug, crate::gp::Decode, crate::gp::DecodeAsType, crate::gp::Encode)]
                #[doc = "Contains a variant per dispatchable extrinsic that this pallet has."]
                pub enum Call {
                    #[codec(index = 0)]
                    #[doc = "See [`Pallet::vest`]."]
                    vest,
                    #[codec(index = 1)]
                    #[doc = "See [`Pallet::vest_other`]."]
                    vest_other {
                        target: ::subxt::ext::subxt_core::utils::MultiAddress<
                            ::subxt::ext::subxt_core::utils::AccountId32,
                            (),
                        >,
                    },
                    #[codec(index = 2)]
                    #[doc = "See [`Pallet::vested_transfer`]."]
                    vested_transfer {
                        target: ::subxt::ext::subxt_core::utils::MultiAddress<
                            ::subxt::ext::subxt_core::utils::AccountId32,
                            (),
                        >,
                        schedule: runtime_types::pallet_vesting::vesting_info::VestingInfo<
                            ::core::primitive::u128,
                            ::core::primitive::u32,
                        >,
                    },
                    #[codec(index = 3)]
                    #[doc = "See [`Pallet::force_vested_transfer`]."]
                    force_vested_transfer {
                        source: ::subxt::ext::subxt_core::utils::MultiAddress<
                            ::subxt::ext::subxt_core::utils::AccountId32,
                            (),
                        >,
                        target: ::subxt::ext::subxt_core::utils::MultiAddress<
                            ::subxt::ext::subxt_core::utils::AccountId32,
                            (),
                        >,
                        schedule: runtime_types::pallet_vesting::vesting_info::VestingInfo<
                            ::core::primitive::u128,
                            ::core::primitive::u32,
                        >,
                    },
                    #[codec(index = 4)]
                    #[doc = "See [`Pallet::merge_schedules`]."]
                    merge_schedules {
                        schedule1_index: ::core::primitive::u32,
                        schedule2_index: ::core::primitive::u32,
                    },
                    #[codec(index = 5)]
                    #[doc = "See [`Pallet::force_remove_vesting_schedule`]."]
                    force_remove_vesting_schedule {
                        target: ::subxt::ext::subxt_core::utils::MultiAddress<
                            ::subxt::ext::subxt_core::utils::AccountId32,
                            (),
                        >,
                        schedule_index: ::core::primitive::u32,
                    },
                }
                #[derive(Debug, crate::gp::Decode, crate::gp::DecodeAsType, crate::gp::Encode)]
                #[doc = "Error for the vesting pallet."]
                pub enum Error {
                    #[codec(index = 0)]
                    #[doc = "The account given is not vesting."]
                    NotVesting,
                    #[codec(index = 1)]
                    #[doc = "The account already has `MaxVestingSchedules` count of schedules and thus"]
                    #[doc = "cannot add another one. Consider merging existing schedules in order to add another."]
                    AtMaxVestingSchedules,
                    #[codec(index = 2)]
                    #[doc = "Amount being transferred is too low to create a vesting schedule."]
                    AmountLow,
                    #[codec(index = 3)]
                    #[doc = "An index was out of bounds of the vesting schedules."]
                    ScheduleIndexOutOfBounds,
                    #[codec(index = 4)]
                    #[doc = "Failed to create a new schedule because some parameter was invalid."]
                    InvalidScheduleParams,
                }
                #[derive(Debug, crate::gp::Decode, crate::gp::DecodeAsType, crate::gp::Encode)]
                #[doc = "The `Event` enum of this pallet"]
                pub enum Event {
                    #[codec(index = 0)]
                    #[doc = "The amount vested has been updated. This could indicate a change in funds available."]
                    #[doc = "The balance given is the amount which is left unvested (and thus locked)."]
                    VestingUpdated {
                        account: ::subxt::ext::subxt_core::utils::AccountId32,
                        unvested: ::core::primitive::u128,
                    },
                    #[codec(index = 1)]
                    #[doc = "An \\[account\\] has become fully vested."]
                    VestingCompleted {
                        account: ::subxt::ext::subxt_core::utils::AccountId32,
                    },
                }
            }
            pub mod vesting_info {
                use super::runtime_types;
                #[derive(Debug, crate::gp::Decode, crate::gp::DecodeAsType, crate::gp::Encode)]
                pub struct VestingInfo<_0, _1> {
                    pub locked: _0,
                    pub per_block: _0,
                    pub starting_block: _1,
                }
            }
            #[derive(Debug, crate::gp::Decode, crate::gp::DecodeAsType, crate::gp::Encode)]
            pub enum Releases {
                #[codec(index = 0)]
                V0,
                #[codec(index = 1)]
                V1,
            }
        }
        pub mod pallet_whitelist {
            use super::runtime_types;
            pub mod pallet {
                use super::runtime_types;
                #[derive(Debug, crate::gp::Decode, crate::gp::DecodeAsType, crate::gp::Encode)]
                #[doc = "Contains a variant per dispatchable extrinsic that this pallet has."]
                pub enum Call {
                    #[codec(index = 0)]
                    #[doc = "See [`Pallet::whitelist_call`]."]
                    whitelist_call {
                        call_hash: ::subxt::ext::subxt_core::utils::H256,
                    },
                    #[codec(index = 1)]
                    #[doc = "See [`Pallet::remove_whitelisted_call`]."]
                    remove_whitelisted_call {
                        call_hash: ::subxt::ext::subxt_core::utils::H256,
                    },
                    #[codec(index = 2)]
                    #[doc = "See [`Pallet::dispatch_whitelisted_call`]."]
                    dispatch_whitelisted_call {
                        call_hash: ::subxt::ext::subxt_core::utils::H256,
                        call_encoded_len: ::core::primitive::u32,
                        call_weight_witness: runtime_types::sp_weights::weight_v2::Weight,
                    },
                    #[codec(index = 3)]
                    #[doc = "See [`Pallet::dispatch_whitelisted_call_with_preimage`]."]
                    dispatch_whitelisted_call_with_preimage {
                        call: ::subxt::ext::subxt_core::alloc::boxed::Box<
                            runtime_types::vara_runtime::RuntimeCall,
                        >,
                    },
                }
                #[derive(Debug, crate::gp::Decode, crate::gp::DecodeAsType, crate::gp::Encode)]
                #[doc = "The `Error` enum of this pallet."]
                pub enum Error {
                    #[codec(index = 0)]
                    #[doc = "The preimage of the call hash could not be loaded."]
                    UnavailablePreImage,
                    #[codec(index = 1)]
                    #[doc = "The call could not be decoded."]
                    UndecodableCall,
                    #[codec(index = 2)]
                    #[doc = "The weight of the decoded call was higher than the witness."]
                    InvalidCallWeightWitness,
                    #[codec(index = 3)]
                    #[doc = "The call was not whitelisted."]
                    CallIsNotWhitelisted,
                    #[codec(index = 4)]
                    #[doc = "The call was already whitelisted; No-Op."]
                    CallAlreadyWhitelisted,
                }
                #[derive(Debug, crate::gp::Decode, crate::gp::DecodeAsType, crate::gp::Encode)]
                #[doc = "The `Event` enum of this pallet"]
                pub enum Event {
                    #[codec(index = 0)]
                    CallWhitelisted {
                        call_hash: ::subxt::ext::subxt_core::utils::H256,
                    },
                    #[codec(index = 1)]
                    WhitelistedCallRemoved {
                        call_hash: ::subxt::ext::subxt_core::utils::H256,
                    },
                    #[codec(index = 2)]
                    WhitelistedCallDispatched {
                        call_hash: ::subxt::ext::subxt_core::utils::H256,
                        result: ::core::result::Result<
                            runtime_types::frame_support::dispatch::PostDispatchInfo,
                            runtime_types::sp_runtime::DispatchErrorWithPostInfo<
                                runtime_types::frame_support::dispatch::PostDispatchInfo,
                            >,
                        >,
                    },
                }
            }
        }
        pub mod primitive_types {
            use super::runtime_types;
            #[derive(Debug, crate::gp::Decode, crate::gp::DecodeAsType, crate::gp::Encode)]
            pub struct U256(pub [::core::primitive::u64; 4usize]);
        }
        pub mod sp_arithmetic {
            use super::runtime_types;
            pub mod fixed_point {
                use super::runtime_types;
                #[derive(Debug, crate::gp::Decode, crate::gp::DecodeAsType, crate::gp::Encode)]
                pub struct FixedI64(pub ::core::primitive::i64);
                #[derive(
                    ::subxt::ext ::subxt_core::ext::codec::CompactAs,
                    Debug,
                    crate::gp::Decode,
                    crate::gp::DecodeAsType,
                    crate::gp::Encode,
                )]
                pub struct FixedU128(pub ::core::primitive::u128);
            }
            pub mod per_things {
                use super::runtime_types;
                #[derive(
                    ::subxt::ext ::subxt_core::ext::codec::CompactAs,
                    Debug,
                    crate::gp::Decode,
                    crate::gp::DecodeAsType,
                    crate::gp::Encode,
                )]
                pub struct PerU16(pub ::core::primitive::u16);
                #[derive(
                    ::subxt::ext ::subxt_core::ext::codec::CompactAs,
                    Debug,
                    crate::gp::Decode,
                    crate::gp::DecodeAsType,
                    crate::gp::Encode,
                )]
                pub struct Perbill(pub ::core::primitive::u32);
                #[derive(
                    ::subxt::ext ::subxt_core::ext::codec::CompactAs,
                    Debug,
                    crate::gp::Decode,
                    crate::gp::DecodeAsType,
                    crate::gp::Encode,
                )]
                pub struct Percent(pub ::core::primitive::u8);
                #[derive(
                    ::subxt::ext ::subxt_core::ext::codec::CompactAs,
                    Debug,
                    crate::gp::Decode,
                    crate::gp::DecodeAsType,
                    crate::gp::Encode,
                )]
                pub struct Permill(pub ::core::primitive::u32);
                #[derive(
                    ::subxt::ext ::subxt_core::ext::codec::CompactAs,
                    Debug,
                    crate::gp::Decode,
                    crate::gp::DecodeAsType,
                    crate::gp::Encode,
                )]
                pub struct Perquintill(pub ::core::primitive::u64);
            }
            #[derive(Debug, crate::gp::Decode, crate::gp::DecodeAsType, crate::gp::Encode)]
            pub enum ArithmeticError {
                #[codec(index = 0)]
                Underflow,
                #[codec(index = 1)]
                Overflow,
                #[codec(index = 2)]
                DivisionByZero,
            }
        }
        pub mod sp_authority_discovery {
            use super::runtime_types;
            pub mod app {
                use super::runtime_types;
                #[derive(Debug, crate::gp::Decode, crate::gp::DecodeAsType, crate::gp::Encode)]
                pub struct Public(pub runtime_types::sp_core::sr25519::Public);
            }
        }
        pub mod sp_consensus_babe {
            use super::runtime_types;
            pub mod app {
                use super::runtime_types;
                #[derive(Debug, crate::gp::Decode, crate::gp::DecodeAsType, crate::gp::Encode)]
                pub struct Public(pub runtime_types::sp_core::sr25519::Public);
            }
            pub mod digests {
                use super::runtime_types;
                #[derive(Debug, crate::gp::Decode, crate::gp::DecodeAsType, crate::gp::Encode)]
                pub enum NextConfigDescriptor {
                    #[codec(index = 1)]
                    V1 {
                        c: (::core::primitive::u64, ::core::primitive::u64),
                        allowed_slots: runtime_types::sp_consensus_babe::AllowedSlots,
                    },
                }
                #[derive(Debug, crate::gp::Decode, crate::gp::DecodeAsType, crate::gp::Encode)]
                pub enum PreDigest {
                    #[codec(index = 1)]
                    Primary(runtime_types::sp_consensus_babe::digests::PrimaryPreDigest),
                    #[codec(index = 2)]
                    SecondaryPlain(
                        runtime_types::sp_consensus_babe::digests::SecondaryPlainPreDigest,
                    ),
                    #[codec(index = 3)]
                    SecondaryVRF(runtime_types::sp_consensus_babe::digests::SecondaryVRFPreDigest),
                }
                #[derive(Debug, crate::gp::Decode, crate::gp::DecodeAsType, crate::gp::Encode)]
                pub struct PrimaryPreDigest {
                    pub authority_index: ::core::primitive::u32,
                    pub slot: runtime_types::sp_consensus_slots::Slot,
                    pub vrf_signature: runtime_types::sp_core::sr25519::vrf::VrfSignature,
                }
                #[derive(Debug, crate::gp::Decode, crate::gp::DecodeAsType, crate::gp::Encode)]
                pub struct SecondaryPlainPreDigest {
                    pub authority_index: ::core::primitive::u32,
                    pub slot: runtime_types::sp_consensus_slots::Slot,
                }
                #[derive(Debug, crate::gp::Decode, crate::gp::DecodeAsType, crate::gp::Encode)]
                pub struct SecondaryVRFPreDigest {
                    pub authority_index: ::core::primitive::u32,
                    pub slot: runtime_types::sp_consensus_slots::Slot,
                    pub vrf_signature: runtime_types::sp_core::sr25519::vrf::VrfSignature,
                }
            }
            #[derive(Debug, crate::gp::Decode, crate::gp::DecodeAsType, crate::gp::Encode)]
            pub enum AllowedSlots {
                #[codec(index = 0)]
                PrimarySlots,
                #[codec(index = 1)]
                PrimaryAndSecondaryPlainSlots,
                #[codec(index = 2)]
                PrimaryAndSecondaryVRFSlots,
            }
            #[derive(Debug, crate::gp::Decode, crate::gp::DecodeAsType, crate::gp::Encode)]
            pub struct BabeEpochConfiguration {
                pub c: (::core::primitive::u64, ::core::primitive::u64),
                pub allowed_slots: runtime_types::sp_consensus_babe::AllowedSlots,
            }
        }
        pub mod sp_consensus_grandpa {
            use super::runtime_types;
            pub mod app {
                use super::runtime_types;
                #[derive(Debug, crate::gp::Decode, crate::gp::DecodeAsType, crate::gp::Encode)]
                pub struct Public(pub runtime_types::sp_core::ed25519::Public);
                #[derive(Debug, crate::gp::Decode, crate::gp::DecodeAsType, crate::gp::Encode)]
                pub struct Signature(pub runtime_types::sp_core::ed25519::Signature);
            }
            #[derive(Debug, crate::gp::Decode, crate::gp::DecodeAsType, crate::gp::Encode)]
            pub enum Equivocation<_0, _1> {
                #[codec(index = 0)]
                Prevote(
                    runtime_types::finality_grandpa::Equivocation<
                        runtime_types::sp_consensus_grandpa::app::Public,
                        runtime_types::finality_grandpa::Prevote<_0, _1>,
                        runtime_types::sp_consensus_grandpa::app::Signature,
                    >,
                ),
                #[codec(index = 1)]
                Precommit(
                    runtime_types::finality_grandpa::Equivocation<
                        runtime_types::sp_consensus_grandpa::app::Public,
                        runtime_types::finality_grandpa::Precommit<_0, _1>,
                        runtime_types::sp_consensus_grandpa::app::Signature,
                    >,
                ),
            }
            #[derive(Debug, crate::gp::Decode, crate::gp::DecodeAsType, crate::gp::Encode)]
            pub struct EquivocationProof<_0, _1> {
                pub set_id: ::core::primitive::u64,
                pub equivocation: runtime_types::sp_consensus_grandpa::Equivocation<_0, _1>,
            }
        }
        pub mod sp_consensus_slots {
            use super::runtime_types;
            #[derive(Debug, crate::gp::Decode, crate::gp::DecodeAsType, crate::gp::Encode)]
            pub struct EquivocationProof<_0, _1> {
                pub offender: _1,
                pub slot: runtime_types::sp_consensus_slots::Slot,
                pub first_header: _0,
                pub second_header: _0,
            }
            #[derive(
                ::subxt::ext ::subxt_core::ext::codec::CompactAs,
                Debug,
                crate::gp::Decode,
                crate::gp::DecodeAsType,
                crate::gp::Encode,
            )]
            pub struct Slot(pub ::core::primitive::u64);
        }
        pub mod sp_core {
            use super::runtime_types;
            pub mod crypto {
                use super::runtime_types;
                #[derive(Debug, crate::gp::Decode, crate::gp::DecodeAsType, crate::gp::Encode)]
                pub struct KeyTypeId(pub [::core::primitive::u8; 4usize]);
            }
            pub mod ecdsa {
                use super::runtime_types;
                #[derive(Debug, crate::gp::Decode, crate::gp::DecodeAsType, crate::gp::Encode)]
                pub struct Signature(pub [::core::primitive::u8; 65usize]);
            }
            pub mod ed25519 {
                use super::runtime_types;
                #[derive(Debug, crate::gp::Decode, crate::gp::DecodeAsType, crate::gp::Encode)]
                pub struct Public(pub [::core::primitive::u8; 32usize]);
                #[derive(Debug, crate::gp::Decode, crate::gp::DecodeAsType, crate::gp::Encode)]
                pub struct Signature(pub [::core::primitive::u8; 64usize]);
            }
            pub mod sr25519 {
                use super::runtime_types;
                pub mod vrf {
                    use super::runtime_types;
                    #[derive(
                        Debug, crate::gp::Decode, crate::gp::DecodeAsType, crate::gp::Encode,
                    )]
                    pub struct VrfSignature {
                        pub output: [::core::primitive::u8; 32usize],
                        pub proof: [::core::primitive::u8; 64usize],
                    }
                }
                #[derive(Debug, crate::gp::Decode, crate::gp::DecodeAsType, crate::gp::Encode)]
                pub struct Public(pub [::core::primitive::u8; 32usize]);
                #[derive(Debug, crate::gp::Decode, crate::gp::DecodeAsType, crate::gp::Encode)]
                pub struct Signature(pub [::core::primitive::u8; 64usize]);
            }
            #[derive(Debug, crate::gp::Decode, crate::gp::DecodeAsType, crate::gp::Encode)]
            pub enum Void {}
        }
        pub mod sp_npos_elections {
            use super::runtime_types;
            #[derive(Debug, crate::gp::Decode, crate::gp::DecodeAsType, crate::gp::Encode)]
            pub struct ElectionScore {
                pub minimal_stake: ::core::primitive::u128,
                pub sum_stake: ::core::primitive::u128,
                pub sum_stake_squared: ::core::primitive::u128,
            }
            #[derive(Debug, crate::gp::Decode, crate::gp::DecodeAsType, crate::gp::Encode)]
            pub struct Support<_0> {
                pub total: ::core::primitive::u128,
                pub voters:
                    ::subxt::ext::subxt_core::alloc::vec::Vec<(_0, ::core::primitive::u128)>,
            }
        }
        pub mod sp_runtime {
            use super::runtime_types;
            pub mod generic {
                use super::runtime_types;
                pub mod digest {
                    use super::runtime_types;
                    #[derive(
                        Debug, crate::gp::Decode, crate::gp::DecodeAsType, crate::gp::Encode,
                    )]
                    pub struct Digest {
                        pub logs: ::subxt::ext::subxt_core::alloc::vec::Vec<
                            runtime_types::sp_runtime::generic::digest::DigestItem,
                        >,
                    }
                    #[derive(
                        Debug, crate::gp::Decode, crate::gp::DecodeAsType, crate::gp::Encode,
                    )]
                    pub enum DigestItem {
                        #[codec(index = 6)]
                        PreRuntime(
                            [::core::primitive::u8; 4usize],
                            ::subxt::ext::subxt_core::alloc::vec::Vec<::core::primitive::u8>,
                        ),
                        #[codec(index = 4)]
                        Consensus(
                            [::core::primitive::u8; 4usize],
                            ::subxt::ext::subxt_core::alloc::vec::Vec<::core::primitive::u8>,
                        ),
                        #[codec(index = 5)]
                        Seal(
                            [::core::primitive::u8; 4usize],
                            ::subxt::ext::subxt_core::alloc::vec::Vec<::core::primitive::u8>,
                        ),
                        #[codec(index = 0)]
                        Other(::subxt::ext::subxt_core::alloc::vec::Vec<::core::primitive::u8>),
                        #[codec(index = 8)]
                        RuntimeEnvironmentUpdated,
                    }
                }
                pub mod era {
                    use super::runtime_types;
                    #[derive(
                        Debug, crate::gp::Decode, crate::gp::DecodeAsType, crate::gp::Encode,
                    )]
                    pub enum Era {
                        #[codec(index = 0)]
                        Immortal,
                        #[codec(index = 1)]
                        Mortal1(::core::primitive::u8),
                        #[codec(index = 2)]
                        Mortal2(::core::primitive::u8),
                        #[codec(index = 3)]
                        Mortal3(::core::primitive::u8),
                        #[codec(index = 4)]
                        Mortal4(::core::primitive::u8),
                        #[codec(index = 5)]
                        Mortal5(::core::primitive::u8),
                        #[codec(index = 6)]
                        Mortal6(::core::primitive::u8),
                        #[codec(index = 7)]
                        Mortal7(::core::primitive::u8),
                        #[codec(index = 8)]
                        Mortal8(::core::primitive::u8),
                        #[codec(index = 9)]
                        Mortal9(::core::primitive::u8),
                        #[codec(index = 10)]
                        Mortal10(::core::primitive::u8),
                        #[codec(index = 11)]
                        Mortal11(::core::primitive::u8),
                        #[codec(index = 12)]
                        Mortal12(::core::primitive::u8),
                        #[codec(index = 13)]
                        Mortal13(::core::primitive::u8),
                        #[codec(index = 14)]
                        Mortal14(::core::primitive::u8),
                        #[codec(index = 15)]
                        Mortal15(::core::primitive::u8),
                        #[codec(index = 16)]
                        Mortal16(::core::primitive::u8),
                        #[codec(index = 17)]
                        Mortal17(::core::primitive::u8),
                        #[codec(index = 18)]
                        Mortal18(::core::primitive::u8),
                        #[codec(index = 19)]
                        Mortal19(::core::primitive::u8),
                        #[codec(index = 20)]
                        Mortal20(::core::primitive::u8),
                        #[codec(index = 21)]
                        Mortal21(::core::primitive::u8),
                        #[codec(index = 22)]
                        Mortal22(::core::primitive::u8),
                        #[codec(index = 23)]
                        Mortal23(::core::primitive::u8),
                        #[codec(index = 24)]
                        Mortal24(::core::primitive::u8),
                        #[codec(index = 25)]
                        Mortal25(::core::primitive::u8),
                        #[codec(index = 26)]
                        Mortal26(::core::primitive::u8),
                        #[codec(index = 27)]
                        Mortal27(::core::primitive::u8),
                        #[codec(index = 28)]
                        Mortal28(::core::primitive::u8),
                        #[codec(index = 29)]
                        Mortal29(::core::primitive::u8),
                        #[codec(index = 30)]
                        Mortal30(::core::primitive::u8),
                        #[codec(index = 31)]
                        Mortal31(::core::primitive::u8),
                        #[codec(index = 32)]
                        Mortal32(::core::primitive::u8),
                        #[codec(index = 33)]
                        Mortal33(::core::primitive::u8),
                        #[codec(index = 34)]
                        Mortal34(::core::primitive::u8),
                        #[codec(index = 35)]
                        Mortal35(::core::primitive::u8),
                        #[codec(index = 36)]
                        Mortal36(::core::primitive::u8),
                        #[codec(index = 37)]
                        Mortal37(::core::primitive::u8),
                        #[codec(index = 38)]
                        Mortal38(::core::primitive::u8),
                        #[codec(index = 39)]
                        Mortal39(::core::primitive::u8),
                        #[codec(index = 40)]
                        Mortal40(::core::primitive::u8),
                        #[codec(index = 41)]
                        Mortal41(::core::primitive::u8),
                        #[codec(index = 42)]
                        Mortal42(::core::primitive::u8),
                        #[codec(index = 43)]
                        Mortal43(::core::primitive::u8),
                        #[codec(index = 44)]
                        Mortal44(::core::primitive::u8),
                        #[codec(index = 45)]
                        Mortal45(::core::primitive::u8),
                        #[codec(index = 46)]
                        Mortal46(::core::primitive::u8),
                        #[codec(index = 47)]
                        Mortal47(::core::primitive::u8),
                        #[codec(index = 48)]
                        Mortal48(::core::primitive::u8),
                        #[codec(index = 49)]
                        Mortal49(::core::primitive::u8),
                        #[codec(index = 50)]
                        Mortal50(::core::primitive::u8),
                        #[codec(index = 51)]
                        Mortal51(::core::primitive::u8),
                        #[codec(index = 52)]
                        Mortal52(::core::primitive::u8),
                        #[codec(index = 53)]
                        Mortal53(::core::primitive::u8),
                        #[codec(index = 54)]
                        Mortal54(::core::primitive::u8),
                        #[codec(index = 55)]
                        Mortal55(::core::primitive::u8),
                        #[codec(index = 56)]
                        Mortal56(::core::primitive::u8),
                        #[codec(index = 57)]
                        Mortal57(::core::primitive::u8),
                        #[codec(index = 58)]
                        Mortal58(::core::primitive::u8),
                        #[codec(index = 59)]
                        Mortal59(::core::primitive::u8),
                        #[codec(index = 60)]
                        Mortal60(::core::primitive::u8),
                        #[codec(index = 61)]
                        Mortal61(::core::primitive::u8),
                        #[codec(index = 62)]
                        Mortal62(::core::primitive::u8),
                        #[codec(index = 63)]
                        Mortal63(::core::primitive::u8),
                        #[codec(index = 64)]
                        Mortal64(::core::primitive::u8),
                        #[codec(index = 65)]
                        Mortal65(::core::primitive::u8),
                        #[codec(index = 66)]
                        Mortal66(::core::primitive::u8),
                        #[codec(index = 67)]
                        Mortal67(::core::primitive::u8),
                        #[codec(index = 68)]
                        Mortal68(::core::primitive::u8),
                        #[codec(index = 69)]
                        Mortal69(::core::primitive::u8),
                        #[codec(index = 70)]
                        Mortal70(::core::primitive::u8),
                        #[codec(index = 71)]
                        Mortal71(::core::primitive::u8),
                        #[codec(index = 72)]
                        Mortal72(::core::primitive::u8),
                        #[codec(index = 73)]
                        Mortal73(::core::primitive::u8),
                        #[codec(index = 74)]
                        Mortal74(::core::primitive::u8),
                        #[codec(index = 75)]
                        Mortal75(::core::primitive::u8),
                        #[codec(index = 76)]
                        Mortal76(::core::primitive::u8),
                        #[codec(index = 77)]
                        Mortal77(::core::primitive::u8),
                        #[codec(index = 78)]
                        Mortal78(::core::primitive::u8),
                        #[codec(index = 79)]
                        Mortal79(::core::primitive::u8),
                        #[codec(index = 80)]
                        Mortal80(::core::primitive::u8),
                        #[codec(index = 81)]
                        Mortal81(::core::primitive::u8),
                        #[codec(index = 82)]
                        Mortal82(::core::primitive::u8),
                        #[codec(index = 83)]
                        Mortal83(::core::primitive::u8),
                        #[codec(index = 84)]
                        Mortal84(::core::primitive::u8),
                        #[codec(index = 85)]
                        Mortal85(::core::primitive::u8),
                        #[codec(index = 86)]
                        Mortal86(::core::primitive::u8),
                        #[codec(index = 87)]
                        Mortal87(::core::primitive::u8),
                        #[codec(index = 88)]
                        Mortal88(::core::primitive::u8),
                        #[codec(index = 89)]
                        Mortal89(::core::primitive::u8),
                        #[codec(index = 90)]
                        Mortal90(::core::primitive::u8),
                        #[codec(index = 91)]
                        Mortal91(::core::primitive::u8),
                        #[codec(index = 92)]
                        Mortal92(::core::primitive::u8),
                        #[codec(index = 93)]
                        Mortal93(::core::primitive::u8),
                        #[codec(index = 94)]
                        Mortal94(::core::primitive::u8),
                        #[codec(index = 95)]
                        Mortal95(::core::primitive::u8),
                        #[codec(index = 96)]
                        Mortal96(::core::primitive::u8),
                        #[codec(index = 97)]
                        Mortal97(::core::primitive::u8),
                        #[codec(index = 98)]
                        Mortal98(::core::primitive::u8),
                        #[codec(index = 99)]
                        Mortal99(::core::primitive::u8),
                        #[codec(index = 100)]
                        Mortal100(::core::primitive::u8),
                        #[codec(index = 101)]
                        Mortal101(::core::primitive::u8),
                        #[codec(index = 102)]
                        Mortal102(::core::primitive::u8),
                        #[codec(index = 103)]
                        Mortal103(::core::primitive::u8),
                        #[codec(index = 104)]
                        Mortal104(::core::primitive::u8),
                        #[codec(index = 105)]
                        Mortal105(::core::primitive::u8),
                        #[codec(index = 106)]
                        Mortal106(::core::primitive::u8),
                        #[codec(index = 107)]
                        Mortal107(::core::primitive::u8),
                        #[codec(index = 108)]
                        Mortal108(::core::primitive::u8),
                        #[codec(index = 109)]
                        Mortal109(::core::primitive::u8),
                        #[codec(index = 110)]
                        Mortal110(::core::primitive::u8),
                        #[codec(index = 111)]
                        Mortal111(::core::primitive::u8),
                        #[codec(index = 112)]
                        Mortal112(::core::primitive::u8),
                        #[codec(index = 113)]
                        Mortal113(::core::primitive::u8),
                        #[codec(index = 114)]
                        Mortal114(::core::primitive::u8),
                        #[codec(index = 115)]
                        Mortal115(::core::primitive::u8),
                        #[codec(index = 116)]
                        Mortal116(::core::primitive::u8),
                        #[codec(index = 117)]
                        Mortal117(::core::primitive::u8),
                        #[codec(index = 118)]
                        Mortal118(::core::primitive::u8),
                        #[codec(index = 119)]
                        Mortal119(::core::primitive::u8),
                        #[codec(index = 120)]
                        Mortal120(::core::primitive::u8),
                        #[codec(index = 121)]
                        Mortal121(::core::primitive::u8),
                        #[codec(index = 122)]
                        Mortal122(::core::primitive::u8),
                        #[codec(index = 123)]
                        Mortal123(::core::primitive::u8),
                        #[codec(index = 124)]
                        Mortal124(::core::primitive::u8),
                        #[codec(index = 125)]
                        Mortal125(::core::primitive::u8),
                        #[codec(index = 126)]
                        Mortal126(::core::primitive::u8),
                        #[codec(index = 127)]
                        Mortal127(::core::primitive::u8),
                        #[codec(index = 128)]
                        Mortal128(::core::primitive::u8),
                        #[codec(index = 129)]
                        Mortal129(::core::primitive::u8),
                        #[codec(index = 130)]
                        Mortal130(::core::primitive::u8),
                        #[codec(index = 131)]
                        Mortal131(::core::primitive::u8),
                        #[codec(index = 132)]
                        Mortal132(::core::primitive::u8),
                        #[codec(index = 133)]
                        Mortal133(::core::primitive::u8),
                        #[codec(index = 134)]
                        Mortal134(::core::primitive::u8),
                        #[codec(index = 135)]
                        Mortal135(::core::primitive::u8),
                        #[codec(index = 136)]
                        Mortal136(::core::primitive::u8),
                        #[codec(index = 137)]
                        Mortal137(::core::primitive::u8),
                        #[codec(index = 138)]
                        Mortal138(::core::primitive::u8),
                        #[codec(index = 139)]
                        Mortal139(::core::primitive::u8),
                        #[codec(index = 140)]
                        Mortal140(::core::primitive::u8),
                        #[codec(index = 141)]
                        Mortal141(::core::primitive::u8),
                        #[codec(index = 142)]
                        Mortal142(::core::primitive::u8),
                        #[codec(index = 143)]
                        Mortal143(::core::primitive::u8),
                        #[codec(index = 144)]
                        Mortal144(::core::primitive::u8),
                        #[codec(index = 145)]
                        Mortal145(::core::primitive::u8),
                        #[codec(index = 146)]
                        Mortal146(::core::primitive::u8),
                        #[codec(index = 147)]
                        Mortal147(::core::primitive::u8),
                        #[codec(index = 148)]
                        Mortal148(::core::primitive::u8),
                        #[codec(index = 149)]
                        Mortal149(::core::primitive::u8),
                        #[codec(index = 150)]
                        Mortal150(::core::primitive::u8),
                        #[codec(index = 151)]
                        Mortal151(::core::primitive::u8),
                        #[codec(index = 152)]
                        Mortal152(::core::primitive::u8),
                        #[codec(index = 153)]
                        Mortal153(::core::primitive::u8),
                        #[codec(index = 154)]
                        Mortal154(::core::primitive::u8),
                        #[codec(index = 155)]
                        Mortal155(::core::primitive::u8),
                        #[codec(index = 156)]
                        Mortal156(::core::primitive::u8),
                        #[codec(index = 157)]
                        Mortal157(::core::primitive::u8),
                        #[codec(index = 158)]
                        Mortal158(::core::primitive::u8),
                        #[codec(index = 159)]
                        Mortal159(::core::primitive::u8),
                        #[codec(index = 160)]
                        Mortal160(::core::primitive::u8),
                        #[codec(index = 161)]
                        Mortal161(::core::primitive::u8),
                        #[codec(index = 162)]
                        Mortal162(::core::primitive::u8),
                        #[codec(index = 163)]
                        Mortal163(::core::primitive::u8),
                        #[codec(index = 164)]
                        Mortal164(::core::primitive::u8),
                        #[codec(index = 165)]
                        Mortal165(::core::primitive::u8),
                        #[codec(index = 166)]
                        Mortal166(::core::primitive::u8),
                        #[codec(index = 167)]
                        Mortal167(::core::primitive::u8),
                        #[codec(index = 168)]
                        Mortal168(::core::primitive::u8),
                        #[codec(index = 169)]
                        Mortal169(::core::primitive::u8),
                        #[codec(index = 170)]
                        Mortal170(::core::primitive::u8),
                        #[codec(index = 171)]
                        Mortal171(::core::primitive::u8),
                        #[codec(index = 172)]
                        Mortal172(::core::primitive::u8),
                        #[codec(index = 173)]
                        Mortal173(::core::primitive::u8),
                        #[codec(index = 174)]
                        Mortal174(::core::primitive::u8),
                        #[codec(index = 175)]
                        Mortal175(::core::primitive::u8),
                        #[codec(index = 176)]
                        Mortal176(::core::primitive::u8),
                        #[codec(index = 177)]
                        Mortal177(::core::primitive::u8),
                        #[codec(index = 178)]
                        Mortal178(::core::primitive::u8),
                        #[codec(index = 179)]
                        Mortal179(::core::primitive::u8),
                        #[codec(index = 180)]
                        Mortal180(::core::primitive::u8),
                        #[codec(index = 181)]
                        Mortal181(::core::primitive::u8),
                        #[codec(index = 182)]
                        Mortal182(::core::primitive::u8),
                        #[codec(index = 183)]
                        Mortal183(::core::primitive::u8),
                        #[codec(index = 184)]
                        Mortal184(::core::primitive::u8),
                        #[codec(index = 185)]
                        Mortal185(::core::primitive::u8),
                        #[codec(index = 186)]
                        Mortal186(::core::primitive::u8),
                        #[codec(index = 187)]
                        Mortal187(::core::primitive::u8),
                        #[codec(index = 188)]
                        Mortal188(::core::primitive::u8),
                        #[codec(index = 189)]
                        Mortal189(::core::primitive::u8),
                        #[codec(index = 190)]
                        Mortal190(::core::primitive::u8),
                        #[codec(index = 191)]
                        Mortal191(::core::primitive::u8),
                        #[codec(index = 192)]
                        Mortal192(::core::primitive::u8),
                        #[codec(index = 193)]
                        Mortal193(::core::primitive::u8),
                        #[codec(index = 194)]
                        Mortal194(::core::primitive::u8),
                        #[codec(index = 195)]
                        Mortal195(::core::primitive::u8),
                        #[codec(index = 196)]
                        Mortal196(::core::primitive::u8),
                        #[codec(index = 197)]
                        Mortal197(::core::primitive::u8),
                        #[codec(index = 198)]
                        Mortal198(::core::primitive::u8),
                        #[codec(index = 199)]
                        Mortal199(::core::primitive::u8),
                        #[codec(index = 200)]
                        Mortal200(::core::primitive::u8),
                        #[codec(index = 201)]
                        Mortal201(::core::primitive::u8),
                        #[codec(index = 202)]
                        Mortal202(::core::primitive::u8),
                        #[codec(index = 203)]
                        Mortal203(::core::primitive::u8),
                        #[codec(index = 204)]
                        Mortal204(::core::primitive::u8),
                        #[codec(index = 205)]
                        Mortal205(::core::primitive::u8),
                        #[codec(index = 206)]
                        Mortal206(::core::primitive::u8),
                        #[codec(index = 207)]
                        Mortal207(::core::primitive::u8),
                        #[codec(index = 208)]
                        Mortal208(::core::primitive::u8),
                        #[codec(index = 209)]
                        Mortal209(::core::primitive::u8),
                        #[codec(index = 210)]
                        Mortal210(::core::primitive::u8),
                        #[codec(index = 211)]
                        Mortal211(::core::primitive::u8),
                        #[codec(index = 212)]
                        Mortal212(::core::primitive::u8),
                        #[codec(index = 213)]
                        Mortal213(::core::primitive::u8),
                        #[codec(index = 214)]
                        Mortal214(::core::primitive::u8),
                        #[codec(index = 215)]
                        Mortal215(::core::primitive::u8),
                        #[codec(index = 216)]
                        Mortal216(::core::primitive::u8),
                        #[codec(index = 217)]
                        Mortal217(::core::primitive::u8),
                        #[codec(index = 218)]
                        Mortal218(::core::primitive::u8),
                        #[codec(index = 219)]
                        Mortal219(::core::primitive::u8),
                        #[codec(index = 220)]
                        Mortal220(::core::primitive::u8),
                        #[codec(index = 221)]
                        Mortal221(::core::primitive::u8),
                        #[codec(index = 222)]
                        Mortal222(::core::primitive::u8),
                        #[codec(index = 223)]
                        Mortal223(::core::primitive::u8),
                        #[codec(index = 224)]
                        Mortal224(::core::primitive::u8),
                        #[codec(index = 225)]
                        Mortal225(::core::primitive::u8),
                        #[codec(index = 226)]
                        Mortal226(::core::primitive::u8),
                        #[codec(index = 227)]
                        Mortal227(::core::primitive::u8),
                        #[codec(index = 228)]
                        Mortal228(::core::primitive::u8),
                        #[codec(index = 229)]
                        Mortal229(::core::primitive::u8),
                        #[codec(index = 230)]
                        Mortal230(::core::primitive::u8),
                        #[codec(index = 231)]
                        Mortal231(::core::primitive::u8),
                        #[codec(index = 232)]
                        Mortal232(::core::primitive::u8),
                        #[codec(index = 233)]
                        Mortal233(::core::primitive::u8),
                        #[codec(index = 234)]
                        Mortal234(::core::primitive::u8),
                        #[codec(index = 235)]
                        Mortal235(::core::primitive::u8),
                        #[codec(index = 236)]
                        Mortal236(::core::primitive::u8),
                        #[codec(index = 237)]
                        Mortal237(::core::primitive::u8),
                        #[codec(index = 238)]
                        Mortal238(::core::primitive::u8),
                        #[codec(index = 239)]
                        Mortal239(::core::primitive::u8),
                        #[codec(index = 240)]
                        Mortal240(::core::primitive::u8),
                        #[codec(index = 241)]
                        Mortal241(::core::primitive::u8),
                        #[codec(index = 242)]
                        Mortal242(::core::primitive::u8),
                        #[codec(index = 243)]
                        Mortal243(::core::primitive::u8),
                        #[codec(index = 244)]
                        Mortal244(::core::primitive::u8),
                        #[codec(index = 245)]
                        Mortal245(::core::primitive::u8),
                        #[codec(index = 246)]
                        Mortal246(::core::primitive::u8),
                        #[codec(index = 247)]
                        Mortal247(::core::primitive::u8),
                        #[codec(index = 248)]
                        Mortal248(::core::primitive::u8),
                        #[codec(index = 249)]
                        Mortal249(::core::primitive::u8),
                        #[codec(index = 250)]
                        Mortal250(::core::primitive::u8),
                        #[codec(index = 251)]
                        Mortal251(::core::primitive::u8),
                        #[codec(index = 252)]
                        Mortal252(::core::primitive::u8),
                        #[codec(index = 253)]
                        Mortal253(::core::primitive::u8),
                        #[codec(index = 254)]
                        Mortal254(::core::primitive::u8),
                        #[codec(index = 255)]
                        Mortal255(::core::primitive::u8),
                    }
                }
                pub mod header {
                    use super::runtime_types;
                    #[derive(
                        Debug, crate::gp::Decode, crate::gp::DecodeAsType, crate::gp::Encode,
                    )]
                    pub struct Header<_0> {
                        pub parent_hash: ::subxt::ext::subxt_core::utils::H256,
                        #[codec(compact)]
                        pub number: _0,
                        pub state_root: ::subxt::ext::subxt_core::utils::H256,
                        pub extrinsics_root: ::subxt::ext::subxt_core::utils::H256,
                        pub digest: runtime_types::sp_runtime::generic::digest::Digest,
                    }
                }
            }
            pub mod traits {
                use super::runtime_types;
                #[derive(Debug, crate::gp::Decode, crate::gp::DecodeAsType, crate::gp::Encode)]
                pub struct BlakeTwo256;
            }
            #[derive(Debug, crate::gp::Decode, crate::gp::DecodeAsType, crate::gp::Encode)]
            pub enum DispatchError {
                #[codec(index = 0)]
                Other,
                #[codec(index = 1)]
                CannotLookup,
                #[codec(index = 2)]
                BadOrigin,
                #[codec(index = 3)]
                Module(runtime_types::sp_runtime::ModuleError),
                #[codec(index = 4)]
                ConsumerRemaining,
                #[codec(index = 5)]
                NoProviders,
                #[codec(index = 6)]
                TooManyConsumers,
                #[codec(index = 7)]
                Token(runtime_types::sp_runtime::TokenError),
                #[codec(index = 8)]
                Arithmetic(runtime_types::sp_arithmetic::ArithmeticError),
                #[codec(index = 9)]
                Transactional(runtime_types::sp_runtime::TransactionalError),
                #[codec(index = 10)]
                Exhausted,
                #[codec(index = 11)]
                Corruption,
                #[codec(index = 12)]
                Unavailable,
                #[codec(index = 13)]
                RootNotAllowed,
            }
            #[derive(Debug, crate::gp::Decode, crate::gp::DecodeAsType, crate::gp::Encode)]
            pub struct DispatchErrorWithPostInfo<_0> {
                pub post_info: _0,
                pub error: runtime_types::sp_runtime::DispatchError,
            }
            #[derive(Debug, crate::gp::Decode, crate::gp::DecodeAsType, crate::gp::Encode)]
            pub struct ModuleError {
                pub index: ::core::primitive::u8,
                pub error: [::core::primitive::u8; 4usize],
            }
            #[derive(Debug, crate::gp::Decode, crate::gp::DecodeAsType, crate::gp::Encode)]
            pub enum MultiSignature {
                #[codec(index = 0)]
                Ed25519(runtime_types::sp_core::ed25519::Signature),
                #[codec(index = 1)]
                Sr25519(runtime_types::sp_core::sr25519::Signature),
                #[codec(index = 2)]
                Ecdsa(runtime_types::sp_core::ecdsa::Signature),
            }
            #[derive(Debug, crate::gp::Decode, crate::gp::DecodeAsType, crate::gp::Encode)]
            pub enum TokenError {
                #[codec(index = 0)]
                FundsUnavailable,
                #[codec(index = 1)]
                OnlyProvider,
                #[codec(index = 2)]
                BelowMinimum,
                #[codec(index = 3)]
                CannotCreate,
                #[codec(index = 4)]
                UnknownAsset,
                #[codec(index = 5)]
                Frozen,
                #[codec(index = 6)]
                Unsupported,
                #[codec(index = 7)]
                CannotCreateHold,
                #[codec(index = 8)]
                NotExpendable,
                #[codec(index = 9)]
                Blocked,
            }
            #[derive(Debug, crate::gp::Decode, crate::gp::DecodeAsType, crate::gp::Encode)]
            pub enum TransactionalError {
                #[codec(index = 0)]
                LimitReached,
                #[codec(index = 1)]
                NoLayer,
            }
        }
        pub mod sp_session {
            use super::runtime_types;
            #[derive(Debug, crate::gp::Decode, crate::gp::DecodeAsType, crate::gp::Encode)]
            pub struct MembershipProof {
                pub session: ::core::primitive::u32,
                pub trie_nodes: ::subxt::ext::subxt_core::alloc::vec::Vec<
                    ::subxt::ext::subxt_core::alloc::vec::Vec<::core::primitive::u8>,
                >,
                pub validator_count: ::core::primitive::u32,
            }
        }
        pub mod sp_staking {
            use super::runtime_types;
            pub mod offence {
                use super::runtime_types;
                #[derive(Debug, crate::gp::Decode, crate::gp::DecodeAsType, crate::gp::Encode)]
                pub struct OffenceDetails<_0, _1> {
                    pub offender: _1,
                    pub reporters: ::subxt::ext::subxt_core::alloc::vec::Vec<_0>,
                }
            }
            #[derive(Debug, crate::gp::Decode, crate::gp::DecodeAsType, crate::gp::Encode)]
            pub struct Exposure<_0, _1> {
                #[codec(compact)]
                pub total: _1,
                #[codec(compact)]
                pub own: _1,
                pub others: ::subxt::ext::subxt_core::alloc::vec::Vec<
                    runtime_types::sp_staking::IndividualExposure<_0, _1>,
                >,
            }
            #[derive(Debug, crate::gp::Decode, crate::gp::DecodeAsType, crate::gp::Encode)]
            pub struct ExposurePage<_0, _1> {
                #[codec(compact)]
                pub page_total: _1,
                pub others: ::subxt::ext::subxt_core::alloc::vec::Vec<
                    runtime_types::sp_staking::IndividualExposure<_0, _1>,
                >,
            }
            #[derive(Debug, crate::gp::Decode, crate::gp::DecodeAsType, crate::gp::Encode)]
            pub struct IndividualExposure<_0, _1> {
                pub who: _0,
                #[codec(compact)]
                pub value: _1,
            }
            #[derive(Debug, crate::gp::Decode, crate::gp::DecodeAsType, crate::gp::Encode)]
            pub struct PagedExposureMetadata<_0> {
                #[codec(compact)]
                pub total: _0,
                #[codec(compact)]
                pub own: _0,
                pub nominator_count: ::core::primitive::u32,
                pub page_count: ::core::primitive::u32,
            }
        }
        pub mod sp_version {
            use super::runtime_types;
            #[derive(Debug, crate::gp::Decode, crate::gp::DecodeAsType, crate::gp::Encode)]
            pub struct RuntimeVersion {
                pub spec_name: ::subxt::ext::subxt_core::alloc::string::String,
                pub impl_name: ::subxt::ext::subxt_core::alloc::string::String,
                pub authoring_version: ::core::primitive::u32,
                pub spec_version: ::core::primitive::u32,
                pub impl_version: ::core::primitive::u32,
                pub apis: ::subxt::ext::subxt_core::alloc::vec::Vec<(
                    [::core::primitive::u8; 8usize],
                    ::core::primitive::u32,
                )>,
                pub transaction_version: ::core::primitive::u32,
                pub state_version: ::core::primitive::u8,
            }
        }
        pub mod sp_weights {
            use super::runtime_types;
            pub mod weight_v2 {
                use super::runtime_types;
                #[derive(Debug, crate::gp::Decode, crate::gp::DecodeAsType, crate::gp::Encode)]
                pub struct Weight {
                    #[codec(compact)]
                    pub ref_time: ::core::primitive::u64,
                    #[codec(compact)]
                    pub proof_size: ::core::primitive::u64,
                }
            }
            #[derive(Debug, crate::gp::Decode, crate::gp::DecodeAsType, crate::gp::Encode)]
            pub struct RuntimeDbWeight {
                pub read: ::core::primitive::u64,
                pub write: ::core::primitive::u64,
            }
        }
        pub mod vara_runtime {
            use super::runtime_types;
            pub mod governance {
                use super::runtime_types;
                pub mod origins {
                    use super::runtime_types;
                    pub mod pallet_custom_origins {
                        use super::runtime_types;
                        #[derive(
                            Debug, crate::gp::Decode, crate::gp::DecodeAsType, crate::gp::Encode,
                        )]
                        pub enum Origin {
                            #[codec(index = 0)]
                            StakingAdmin,
                            #[codec(index = 1)]
                            Treasurer,
                            #[codec(index = 2)]
                            FellowshipAdmin,
                            #[codec(index = 3)]
                            GeneralAdmin,
                            #[codec(index = 4)]
                            ReferendumCanceller,
                            #[codec(index = 5)]
                            ReferendumKiller,
                            #[codec(index = 6)]
                            SmallTipper,
                            #[codec(index = 7)]
                            BigTipper,
                            #[codec(index = 8)]
                            SmallSpender,
                            #[codec(index = 9)]
                            MediumSpender,
                            #[codec(index = 10)]
                            BigSpender,
                            #[codec(index = 11)]
                            WhitelistedCaller,
                            #[codec(index = 12)]
                            FellowshipInitiates,
                            #[codec(index = 13)]
                            Fellows,
                            #[codec(index = 14)]
                            FellowshipExperts,
                            #[codec(index = 15)]
                            FellowshipMasters,
                            #[codec(index = 16)]
                            Fellowship1Dan,
                            #[codec(index = 17)]
                            Fellowship2Dan,
                            #[codec(index = 18)]
                            Fellowship3Dan,
                            #[codec(index = 19)]
                            Fellowship4Dan,
                            #[codec(index = 20)]
                            Fellowship5Dan,
                            #[codec(index = 21)]
                            Fellowship6Dan,
                            #[codec(index = 22)]
                            Fellowship7Dan,
                            #[codec(index = 23)]
                            Fellowship8Dan,
                            #[codec(index = 24)]
                            Fellowship9Dan,
                        }
                    }
                }
            }
            #[derive(Debug, crate::gp::Decode, crate::gp::DecodeAsType, crate::gp::Encode)]
            pub struct CustomCheckNonce(#[codec(compact)] pub ::core::primitive::u32);
            #[derive(Debug, crate::gp::Decode, crate::gp::DecodeAsType, crate::gp::Encode)]
            pub struct NposSolution16 {
                pub votes1: ::subxt::ext::subxt_core::alloc::vec::Vec<(
                    ::subxt::ext::subxt_core::ext::codec::Compact<::core::primitive::u32>,
                    ::subxt::ext::subxt_core::ext::codec::Compact<::core::primitive::u16>,
                )>,
                pub votes2: ::subxt::ext::subxt_core::alloc::vec::Vec<(
                    ::subxt::ext::subxt_core::ext::codec::Compact<::core::primitive::u32>,
                    (
                        ::subxt::ext::subxt_core::ext::codec::Compact<::core::primitive::u16>,
                        ::subxt::ext::subxt_core::ext::codec::Compact<
                            runtime_types::sp_arithmetic::per_things::PerU16,
                        >,
                    ),
                    ::subxt::ext::subxt_core::ext::codec::Compact<::core::primitive::u16>,
                )>,
                pub votes3: ::subxt::ext::subxt_core::alloc::vec::Vec<(
                    ::subxt::ext::subxt_core::ext::codec::Compact<::core::primitive::u32>,
                    [(
                        ::subxt::ext::subxt_core::ext::codec::Compact<::core::primitive::u16>,
                        ::subxt::ext::subxt_core::ext::codec::Compact<
                            runtime_types::sp_arithmetic::per_things::PerU16,
                        >,
                    ); 2usize],
                    ::subxt::ext::subxt_core::ext::codec::Compact<::core::primitive::u16>,
                )>,
                pub votes4: ::subxt::ext::subxt_core::alloc::vec::Vec<(
                    ::subxt::ext::subxt_core::ext::codec::Compact<::core::primitive::u32>,
                    [(
                        ::subxt::ext::subxt_core::ext::codec::Compact<::core::primitive::u16>,
                        ::subxt::ext::subxt_core::ext::codec::Compact<
                            runtime_types::sp_arithmetic::per_things::PerU16,
                        >,
                    ); 3usize],
                    ::subxt::ext::subxt_core::ext::codec::Compact<::core::primitive::u16>,
                )>,
                pub votes5: ::subxt::ext::subxt_core::alloc::vec::Vec<(
                    ::subxt::ext::subxt_core::ext::codec::Compact<::core::primitive::u32>,
                    [(
                        ::subxt::ext::subxt_core::ext::codec::Compact<::core::primitive::u16>,
                        ::subxt::ext::subxt_core::ext::codec::Compact<
                            runtime_types::sp_arithmetic::per_things::PerU16,
                        >,
                    ); 4usize],
                    ::subxt::ext::subxt_core::ext::codec::Compact<::core::primitive::u16>,
                )>,
                pub votes6: ::subxt::ext::subxt_core::alloc::vec::Vec<(
                    ::subxt::ext::subxt_core::ext::codec::Compact<::core::primitive::u32>,
                    [(
                        ::subxt::ext::subxt_core::ext::codec::Compact<::core::primitive::u16>,
                        ::subxt::ext::subxt_core::ext::codec::Compact<
                            runtime_types::sp_arithmetic::per_things::PerU16,
                        >,
                    ); 5usize],
                    ::subxt::ext::subxt_core::ext::codec::Compact<::core::primitive::u16>,
                )>,
                pub votes7: ::subxt::ext::subxt_core::alloc::vec::Vec<(
                    ::subxt::ext::subxt_core::ext::codec::Compact<::core::primitive::u32>,
                    [(
                        ::subxt::ext::subxt_core::ext::codec::Compact<::core::primitive::u16>,
                        ::subxt::ext::subxt_core::ext::codec::Compact<
                            runtime_types::sp_arithmetic::per_things::PerU16,
                        >,
                    ); 6usize],
                    ::subxt::ext::subxt_core::ext::codec::Compact<::core::primitive::u16>,
                )>,
                pub votes8: ::subxt::ext::subxt_core::alloc::vec::Vec<(
                    ::subxt::ext::subxt_core::ext::codec::Compact<::core::primitive::u32>,
                    [(
                        ::subxt::ext::subxt_core::ext::codec::Compact<::core::primitive::u16>,
                        ::subxt::ext::subxt_core::ext::codec::Compact<
                            runtime_types::sp_arithmetic::per_things::PerU16,
                        >,
                    ); 7usize],
                    ::subxt::ext::subxt_core::ext::codec::Compact<::core::primitive::u16>,
                )>,
                pub votes9: ::subxt::ext::subxt_core::alloc::vec::Vec<(
                    ::subxt::ext::subxt_core::ext::codec::Compact<::core::primitive::u32>,
                    [(
                        ::subxt::ext::subxt_core::ext::codec::Compact<::core::primitive::u16>,
                        ::subxt::ext::subxt_core::ext::codec::Compact<
                            runtime_types::sp_arithmetic::per_things::PerU16,
                        >,
                    ); 8usize],
                    ::subxt::ext::subxt_core::ext::codec::Compact<::core::primitive::u16>,
                )>,
                pub votes10: ::subxt::ext::subxt_core::alloc::vec::Vec<(
                    ::subxt::ext::subxt_core::ext::codec::Compact<::core::primitive::u32>,
                    [(
                        ::subxt::ext::subxt_core::ext::codec::Compact<::core::primitive::u16>,
                        ::subxt::ext::subxt_core::ext::codec::Compact<
                            runtime_types::sp_arithmetic::per_things::PerU16,
                        >,
                    ); 9usize],
                    ::subxt::ext::subxt_core::ext::codec::Compact<::core::primitive::u16>,
                )>,
                pub votes11: ::subxt::ext::subxt_core::alloc::vec::Vec<(
                    ::subxt::ext::subxt_core::ext::codec::Compact<::core::primitive::u32>,
                    [(
                        ::subxt::ext::subxt_core::ext::codec::Compact<::core::primitive::u16>,
                        ::subxt::ext::subxt_core::ext::codec::Compact<
                            runtime_types::sp_arithmetic::per_things::PerU16,
                        >,
                    ); 10usize],
                    ::subxt::ext::subxt_core::ext::codec::Compact<::core::primitive::u16>,
                )>,
                pub votes12: ::subxt::ext::subxt_core::alloc::vec::Vec<(
                    ::subxt::ext::subxt_core::ext::codec::Compact<::core::primitive::u32>,
                    [(
                        ::subxt::ext::subxt_core::ext::codec::Compact<::core::primitive::u16>,
                        ::subxt::ext::subxt_core::ext::codec::Compact<
                            runtime_types::sp_arithmetic::per_things::PerU16,
                        >,
                    ); 11usize],
                    ::subxt::ext::subxt_core::ext::codec::Compact<::core::primitive::u16>,
                )>,
                pub votes13: ::subxt::ext::subxt_core::alloc::vec::Vec<(
                    ::subxt::ext::subxt_core::ext::codec::Compact<::core::primitive::u32>,
                    [(
                        ::subxt::ext::subxt_core::ext::codec::Compact<::core::primitive::u16>,
                        ::subxt::ext::subxt_core::ext::codec::Compact<
                            runtime_types::sp_arithmetic::per_things::PerU16,
                        >,
                    ); 12usize],
                    ::subxt::ext::subxt_core::ext::codec::Compact<::core::primitive::u16>,
                )>,
                pub votes14: ::subxt::ext::subxt_core::alloc::vec::Vec<(
                    ::subxt::ext::subxt_core::ext::codec::Compact<::core::primitive::u32>,
                    [(
                        ::subxt::ext::subxt_core::ext::codec::Compact<::core::primitive::u16>,
                        ::subxt::ext::subxt_core::ext::codec::Compact<
                            runtime_types::sp_arithmetic::per_things::PerU16,
                        >,
                    ); 13usize],
                    ::subxt::ext::subxt_core::ext::codec::Compact<::core::primitive::u16>,
                )>,
                pub votes15: ::subxt::ext::subxt_core::alloc::vec::Vec<(
                    ::subxt::ext::subxt_core::ext::codec::Compact<::core::primitive::u32>,
                    [(
                        ::subxt::ext::subxt_core::ext::codec::Compact<::core::primitive::u16>,
                        ::subxt::ext::subxt_core::ext::codec::Compact<
                            runtime_types::sp_arithmetic::per_things::PerU16,
                        >,
                    ); 14usize],
                    ::subxt::ext::subxt_core::ext::codec::Compact<::core::primitive::u16>,
                )>,
                pub votes16: ::subxt::ext::subxt_core::alloc::vec::Vec<(
                    ::subxt::ext::subxt_core::ext::codec::Compact<::core::primitive::u32>,
                    [(
                        ::subxt::ext::subxt_core::ext::codec::Compact<::core::primitive::u16>,
                        ::subxt::ext::subxt_core::ext::codec::Compact<
                            runtime_types::sp_arithmetic::per_things::PerU16,
                        >,
                    ); 15usize],
                    ::subxt::ext::subxt_core::ext::codec::Compact<::core::primitive::u16>,
                )>,
            }
            #[derive(Debug, crate::gp::Decode, crate::gp::DecodeAsType, crate::gp::Encode)]
            pub enum OriginCaller {
                #[codec(index = 0)]
                system(
                    runtime_types::frame_support::dispatch::RawOrigin<
                        ::subxt::ext::subxt_core::utils::AccountId32,
                    >,
                ),
                #[codec(index = 20)]
                Origins(
                    runtime_types::vara_runtime::governance::origins::pallet_custom_origins::Origin,
                ),
                #[codec(index = 2)]
                Void(runtime_types::sp_core::Void),
            }
            #[derive(Debug, crate::gp::Decode, crate::gp::DecodeAsType, crate::gp::Encode)]
            pub enum ProxyType {
                #[codec(index = 0)]
                Any,
                #[codec(index = 1)]
                NonTransfer,
                #[codec(index = 2)]
                Governance,
                #[codec(index = 3)]
                Staking,
                #[codec(index = 4)]
                IdentityJudgement,
                #[codec(index = 5)]
                CancelProxy,
            }
            #[derive(Debug, crate::gp::Decode, crate::gp::DecodeAsType, crate::gp::Encode)]
            pub struct Runtime;
            #[derive(Debug, crate::gp::Decode, crate::gp::DecodeAsType, crate::gp::Encode)]
            pub enum RuntimeCall {
                #[codec(index = 0)]
                System(runtime_types::frame_system::pallet::Call),
                #[codec(index = 1)]
                Timestamp(runtime_types::pallet_timestamp::pallet::Call),
                #[codec(index = 3)]
                Babe(runtime_types::pallet_babe::pallet::Call),
                #[codec(index = 4)]
                Grandpa(runtime_types::pallet_grandpa::pallet::Call),
                #[codec(index = 5)]
                Balances(runtime_types::pallet_balances::pallet::Call),
                #[codec(index = 10)]
                Vesting(runtime_types::pallet_vesting::pallet::Call),
                #[codec(index = 11)]
                BagsList(runtime_types::pallet_bags_list::pallet::Call),
                #[codec(index = 12)]
                ImOnline(runtime_types::pallet_im_online::pallet::Call),
                #[codec(index = 13)]
                Staking(runtime_types::pallet_staking::pallet::pallet::Call),
                #[codec(index = 7)]
                Session(runtime_types::pallet_session::pallet::Call),
                #[codec(index = 14)]
                Treasury(runtime_types::pallet_treasury::pallet::Call),
                #[codec(index = 8)]
                Utility(runtime_types::pallet_utility::pallet::Call),
                #[codec(index = 16)]
                ConvictionVoting(runtime_types::pallet_conviction_voting::pallet::Call),
                #[codec(index = 17)]
                Referenda(runtime_types::pallet_referenda::pallet::Call),
                #[codec(index = 18)]
                FellowshipCollective(runtime_types::pallet_ranked_collective::pallet::Call),
                #[codec(index = 19)]
                FellowshipReferenda(runtime_types::pallet_referenda::pallet::Call),
                #[codec(index = 21)]
                Whitelist(runtime_types::pallet_whitelist::pallet::Call),
                #[codec(index = 22)]
                Scheduler(runtime_types::pallet_scheduler::pallet::Call),
                #[codec(index = 23)]
                Preimage(runtime_types::pallet_preimage::pallet::Call),
                #[codec(index = 24)]
                Identity(runtime_types::pallet_identity::pallet::Call),
                #[codec(index = 25)]
                Proxy(runtime_types::pallet_proxy::pallet::Call),
                #[codec(index = 26)]
                Multisig(runtime_types::pallet_multisig::pallet::Call),
                #[codec(index = 27)]
                ElectionProviderMultiPhase(
                    runtime_types::pallet_election_provider_multi_phase::pallet::Call,
                ),
                #[codec(index = 29)]
                Bounties(runtime_types::pallet_bounties::pallet::Call),
                #[codec(index = 30)]
                ChildBounties(runtime_types::pallet_child_bounties::pallet::Call),
                #[codec(index = 31)]
                NominationPools(runtime_types::pallet_nomination_pools::pallet::Call),
                #[codec(index = 104)]
                Gear(runtime_types::pallet_gear::pallet::Call),
                #[codec(index = 106)]
                StakingRewards(runtime_types::pallet_gear_staking_rewards::pallet::Call),
                #[codec(index = 107)]
                GearVoucher(runtime_types::pallet_gear_voucher::pallet::Call),
                #[codec(index = 110)]
                GearEthBridge(runtime_types::pallet_gear_eth_bridge::pallet::Call),
                #[codec(index = 99)]
                Sudo(runtime_types::pallet_sudo::pallet::Call),
                #[codec(index = 199)]
                GearDebug(runtime_types::pallet_gear_debug::pallet::Call),
            }
            #[derive(Debug, crate::gp::Decode, crate::gp::DecodeAsType, crate::gp::Encode)]
            pub enum RuntimeError {
                #[codec(index = 0)]
                System(runtime_types::frame_system::pallet::Error),
                #[codec(index = 3)]
                Babe(runtime_types::pallet_babe::pallet::Error),
                #[codec(index = 4)]
                Grandpa(runtime_types::pallet_grandpa::pallet::Error),
                #[codec(index = 5)]
                Balances(runtime_types::pallet_balances::pallet::Error),
                #[codec(index = 10)]
                Vesting(runtime_types::pallet_vesting::pallet::Error),
                #[codec(index = 11)]
                BagsList(runtime_types::pallet_bags_list::pallet::Error),
                #[codec(index = 12)]
                ImOnline(runtime_types::pallet_im_online::pallet::Error),
                #[codec(index = 13)]
                Staking(runtime_types::pallet_staking::pallet::pallet::Error),
                #[codec(index = 7)]
                Session(runtime_types::pallet_session::pallet::Error),
                #[codec(index = 14)]
                Treasury(runtime_types::pallet_treasury::pallet::Error),
                #[codec(index = 8)]
                Utility(runtime_types::pallet_utility::pallet::Error),
                #[codec(index = 16)]
                ConvictionVoting(runtime_types::pallet_conviction_voting::pallet::Error),
                #[codec(index = 17)]
                Referenda(runtime_types::pallet_referenda::pallet::Error),
                #[codec(index = 18)]
                FellowshipCollective(runtime_types::pallet_ranked_collective::pallet::Error),
                #[codec(index = 19)]
                FellowshipReferenda(runtime_types::pallet_referenda::pallet::Error),
                #[codec(index = 21)]
                Whitelist(runtime_types::pallet_whitelist::pallet::Error),
                #[codec(index = 22)]
                Scheduler(runtime_types::pallet_scheduler::pallet::Error),
                #[codec(index = 23)]
                Preimage(runtime_types::pallet_preimage::pallet::Error),
                #[codec(index = 24)]
                Identity(runtime_types::pallet_identity::pallet::Error),
                #[codec(index = 25)]
                Proxy(runtime_types::pallet_proxy::pallet::Error),
                #[codec(index = 26)]
                Multisig(runtime_types::pallet_multisig::pallet::Error),
                #[codec(index = 27)]
                ElectionProviderMultiPhase(
                    runtime_types::pallet_election_provider_multi_phase::pallet::Error,
                ),
                #[codec(index = 29)]
                Bounties(runtime_types::pallet_bounties::pallet::Error),
                #[codec(index = 30)]
                ChildBounties(runtime_types::pallet_child_bounties::pallet::Error),
                #[codec(index = 31)]
                NominationPools(runtime_types::pallet_nomination_pools::pallet::Error),
                #[codec(index = 100)]
                GearProgram(runtime_types::pallet_gear_program::pallet::Error),
                #[codec(index = 101)]
                GearMessenger(runtime_types::pallet_gear_messenger::pallet::Error),
                #[codec(index = 102)]
                GearScheduler(runtime_types::pallet_gear_scheduler::pallet::Error),
                #[codec(index = 103)]
                GearGas(runtime_types::pallet_gear_gas::pallet::Error),
                #[codec(index = 104)]
                Gear(runtime_types::pallet_gear::pallet::Error),
                #[codec(index = 106)]
                StakingRewards(runtime_types::pallet_gear_staking_rewards::pallet::Error),
                #[codec(index = 107)]
                GearVoucher(runtime_types::pallet_gear_voucher::pallet::Error),
                #[codec(index = 108)]
                GearBank(runtime_types::pallet_gear_bank::pallet::Error),
                #[codec(index = 110)]
                GearEthBridge(runtime_types::pallet_gear_eth_bridge::pallet::Error),
                #[codec(index = 99)]
                Sudo(runtime_types::pallet_sudo::pallet::Error),
                #[codec(index = 199)]
                GearDebug(runtime_types::pallet_gear_debug::pallet::Error),
            }
            #[derive(Debug, crate::gp::Decode, crate::gp::DecodeAsType, crate::gp::Encode)]
            pub enum RuntimeEvent {
                #[codec(index = 0)]
                System(runtime_types::frame_system::pallet::Event),
                #[codec(index = 4)]
                Grandpa(runtime_types::pallet_grandpa::pallet::Event),
                #[codec(index = 5)]
                Balances(runtime_types::pallet_balances::pallet::Event),
                #[codec(index = 10)]
                Vesting(runtime_types::pallet_vesting::pallet::Event),
                #[codec(index = 6)]
                TransactionPayment(runtime_types::pallet_transaction_payment::pallet::Event),
                #[codec(index = 11)]
                BagsList(runtime_types::pallet_bags_list::pallet::Event),
                #[codec(index = 12)]
                ImOnline(runtime_types::pallet_im_online::pallet::Event),
                #[codec(index = 13)]
                Staking(runtime_types::pallet_staking::pallet::pallet::Event),
                #[codec(index = 7)]
                Session(runtime_types::pallet_session::pallet::Event),
                #[codec(index = 14)]
                Treasury(runtime_types::pallet_treasury::pallet::Event),
                #[codec(index = 8)]
                Utility(runtime_types::pallet_utility::pallet::Event),
                #[codec(index = 16)]
                ConvictionVoting(runtime_types::pallet_conviction_voting::pallet::Event),
                #[codec(index = 17)]
                Referenda(runtime_types::pallet_referenda::pallet::Event1),
                #[codec(index = 18)]
                FellowshipCollective(runtime_types::pallet_ranked_collective::pallet::Event),
                #[codec(index = 19)]
                FellowshipReferenda(runtime_types::pallet_referenda::pallet::Event2),
                #[codec(index = 21)]
                Whitelist(runtime_types::pallet_whitelist::pallet::Event),
                #[codec(index = 22)]
                Scheduler(runtime_types::pallet_scheduler::pallet::Event),
                #[codec(index = 23)]
                Preimage(runtime_types::pallet_preimage::pallet::Event),
                #[codec(index = 24)]
                Identity(runtime_types::pallet_identity::pallet::Event),
                #[codec(index = 25)]
                Proxy(runtime_types::pallet_proxy::pallet::Event),
                #[codec(index = 26)]
                Multisig(runtime_types::pallet_multisig::pallet::Event),
                #[codec(index = 27)]
                ElectionProviderMultiPhase(
                    runtime_types::pallet_election_provider_multi_phase::pallet::Event,
                ),
                #[codec(index = 28)]
                Offences(runtime_types::pallet_offences::pallet::Event),
                #[codec(index = 29)]
                Bounties(runtime_types::pallet_bounties::pallet::Event),
                #[codec(index = 30)]
                ChildBounties(runtime_types::pallet_child_bounties::pallet::Event),
                #[codec(index = 31)]
                NominationPools(runtime_types::pallet_nomination_pools::pallet::Event),
                #[codec(index = 104)]
                Gear(runtime_types::pallet_gear::pallet::Event),
                #[codec(index = 106)]
                StakingRewards(runtime_types::pallet_gear_staking_rewards::pallet::Event),
                #[codec(index = 107)]
                GearVoucher(runtime_types::pallet_gear_voucher::pallet::Event),
                #[codec(index = 110)]
                GearEthBridge(runtime_types::pallet_gear_eth_bridge::pallet::Event),
                #[codec(index = 99)]
                Sudo(runtime_types::pallet_sudo::pallet::Event),
                #[codec(index = 199)]
                GearDebug(runtime_types::pallet_gear_debug::pallet::Event),
            }
            #[derive(Debug, crate::gp::Decode, crate::gp::DecodeAsType, crate::gp::Encode)]
            pub enum RuntimeFreezeReason {
                #[codec(index = 31)]
                NominationPools(runtime_types::pallet_nomination_pools::pallet::FreezeReason),
            }
            #[derive(Debug, crate::gp::Decode, crate::gp::DecodeAsType, crate::gp::Encode)]
            pub enum RuntimeHoldReason {
                #[codec(index = 23)]
                Preimage(runtime_types::pallet_preimage::pallet::HoldReason),
            }
            #[derive(Debug, crate::gp::Decode, crate::gp::DecodeAsType, crate::gp::Encode)]
            pub struct SessionKeys {
                pub babe: runtime_types::sp_consensus_babe::app::Public,
                pub grandpa: runtime_types::sp_consensus_grandpa::app::Public,
                pub im_online: runtime_types::pallet_im_online::sr25519::app_sr25519::Public,
                pub authority_discovery: runtime_types::sp_authority_discovery::app::Public,
            }
        }
    }
}
pub mod calls {
    #[doc = r" Show the call info."]
    pub trait CallInfo {
        const PALLET: &'static str;
        #[doc = r" returns call name."]
        fn call_name(&self) -> &'static str;
    }
    #[doc = "Calls of pallet `Babe`."]
    pub enum BabeCall {
        ReportEquivocation,
        ReportEquivocationUnsigned,
        PlanConfigChange,
    }
    impl CallInfo for BabeCall {
        const PALLET: &'static str = "Babe";
        fn call_name(&self) -> &'static str {
            match self {
                Self::ReportEquivocation => "report_equivocation",
                Self::ReportEquivocationUnsigned => "report_equivocation_unsigned",
                Self::PlanConfigChange => "plan_config_change",
            }
        }
    }
    #[doc = "Calls of pallet `BagsList`."]
    pub enum BagsListCall {
        Rebag,
        PutInFrontOf,
        PutInFrontOfOther,
    }
    impl CallInfo for BagsListCall {
        const PALLET: &'static str = "BagsList";
        fn call_name(&self) -> &'static str {
            match self {
                Self::Rebag => "rebag",
                Self::PutInFrontOf => "put_in_front_of",
                Self::PutInFrontOfOther => "put_in_front_of_other",
            }
        }
    }
    #[doc = "Calls of pallet `Balances`."]
    pub enum BalancesCall {
        TransferAllowDeath,
        ForceTransfer,
        TransferKeepAlive,
        TransferAll,
        ForceUnreserve,
        UpgradeAccounts,
        ForceSetBalance,
    }
    impl CallInfo for BalancesCall {
        const PALLET: &'static str = "Balances";
        fn call_name(&self) -> &'static str {
            match self {
                Self::TransferAllowDeath => "transfer_allow_death",
                Self::ForceTransfer => "force_transfer",
                Self::TransferKeepAlive => "transfer_keep_alive",
                Self::TransferAll => "transfer_all",
                Self::ForceUnreserve => "force_unreserve",
                Self::UpgradeAccounts => "upgrade_accounts",
                Self::ForceSetBalance => "force_set_balance",
            }
        }
    }
    #[doc = "Calls of pallet `Bounties`."]
    pub enum BountiesCall {
        ProposeBounty,
        ApproveBounty,
        ProposeCurator,
        UnassignCurator,
        AcceptCurator,
        AwardBounty,
        ClaimBounty,
        CloseBounty,
        ExtendBountyExpiry,
    }
    impl CallInfo for BountiesCall {
        const PALLET: &'static str = "Bounties";
        fn call_name(&self) -> &'static str {
            match self {
                Self::ProposeBounty => "propose_bounty",
                Self::ApproveBounty => "approve_bounty",
                Self::ProposeCurator => "propose_curator",
                Self::UnassignCurator => "unassign_curator",
                Self::AcceptCurator => "accept_curator",
                Self::AwardBounty => "award_bounty",
                Self::ClaimBounty => "claim_bounty",
                Self::CloseBounty => "close_bounty",
                Self::ExtendBountyExpiry => "extend_bounty_expiry",
            }
        }
    }
    #[doc = "Calls of pallet `ChildBounties`."]
    pub enum ChildBountiesCall {
        AddChildBounty,
        ProposeCurator,
        AcceptCurator,
        UnassignCurator,
        AwardChildBounty,
        ClaimChildBounty,
        CloseChildBounty,
    }
    impl CallInfo for ChildBountiesCall {
        const PALLET: &'static str = "ChildBounties";
        fn call_name(&self) -> &'static str {
            match self {
                Self::AddChildBounty => "add_child_bounty",
                Self::ProposeCurator => "propose_curator",
                Self::AcceptCurator => "accept_curator",
                Self::UnassignCurator => "unassign_curator",
                Self::AwardChildBounty => "award_child_bounty",
                Self::ClaimChildBounty => "claim_child_bounty",
                Self::CloseChildBounty => "close_child_bounty",
            }
        }
    }
    #[doc = "Calls of pallet `ConvictionVoting`."]
    pub enum ConvictionVotingCall {
        Vote,
        Delegate,
        Undelegate,
        Unlock,
        RemoveVote,
        RemoveOtherVote,
    }
    impl CallInfo for ConvictionVotingCall {
        const PALLET: &'static str = "ConvictionVoting";
        fn call_name(&self) -> &'static str {
            match self {
                Self::Vote => "vote",
                Self::Delegate => "delegate",
                Self::Undelegate => "undelegate",
                Self::Unlock => "unlock",
                Self::RemoveVote => "remove_vote",
                Self::RemoveOtherVote => "remove_other_vote",
            }
        }
    }
    #[doc = "Calls of pallet `ElectionProviderMultiPhase`."]
    pub enum ElectionProviderMultiPhaseCall {
        SubmitUnsigned,
        SetMinimumUntrustedScore,
        SetEmergencyElectionResult,
        Submit,
        GovernanceFallback,
    }
    impl CallInfo for ElectionProviderMultiPhaseCall {
        const PALLET: &'static str = "ElectionProviderMultiPhase";
        fn call_name(&self) -> &'static str {
            match self {
                Self::SubmitUnsigned => "submit_unsigned",
                Self::SetMinimumUntrustedScore => "set_minimum_untrusted_score",
                Self::SetEmergencyElectionResult => "set_emergency_election_result",
                Self::Submit => "submit",
                Self::GovernanceFallback => "governance_fallback",
            }
        }
    }
    #[doc = "Calls of pallet `FellowshipCollective`."]
    pub enum FellowshipCollectiveCall {
        AddMember,
        PromoteMember,
        DemoteMember,
        RemoveMember,
        Vote,
        CleanupPoll,
    }
    impl CallInfo for FellowshipCollectiveCall {
        const PALLET: &'static str = "FellowshipCollective";
        fn call_name(&self) -> &'static str {
            match self {
                Self::AddMember => "add_member",
                Self::PromoteMember => "promote_member",
                Self::DemoteMember => "demote_member",
                Self::RemoveMember => "remove_member",
                Self::Vote => "vote",
                Self::CleanupPoll => "cleanup_poll",
            }
        }
    }
    #[doc = "Calls of pallet `FellowshipReferenda`."]
    pub enum FellowshipReferendaCall {
        Submit,
        PlaceDecisionDeposit,
        RefundDecisionDeposit,
        Cancel,
        Kill,
        NudgeReferendum,
        OneFewerDeciding,
        RefundSubmissionDeposit,
        SetMetadata,
    }
    impl CallInfo for FellowshipReferendaCall {
        const PALLET: &'static str = "FellowshipReferenda";
        fn call_name(&self) -> &'static str {
            match self {
                Self::Submit => "submit",
                Self::PlaceDecisionDeposit => "place_decision_deposit",
                Self::RefundDecisionDeposit => "refund_decision_deposit",
                Self::Cancel => "cancel",
                Self::Kill => "kill",
                Self::NudgeReferendum => "nudge_referendum",
                Self::OneFewerDeciding => "one_fewer_deciding",
                Self::RefundSubmissionDeposit => "refund_submission_deposit",
                Self::SetMetadata => "set_metadata",
            }
        }
    }
    #[doc = "Calls of pallet `Gear`."]
    pub enum GearCall {
        UploadCode,
        UploadProgram,
        CreateProgram,
        SendMessage,
        SendReply,
        ClaimValue,
        Run,
        SetExecuteInherent,
        ClaimValueToInheritor,
    }
    impl CallInfo for GearCall {
        const PALLET: &'static str = "Gear";
        fn call_name(&self) -> &'static str {
            match self {
                Self::UploadCode => "upload_code",
                Self::UploadProgram => "upload_program",
                Self::CreateProgram => "create_program",
                Self::SendMessage => "send_message",
                Self::SendReply => "send_reply",
                Self::ClaimValue => "claim_value",
                Self::Run => "run",
                Self::SetExecuteInherent => "set_execute_inherent",
                Self::ClaimValueToInheritor => "claim_value_to_inheritor",
            }
        }
    }
    #[doc = "Calls of pallet `GearDebug`."]
    pub enum GearDebugCall {
        EnableDebugMode,
        ExhaustBlockResources,
    }
    impl CallInfo for GearDebugCall {
        const PALLET: &'static str = "GearDebug";
        fn call_name(&self) -> &'static str {
            match self {
                Self::EnableDebugMode => "enable_debug_mode",
                Self::ExhaustBlockResources => "exhaust_block_resources",
            }
        }
    }
    #[doc = "Calls of pallet `GearEthBridge`."]
    pub enum GearEthBridgeCall {
        Pause,
        Unpause,
        SendEthMessage,
    }
    impl CallInfo for GearEthBridgeCall {
        const PALLET: &'static str = "GearEthBridge";
        fn call_name(&self) -> &'static str {
            match self {
                Self::Pause => "pause",
                Self::Unpause => "unpause",
                Self::SendEthMessage => "send_eth_message",
            }
        }
    }
    #[doc = "Calls of pallet `GearVoucher`."]
    pub enum GearVoucherCall {
        Issue,
        Call,
        Revoke,
        Update,
        Decline,
    }
    impl CallInfo for GearVoucherCall {
        const PALLET: &'static str = "GearVoucher";
        fn call_name(&self) -> &'static str {
            match self {
                Self::Issue => "issue",
                Self::Call => "call",
                Self::Revoke => "revoke",
                Self::Update => "update",
                Self::Decline => "decline",
            }
        }
    }
    #[doc = "Calls of pallet `Grandpa`."]
    pub enum GrandpaCall {
        ReportEquivocation,
        ReportEquivocationUnsigned,
        NoteStalled,
    }
    impl CallInfo for GrandpaCall {
        const PALLET: &'static str = "Grandpa";
        fn call_name(&self) -> &'static str {
            match self {
                Self::ReportEquivocation => "report_equivocation",
                Self::ReportEquivocationUnsigned => "report_equivocation_unsigned",
                Self::NoteStalled => "note_stalled",
            }
        }
    }
    #[doc = "Calls of pallet `Identity`."]
    pub enum IdentityCall {
        AddRegistrar,
        SetIdentity,
        SetSubs,
        ClearIdentity,
        RequestJudgement,
        CancelRequest,
        SetFee,
        SetAccountId,
        SetFields,
        ProvideJudgement,
        KillIdentity,
        AddSub,
        RenameSub,
        RemoveSub,
        QuitSub,
    }
    impl CallInfo for IdentityCall {
        const PALLET: &'static str = "Identity";
        fn call_name(&self) -> &'static str {
            match self {
                Self::AddRegistrar => "add_registrar",
                Self::SetIdentity => "set_identity",
                Self::SetSubs => "set_subs",
                Self::ClearIdentity => "clear_identity",
                Self::RequestJudgement => "request_judgement",
                Self::CancelRequest => "cancel_request",
                Self::SetFee => "set_fee",
                Self::SetAccountId => "set_account_id",
                Self::SetFields => "set_fields",
                Self::ProvideJudgement => "provide_judgement",
                Self::KillIdentity => "kill_identity",
                Self::AddSub => "add_sub",
                Self::RenameSub => "rename_sub",
                Self::RemoveSub => "remove_sub",
                Self::QuitSub => "quit_sub",
            }
        }
    }
    #[doc = "Calls of pallet `ImOnline`."]
    pub enum ImOnlineCall {
        Heartbeat,
    }
    impl CallInfo for ImOnlineCall {
        const PALLET: &'static str = "ImOnline";
        fn call_name(&self) -> &'static str {
            match self {
                Self::Heartbeat => "heartbeat",
            }
        }
    }
    #[doc = "Calls of pallet `Multisig`."]
    pub enum MultisigCall {
        AsMultiThreshold1,
        AsMulti,
        ApproveAsMulti,
        CancelAsMulti,
    }
    impl CallInfo for MultisigCall {
        const PALLET: &'static str = "Multisig";
        fn call_name(&self) -> &'static str {
            match self {
                Self::AsMultiThreshold1 => "as_multi_threshold_1",
                Self::AsMulti => "as_multi",
                Self::ApproveAsMulti => "approve_as_multi",
                Self::CancelAsMulti => "cancel_as_multi",
            }
        }
    }
    #[doc = "Calls of pallet `NominationPools`."]
    pub enum NominationPoolsCall {
        Join,
        BondExtra,
        ClaimPayout,
        Unbond,
        PoolWithdrawUnbonded,
        WithdrawUnbonded,
        Create,
        CreateWithPoolId,
        Nominate,
        SetState,
        SetMetadata,
        SetConfigs,
        UpdateRoles,
        Chill,
        BondExtraOther,
        SetClaimPermission,
        ClaimPayoutOther,
        SetCommission,
        SetCommissionMax,
        SetCommissionChangeRate,
        ClaimCommission,
        AdjustPoolDeposit,
    }
    impl CallInfo for NominationPoolsCall {
        const PALLET: &'static str = "NominationPools";
        fn call_name(&self) -> &'static str {
            match self {
                Self::Join => "join",
                Self::BondExtra => "bond_extra",
                Self::ClaimPayout => "claim_payout",
                Self::Unbond => "unbond",
                Self::PoolWithdrawUnbonded => "pool_withdraw_unbonded",
                Self::WithdrawUnbonded => "withdraw_unbonded",
                Self::Create => "create",
                Self::CreateWithPoolId => "create_with_pool_id",
                Self::Nominate => "nominate",
                Self::SetState => "set_state",
                Self::SetMetadata => "set_metadata",
                Self::SetConfigs => "set_configs",
                Self::UpdateRoles => "update_roles",
                Self::Chill => "chill",
                Self::BondExtraOther => "bond_extra_other",
                Self::SetClaimPermission => "set_claim_permission",
                Self::ClaimPayoutOther => "claim_payout_other",
                Self::SetCommission => "set_commission",
                Self::SetCommissionMax => "set_commission_max",
                Self::SetCommissionChangeRate => "set_commission_change_rate",
                Self::ClaimCommission => "claim_commission",
                Self::AdjustPoolDeposit => "adjust_pool_deposit",
            }
        }
    }
    #[doc = "Calls of pallet `Preimage`."]
    pub enum PreimageCall {
        NotePreimage,
        UnnotePreimage,
        RequestPreimage,
        UnrequestPreimage,
        EnsureUpdated,
    }
    impl CallInfo for PreimageCall {
        const PALLET: &'static str = "Preimage";
        fn call_name(&self) -> &'static str {
            match self {
                Self::NotePreimage => "note_preimage",
                Self::UnnotePreimage => "unnote_preimage",
                Self::RequestPreimage => "request_preimage",
                Self::UnrequestPreimage => "unrequest_preimage",
                Self::EnsureUpdated => "ensure_updated",
            }
        }
    }
    #[doc = "Calls of pallet `Proxy`."]
    pub enum ProxyCall {
        Proxy,
        AddProxy,
        RemoveProxy,
        RemoveProxies,
        CreatePure,
        KillPure,
        Announce,
        RemoveAnnouncement,
        RejectAnnouncement,
        ProxyAnnounced,
    }
    impl CallInfo for ProxyCall {
        const PALLET: &'static str = "Proxy";
        fn call_name(&self) -> &'static str {
            match self {
                Self::Proxy => "proxy",
                Self::AddProxy => "add_proxy",
                Self::RemoveProxy => "remove_proxy",
                Self::RemoveProxies => "remove_proxies",
                Self::CreatePure => "create_pure",
                Self::KillPure => "kill_pure",
                Self::Announce => "announce",
                Self::RemoveAnnouncement => "remove_announcement",
                Self::RejectAnnouncement => "reject_announcement",
                Self::ProxyAnnounced => "proxy_announced",
            }
        }
    }
    #[doc = "Calls of pallet `Referenda`."]
    pub enum ReferendaCall {
        Submit,
        PlaceDecisionDeposit,
        RefundDecisionDeposit,
        Cancel,
        Kill,
        NudgeReferendum,
        OneFewerDeciding,
        RefundSubmissionDeposit,
        SetMetadata,
    }
    impl CallInfo for ReferendaCall {
        const PALLET: &'static str = "Referenda";
        fn call_name(&self) -> &'static str {
            match self {
                Self::Submit => "submit",
                Self::PlaceDecisionDeposit => "place_decision_deposit",
                Self::RefundDecisionDeposit => "refund_decision_deposit",
                Self::Cancel => "cancel",
                Self::Kill => "kill",
                Self::NudgeReferendum => "nudge_referendum",
                Self::OneFewerDeciding => "one_fewer_deciding",
                Self::RefundSubmissionDeposit => "refund_submission_deposit",
                Self::SetMetadata => "set_metadata",
            }
        }
    }
    #[doc = "Calls of pallet `Scheduler`."]
    pub enum SchedulerCall {
        Schedule,
        Cancel,
        ScheduleNamed,
        CancelNamed,
        ScheduleAfter,
        ScheduleNamedAfter,
    }
    impl CallInfo for SchedulerCall {
        const PALLET: &'static str = "Scheduler";
        fn call_name(&self) -> &'static str {
            match self {
                Self::Schedule => "schedule",
                Self::Cancel => "cancel",
                Self::ScheduleNamed => "schedule_named",
                Self::CancelNamed => "cancel_named",
                Self::ScheduleAfter => "schedule_after",
                Self::ScheduleNamedAfter => "schedule_named_after",
            }
        }
    }
    #[doc = "Calls of pallet `Session`."]
    pub enum SessionCall {
        SetKeys,
        PurgeKeys,
    }
    impl CallInfo for SessionCall {
        const PALLET: &'static str = "Session";
        fn call_name(&self) -> &'static str {
            match self {
                Self::SetKeys => "set_keys",
                Self::PurgeKeys => "purge_keys",
            }
        }
    }
    #[doc = "Calls of pallet `Staking`."]
    pub enum StakingCall {
        Bond,
        BondExtra,
        Unbond,
        WithdrawUnbonded,
        Validate,
        Nominate,
        Chill,
        SetPayee,
        SetController,
        SetValidatorCount,
        IncreaseValidatorCount,
        ScaleValidatorCount,
        ForceNoEras,
        ForceNewEra,
        SetInvulnerables,
        ForceUnstake,
        ForceNewEraAlways,
        CancelDeferredSlash,
        PayoutStakers,
        Rebond,
        ReapStash,
        Kick,
        SetStakingConfigs,
        ChillOther,
        ForceApplyMinCommission,
        SetMinCommission,
        PayoutStakersByPage,
    }
    impl CallInfo for StakingCall {
        const PALLET: &'static str = "Staking";
        fn call_name(&self) -> &'static str {
            match self {
                Self::Bond => "bond",
                Self::BondExtra => "bond_extra",
                Self::Unbond => "unbond",
                Self::WithdrawUnbonded => "withdraw_unbonded",
                Self::Validate => "validate",
                Self::Nominate => "nominate",
                Self::Chill => "chill",
                Self::SetPayee => "set_payee",
                Self::SetController => "set_controller",
                Self::SetValidatorCount => "set_validator_count",
                Self::IncreaseValidatorCount => "increase_validator_count",
                Self::ScaleValidatorCount => "scale_validator_count",
                Self::ForceNoEras => "force_no_eras",
                Self::ForceNewEra => "force_new_era",
                Self::SetInvulnerables => "set_invulnerables",
                Self::ForceUnstake => "force_unstake",
                Self::ForceNewEraAlways => "force_new_era_always",
                Self::CancelDeferredSlash => "cancel_deferred_slash",
                Self::PayoutStakers => "payout_stakers",
                Self::Rebond => "rebond",
                Self::ReapStash => "reap_stash",
                Self::Kick => "kick",
                Self::SetStakingConfigs => "set_staking_configs",
                Self::ChillOther => "chill_other",
                Self::ForceApplyMinCommission => "force_apply_min_commission",
                Self::SetMinCommission => "set_min_commission",
                Self::PayoutStakersByPage => "payout_stakers_by_page",
            }
        }
    }
    #[doc = "Calls of pallet `StakingRewards`."]
    pub enum StakingRewardsCall {
        Refill,
        ForceRefill,
        Withdraw,
        AlignSupply,
    }
    impl CallInfo for StakingRewardsCall {
        const PALLET: &'static str = "StakingRewards";
        fn call_name(&self) -> &'static str {
            match self {
                Self::Refill => "refill",
                Self::ForceRefill => "force_refill",
                Self::Withdraw => "withdraw",
                Self::AlignSupply => "align_supply",
            }
        }
    }
    #[doc = "Calls of pallet `Sudo`."]
    pub enum SudoCall {
        Sudo,
        SudoUncheckedWeight,
        SetKey,
        SudoAs,
        RemoveKey,
    }
    impl CallInfo for SudoCall {
        const PALLET: &'static str = "Sudo";
        fn call_name(&self) -> &'static str {
            match self {
                Self::Sudo => "sudo",
                Self::SudoUncheckedWeight => "sudo_unchecked_weight",
                Self::SetKey => "set_key",
                Self::SudoAs => "sudo_as",
                Self::RemoveKey => "remove_key",
            }
        }
    }
    #[doc = "Calls of pallet `System`."]
    pub enum SystemCall {
        Remark,
        SetHeapPages,
        SetCode,
        SetCodeWithoutChecks,
        SetStorage,
        KillStorage,
        KillPrefix,
        RemarkWithEvent,
    }
    impl CallInfo for SystemCall {
        const PALLET: &'static str = "System";
        fn call_name(&self) -> &'static str {
            match self {
                Self::Remark => "remark",
                Self::SetHeapPages => "set_heap_pages",
                Self::SetCode => "set_code",
                Self::SetCodeWithoutChecks => "set_code_without_checks",
                Self::SetStorage => "set_storage",
                Self::KillStorage => "kill_storage",
                Self::KillPrefix => "kill_prefix",
                Self::RemarkWithEvent => "remark_with_event",
            }
        }
    }
    #[doc = "Calls of pallet `Timestamp`."]
    pub enum TimestampCall {
        Set,
    }
    impl CallInfo for TimestampCall {
        const PALLET: &'static str = "Timestamp";
        fn call_name(&self) -> &'static str {
            match self {
                Self::Set => "set",
            }
        }
    }
    #[doc = "Calls of pallet `Treasury`."]
    pub enum TreasuryCall {
        ProposeSpend,
        RejectProposal,
        ApproveProposal,
        SpendLocal,
        RemoveApproval,
        Spend,
        Payout,
        CheckStatus,
        VoidSpend,
    }
    impl CallInfo for TreasuryCall {
        const PALLET: &'static str = "Treasury";
        fn call_name(&self) -> &'static str {
            match self {
                Self::ProposeSpend => "propose_spend",
                Self::RejectProposal => "reject_proposal",
                Self::ApproveProposal => "approve_proposal",
                Self::SpendLocal => "spend_local",
                Self::RemoveApproval => "remove_approval",
                Self::Spend => "spend",
                Self::Payout => "payout",
                Self::CheckStatus => "check_status",
                Self::VoidSpend => "void_spend",
            }
        }
    }
    #[doc = "Calls of pallet `Utility`."]
    pub enum UtilityCall {
        Batch,
        AsDerivative,
        BatchAll,
        DispatchAs,
        ForceBatch,
        WithWeight,
    }
    impl CallInfo for UtilityCall {
        const PALLET: &'static str = "Utility";
        fn call_name(&self) -> &'static str {
            match self {
                Self::Batch => "batch",
                Self::AsDerivative => "as_derivative",
                Self::BatchAll => "batch_all",
                Self::DispatchAs => "dispatch_as",
                Self::ForceBatch => "force_batch",
                Self::WithWeight => "with_weight",
            }
        }
    }
    #[doc = "Calls of pallet `Vesting`."]
    pub enum VestingCall {
        Vest,
        VestOther,
        VestedTransfer,
        ForceVestedTransfer,
        MergeSchedules,
        ForceRemoveVestingSchedule,
    }
    impl CallInfo for VestingCall {
        const PALLET: &'static str = "Vesting";
        fn call_name(&self) -> &'static str {
            match self {
                Self::Vest => "vest",
                Self::VestOther => "vest_other",
                Self::VestedTransfer => "vested_transfer",
                Self::ForceVestedTransfer => "force_vested_transfer",
                Self::MergeSchedules => "merge_schedules",
                Self::ForceRemoveVestingSchedule => "force_remove_vesting_schedule",
            }
        }
    }
    #[doc = "Calls of pallet `Whitelist`."]
    pub enum WhitelistCall {
        WhitelistCall,
        RemoveWhitelistedCall,
        DispatchWhitelistedCall,
        DispatchWhitelistedCallWithPreimage,
    }
    impl CallInfo for WhitelistCall {
        const PALLET: &'static str = "Whitelist";
        fn call_name(&self) -> &'static str {
            match self {
                Self::WhitelistCall => "whitelist_call",
                Self::RemoveWhitelistedCall => "remove_whitelisted_call",
                Self::DispatchWhitelistedCall => "dispatch_whitelisted_call",
                Self::DispatchWhitelistedCallWithPreimage => {
                    "dispatch_whitelisted_call_with_preimage"
                }
            }
        }
    }
}
pub mod storage {
    #[doc = r" Show the call info."]
    pub trait StorageInfo {
        const PALLET: &'static str;
        #[doc = r" returns call name."]
        fn storage_name(&self) -> &'static str;
    }
    #[doc = "Storage of pallet `AuthorityDiscovery`."]
    pub enum AuthorityDiscoveryStorage {
        Keys,
        NextKeys,
    }
    impl StorageInfo for AuthorityDiscoveryStorage {
        const PALLET: &'static str = "AuthorityDiscovery";
        fn storage_name(&self) -> &'static str {
            match self {
                Self::Keys => "Keys",
                Self::NextKeys => "NextKeys",
            }
        }
    }
    #[doc = "Storage of pallet `Authorship`."]
    pub enum AuthorshipStorage {
        Author,
    }
    impl StorageInfo for AuthorshipStorage {
        const PALLET: &'static str = "Authorship";
        fn storage_name(&self) -> &'static str {
            match self {
                Self::Author => "Author",
            }
        }
    }
    #[doc = "Storage of pallet `Babe`."]
    pub enum BabeStorage {
        EpochIndex,
        Authorities,
        GenesisSlot,
        CurrentSlot,
        Randomness,
        PendingEpochConfigChange,
        NextRandomness,
        NextAuthorities,
        SegmentIndex,
        UnderConstruction,
        Initialized,
        AuthorVrfRandomness,
        EpochStart,
        Lateness,
        EpochConfig,
        NextEpochConfig,
        SkippedEpochs,
    }
    impl StorageInfo for BabeStorage {
        const PALLET: &'static str = "Babe";
        fn storage_name(&self) -> &'static str {
            match self {
                Self::EpochIndex => "EpochIndex",
                Self::Authorities => "Authorities",
                Self::GenesisSlot => "GenesisSlot",
                Self::CurrentSlot => "CurrentSlot",
                Self::Randomness => "Randomness",
                Self::PendingEpochConfigChange => "PendingEpochConfigChange",
                Self::NextRandomness => "NextRandomness",
                Self::NextAuthorities => "NextAuthorities",
                Self::SegmentIndex => "SegmentIndex",
                Self::UnderConstruction => "UnderConstruction",
                Self::Initialized => "Initialized",
                Self::AuthorVrfRandomness => "AuthorVrfRandomness",
                Self::EpochStart => "EpochStart",
                Self::Lateness => "Lateness",
                Self::EpochConfig => "EpochConfig",
                Self::NextEpochConfig => "NextEpochConfig",
                Self::SkippedEpochs => "SkippedEpochs",
            }
        }
    }
    #[doc = "Storage of pallet `BagsList`."]
    pub enum BagsListStorage {
        ListNodes,
        CounterForListNodes,
        ListBags,
    }
    impl StorageInfo for BagsListStorage {
        const PALLET: &'static str = "BagsList";
        fn storage_name(&self) -> &'static str {
            match self {
                Self::ListNodes => "ListNodes",
                Self::CounterForListNodes => "CounterForListNodes",
                Self::ListBags => "ListBags",
            }
        }
    }
    #[doc = "Storage of pallet `Balances`."]
    pub enum BalancesStorage {
        TotalIssuance,
        InactiveIssuance,
        Account,
        Locks,
        Reserves,
        Holds,
        Freezes,
    }
    impl StorageInfo for BalancesStorage {
        const PALLET: &'static str = "Balances";
        fn storage_name(&self) -> &'static str {
            match self {
                Self::TotalIssuance => "TotalIssuance",
                Self::InactiveIssuance => "InactiveIssuance",
                Self::Account => "Account",
                Self::Locks => "Locks",
                Self::Reserves => "Reserves",
                Self::Holds => "Holds",
                Self::Freezes => "Freezes",
            }
        }
    }
    #[doc = "Storage of pallet `Bounties`."]
    pub enum BountiesStorage {
        BountyCount,
        Bounties,
        BountyDescriptions,
        BountyApprovals,
    }
    impl StorageInfo for BountiesStorage {
        const PALLET: &'static str = "Bounties";
        fn storage_name(&self) -> &'static str {
            match self {
                Self::BountyCount => "BountyCount",
                Self::Bounties => "Bounties",
                Self::BountyDescriptions => "BountyDescriptions",
                Self::BountyApprovals => "BountyApprovals",
            }
        }
    }
    #[doc = "Storage of pallet `ChildBounties`."]
    pub enum ChildBountiesStorage {
        ChildBountyCount,
        ParentChildBounties,
        ChildBounties,
        ChildBountyDescriptions,
        ChildrenCuratorFees,
    }
    impl StorageInfo for ChildBountiesStorage {
        const PALLET: &'static str = "ChildBounties";
        fn storage_name(&self) -> &'static str {
            match self {
                Self::ChildBountyCount => "ChildBountyCount",
                Self::ParentChildBounties => "ParentChildBounties",
                Self::ChildBounties => "ChildBounties",
                Self::ChildBountyDescriptions => "ChildBountyDescriptions",
                Self::ChildrenCuratorFees => "ChildrenCuratorFees",
            }
        }
    }
    #[doc = "Storage of pallet `ConvictionVoting`."]
    pub enum ConvictionVotingStorage {
        VotingFor,
        ClassLocksFor,
    }
    impl StorageInfo for ConvictionVotingStorage {
        const PALLET: &'static str = "ConvictionVoting";
        fn storage_name(&self) -> &'static str {
            match self {
                Self::VotingFor => "VotingFor",
                Self::ClassLocksFor => "ClassLocksFor",
            }
        }
    }
    #[doc = "Storage of pallet `ElectionProviderMultiPhase`."]
    pub enum ElectionProviderMultiPhaseStorage {
        Round,
        CurrentPhase,
        QueuedSolution,
        Snapshot,
        DesiredTargets,
        SnapshotMetadata,
        SignedSubmissionNextIndex,
        SignedSubmissionIndices,
        SignedSubmissionsMap,
        MinimumUntrustedScore,
    }
    impl StorageInfo for ElectionProviderMultiPhaseStorage {
        const PALLET: &'static str = "ElectionProviderMultiPhase";
        fn storage_name(&self) -> &'static str {
            match self {
                Self::Round => "Round",
                Self::CurrentPhase => "CurrentPhase",
                Self::QueuedSolution => "QueuedSolution",
                Self::Snapshot => "Snapshot",
                Self::DesiredTargets => "DesiredTargets",
                Self::SnapshotMetadata => "SnapshotMetadata",
                Self::SignedSubmissionNextIndex => "SignedSubmissionNextIndex",
                Self::SignedSubmissionIndices => "SignedSubmissionIndices",
                Self::SignedSubmissionsMap => "SignedSubmissionsMap",
                Self::MinimumUntrustedScore => "MinimumUntrustedScore",
            }
        }
    }
    #[doc = "Storage of pallet `FellowshipCollective`."]
    pub enum FellowshipCollectiveStorage {
        MemberCount,
        Members,
        IdToIndex,
        IndexToId,
        Voting,
        VotingCleanup,
    }
    impl StorageInfo for FellowshipCollectiveStorage {
        const PALLET: &'static str = "FellowshipCollective";
        fn storage_name(&self) -> &'static str {
            match self {
                Self::MemberCount => "MemberCount",
                Self::Members => "Members",
                Self::IdToIndex => "IdToIndex",
                Self::IndexToId => "IndexToId",
                Self::Voting => "Voting",
                Self::VotingCleanup => "VotingCleanup",
            }
        }
    }
    #[doc = "Storage of pallet `FellowshipReferenda`."]
    pub enum FellowshipReferendaStorage {
        ReferendumCount,
        ReferendumInfoFor,
        TrackQueue,
        DecidingCount,
        MetadataOf,
    }
    impl StorageInfo for FellowshipReferendaStorage {
        const PALLET: &'static str = "FellowshipReferenda";
        fn storage_name(&self) -> &'static str {
            match self {
                Self::ReferendumCount => "ReferendumCount",
                Self::ReferendumInfoFor => "ReferendumInfoFor",
                Self::TrackQueue => "TrackQueue",
                Self::DecidingCount => "DecidingCount",
                Self::MetadataOf => "MetadataOf",
            }
        }
    }
    #[doc = "Storage of pallet `Gear`."]
    pub enum GearStorage {
        ExecuteInherent,
        BlockNumber,
        GearRunInBlock,
    }
    impl StorageInfo for GearStorage {
        const PALLET: &'static str = "Gear";
        fn storage_name(&self) -> &'static str {
            match self {
                Self::ExecuteInherent => "ExecuteInherent",
                Self::BlockNumber => "BlockNumber",
                Self::GearRunInBlock => "GearRunInBlock",
            }
        }
    }
    #[doc = "Storage of pallet `GearBank`."]
    pub enum GearBankStorage {
        Bank,
        UnusedValue,
        OnFinalizeTransfers,
        OnFinalizeValue,
    }
    impl StorageInfo for GearBankStorage {
        const PALLET: &'static str = "GearBank";
        fn storage_name(&self) -> &'static str {
            match self {
                Self::Bank => "Bank",
                Self::UnusedValue => "UnusedValue",
                Self::OnFinalizeTransfers => "OnFinalizeTransfers",
                Self::OnFinalizeValue => "OnFinalizeValue",
            }
        }
    }
    #[doc = "Storage of pallet `GearDebug`."]
    pub enum GearDebugStorage {
        DebugMode,
        RemapId,
        ProgramsMap,
    }
    impl StorageInfo for GearDebugStorage {
        const PALLET: &'static str = "GearDebug";
        fn storage_name(&self) -> &'static str {
            match self {
                Self::DebugMode => "DebugMode",
                Self::RemapId => "RemapId",
                Self::ProgramsMap => "ProgramsMap",
            }
        }
    }
    #[doc = "Storage of pallet `GearEthBridge`."]
    pub enum GearEthBridgeStorage {
        Initialized,
        Paused,
        AuthoritySetHash,
        QueueMerkleRoot,
        Queue,
        SessionsTimer,
        ClearTimer,
        MessageNonce,
        QueueChanged,
    }
    impl StorageInfo for GearEthBridgeStorage {
        const PALLET: &'static str = "GearEthBridge";
        fn storage_name(&self) -> &'static str {
            match self {
                Self::Initialized => "Initialized",
                Self::Paused => "Paused",
                Self::AuthoritySetHash => "AuthoritySetHash",
                Self::QueueMerkleRoot => "QueueMerkleRoot",
                Self::Queue => "Queue",
                Self::SessionsTimer => "SessionsTimer",
                Self::ClearTimer => "ClearTimer",
                Self::MessageNonce => "MessageNonce",
                Self::QueueChanged => "QueueChanged",
            }
        }
    }
    #[doc = "Storage of pallet `GearGas`."]
    pub enum GearGasStorage {
        TotalIssuance,
        GasNodes,
        Allowance,
    }
    impl StorageInfo for GearGasStorage {
        const PALLET: &'static str = "GearGas";
        fn storage_name(&self) -> &'static str {
            match self {
                Self::TotalIssuance => "TotalIssuance",
                Self::GasNodes => "GasNodes",
                Self::Allowance => "Allowance",
            }
        }
    }
    #[doc = "Storage of pallet `GearMessenger`."]
    pub enum GearMessengerStorage {
        Dequeued,
        Dispatches,
        CounterForDispatches,
        Head,
        Mailbox,
        QueueProcessing,
        Sent,
        Tail,
        Waitlist,
        DispatchStash,
    }
    impl StorageInfo for GearMessengerStorage {
        const PALLET: &'static str = "GearMessenger";
        fn storage_name(&self) -> &'static str {
            match self {
                Self::Dequeued => "Dequeued",
                Self::Dispatches => "Dispatches",
                Self::CounterForDispatches => "CounterForDispatches",
                Self::Head => "Head",
                Self::Mailbox => "Mailbox",
                Self::QueueProcessing => "QueueProcessing",
                Self::Sent => "Sent",
                Self::Tail => "Tail",
                Self::Waitlist => "Waitlist",
                Self::DispatchStash => "DispatchStash",
            }
        }
    }
    #[doc = "Storage of pallet `GearProgram`."]
    pub enum GearProgramStorage {
        InstrumentedCodeStorage,
        OriginalCodeStorage,
        CodeMetadataStorage,
        CodeAttributionStorage,
        AllocationsStorage,
        ProgramStorage,
        MemoryPages,
    }
    impl StorageInfo for GearProgramStorage {
        const PALLET: &'static str = "GearProgram";
        fn storage_name(&self) -> &'static str {
            match self {
                Self::InstrumentedCodeStorage => "InstrumentedCodeStorage",
                Self::OriginalCodeStorage => "OriginalCodeStorage",
                Self::CodeMetadataStorage => "CodeMetadataStorage",
                Self::CodeAttributionStorage => "CodeAttributionStorage",
                Self::AllocationsStorage => "AllocationsStorage",
                Self::ProgramStorage => "ProgramStorage",
                Self::MemoryPages => "MemoryPages",
            }
        }
    }
    #[doc = "Storage of pallet `GearScheduler`."]
    pub enum GearSchedulerStorage {
        FirstIncompleteTasksBlock,
        TaskPool,
    }
    impl StorageInfo for GearSchedulerStorage {
        const PALLET: &'static str = "GearScheduler";
        fn storage_name(&self) -> &'static str {
            match self {
                Self::FirstIncompleteTasksBlock => "FirstIncompleteTasksBlock",
                Self::TaskPool => "TaskPool",
            }
        }
    }
    #[doc = "Storage of pallet `GearVoucher`."]
    pub enum GearVoucherStorage {
        Issued,
        Vouchers,
    }
    impl StorageInfo for GearVoucherStorage {
        const PALLET: &'static str = "GearVoucher";
        fn storage_name(&self) -> &'static str {
            match self {
                Self::Issued => "Issued",
                Self::Vouchers => "Vouchers",
            }
        }
    }
    #[doc = "Storage of pallet `Grandpa`."]
    pub enum GrandpaStorage {
        State,
        PendingChange,
        NextForced,
        Stalled,
        CurrentSetId,
        SetIdSession,
        Authorities,
    }
    impl StorageInfo for GrandpaStorage {
        const PALLET: &'static str = "Grandpa";
        fn storage_name(&self) -> &'static str {
            match self {
                Self::State => "State",
                Self::PendingChange => "PendingChange",
                Self::NextForced => "NextForced",
                Self::Stalled => "Stalled",
                Self::CurrentSetId => "CurrentSetId",
                Self::SetIdSession => "SetIdSession",
                Self::Authorities => "Authorities",
            }
        }
    }
    #[doc = "Storage of pallet `Historical`."]
    pub enum HistoricalStorage {
        HistoricalSessions,
        StoredRange,
    }
    impl StorageInfo for HistoricalStorage {
        const PALLET: &'static str = "Historical";
        fn storage_name(&self) -> &'static str {
            match self {
                Self::HistoricalSessions => "HistoricalSessions",
                Self::StoredRange => "StoredRange",
            }
        }
    }
    #[doc = "Storage of pallet `Identity`."]
    pub enum IdentityStorage {
        IdentityOf,
        SuperOf,
        SubsOf,
        Registrars,
    }
    impl StorageInfo for IdentityStorage {
        const PALLET: &'static str = "Identity";
        fn storage_name(&self) -> &'static str {
            match self {
                Self::IdentityOf => "IdentityOf",
                Self::SuperOf => "SuperOf",
                Self::SubsOf => "SubsOf",
                Self::Registrars => "Registrars",
            }
        }
    }
    #[doc = "Storage of pallet `ImOnline`."]
    pub enum ImOnlineStorage {
        HeartbeatAfter,
        Keys,
        ReceivedHeartbeats,
        AuthoredBlocks,
    }
    impl StorageInfo for ImOnlineStorage {
        const PALLET: &'static str = "ImOnline";
        fn storage_name(&self) -> &'static str {
            match self {
                Self::HeartbeatAfter => "HeartbeatAfter",
                Self::Keys => "Keys",
                Self::ReceivedHeartbeats => "ReceivedHeartbeats",
                Self::AuthoredBlocks => "AuthoredBlocks",
            }
        }
    }
    #[doc = "Storage of pallet `Multisig`."]
    pub enum MultisigStorage {
        Multisigs,
    }
    impl StorageInfo for MultisigStorage {
        const PALLET: &'static str = "Multisig";
        fn storage_name(&self) -> &'static str {
            match self {
                Self::Multisigs => "Multisigs",
            }
        }
    }
    #[doc = "Storage of pallet `NominationPools`."]
    pub enum NominationPoolsStorage {
        TotalValueLocked,
        MinJoinBond,
        MinCreateBond,
        MaxPools,
        MaxPoolMembers,
        MaxPoolMembersPerPool,
        GlobalMaxCommission,
        PoolMembers,
        CounterForPoolMembers,
        BondedPools,
        CounterForBondedPools,
        RewardPools,
        CounterForRewardPools,
        SubPoolsStorage,
        CounterForSubPoolsStorage,
        Metadata,
        CounterForMetadata,
        LastPoolId,
        ReversePoolIdLookup,
        CounterForReversePoolIdLookup,
        ClaimPermissions,
    }
    impl StorageInfo for NominationPoolsStorage {
        const PALLET: &'static str = "NominationPools";
        fn storage_name(&self) -> &'static str {
            match self {
                Self::TotalValueLocked => "TotalValueLocked",
                Self::MinJoinBond => "MinJoinBond",
                Self::MinCreateBond => "MinCreateBond",
                Self::MaxPools => "MaxPools",
                Self::MaxPoolMembers => "MaxPoolMembers",
                Self::MaxPoolMembersPerPool => "MaxPoolMembersPerPool",
                Self::GlobalMaxCommission => "GlobalMaxCommission",
                Self::PoolMembers => "PoolMembers",
                Self::CounterForPoolMembers => "CounterForPoolMembers",
                Self::BondedPools => "BondedPools",
                Self::CounterForBondedPools => "CounterForBondedPools",
                Self::RewardPools => "RewardPools",
                Self::CounterForRewardPools => "CounterForRewardPools",
                Self::SubPoolsStorage => "SubPoolsStorage",
                Self::CounterForSubPoolsStorage => "CounterForSubPoolsStorage",
                Self::Metadata => "Metadata",
                Self::CounterForMetadata => "CounterForMetadata",
                Self::LastPoolId => "LastPoolId",
                Self::ReversePoolIdLookup => "ReversePoolIdLookup",
                Self::CounterForReversePoolIdLookup => "CounterForReversePoolIdLookup",
                Self::ClaimPermissions => "ClaimPermissions",
            }
        }
    }
    #[doc = "Storage of pallet `Offences`."]
    pub enum OffencesStorage {
        Reports,
        ConcurrentReportsIndex,
    }
    impl StorageInfo for OffencesStorage {
        const PALLET: &'static str = "Offences";
        fn storage_name(&self) -> &'static str {
            match self {
                Self::Reports => "Reports",
                Self::ConcurrentReportsIndex => "ConcurrentReportsIndex",
            }
        }
    }
    #[doc = "Storage of pallet `Preimage`."]
    pub enum PreimageStorage {
        StatusFor,
        RequestStatusFor,
        PreimageFor,
    }
    impl StorageInfo for PreimageStorage {
        const PALLET: &'static str = "Preimage";
        fn storage_name(&self) -> &'static str {
            match self {
                Self::StatusFor => "StatusFor",
                Self::RequestStatusFor => "RequestStatusFor",
                Self::PreimageFor => "PreimageFor",
            }
        }
    }
    #[doc = "Storage of pallet `Proxy`."]
    pub enum ProxyStorage {
        Proxies,
        Announcements,
    }
    impl StorageInfo for ProxyStorage {
        const PALLET: &'static str = "Proxy";
        fn storage_name(&self) -> &'static str {
            match self {
                Self::Proxies => "Proxies",
                Self::Announcements => "Announcements",
            }
        }
    }
    #[doc = "Storage of pallet `Referenda`."]
    pub enum ReferendaStorage {
        ReferendumCount,
        ReferendumInfoFor,
        TrackQueue,
        DecidingCount,
        MetadataOf,
    }
    impl StorageInfo for ReferendaStorage {
        const PALLET: &'static str = "Referenda";
        fn storage_name(&self) -> &'static str {
            match self {
                Self::ReferendumCount => "ReferendumCount",
                Self::ReferendumInfoFor => "ReferendumInfoFor",
                Self::TrackQueue => "TrackQueue",
                Self::DecidingCount => "DecidingCount",
                Self::MetadataOf => "MetadataOf",
            }
        }
    }
    #[doc = "Storage of pallet `Scheduler`."]
    pub enum SchedulerStorage {
        IncompleteSince,
        Agenda,
        Lookup,
    }
    impl StorageInfo for SchedulerStorage {
        const PALLET: &'static str = "Scheduler";
        fn storage_name(&self) -> &'static str {
            match self {
                Self::IncompleteSince => "IncompleteSince",
                Self::Agenda => "Agenda",
                Self::Lookup => "Lookup",
            }
        }
    }
    #[doc = "Storage of pallet `Session`."]
    pub enum SessionStorage {
        Validators,
        CurrentIndex,
        QueuedChanged,
        QueuedKeys,
        DisabledValidators,
        NextKeys,
        KeyOwner,
    }
    impl StorageInfo for SessionStorage {
        const PALLET: &'static str = "Session";
        fn storage_name(&self) -> &'static str {
            match self {
                Self::Validators => "Validators",
                Self::CurrentIndex => "CurrentIndex",
                Self::QueuedChanged => "QueuedChanged",
                Self::QueuedKeys => "QueuedKeys",
                Self::DisabledValidators => "DisabledValidators",
                Self::NextKeys => "NextKeys",
                Self::KeyOwner => "KeyOwner",
            }
        }
    }
    #[doc = "Storage of pallet `Staking`."]
    pub enum StakingStorage {
        ValidatorCount,
        MinimumValidatorCount,
        Invulnerables,
        Bonded,
        MinNominatorBond,
        MinValidatorBond,
        MinimumActiveStake,
        MinCommission,
        Ledger,
        Payee,
        Validators,
        CounterForValidators,
        MaxValidatorsCount,
        Nominators,
        CounterForNominators,
        MaxNominatorsCount,
        CurrentEra,
        ActiveEra,
        ErasStartSessionIndex,
        ErasStakers,
        ErasStakersOverview,
        ErasStakersClipped,
        ErasStakersPaged,
        ClaimedRewards,
        ErasValidatorPrefs,
        ErasValidatorReward,
        ErasRewardPoints,
        ErasTotalStake,
        ForceEra,
        SlashRewardFraction,
        CanceledSlashPayout,
        UnappliedSlashes,
        BondedEras,
        ValidatorSlashInEra,
        NominatorSlashInEra,
        SlashingSpans,
        SpanSlash,
        CurrentPlannedSession,
        OffendingValidators,
        ChillThreshold,
    }
    impl StorageInfo for StakingStorage {
        const PALLET: &'static str = "Staking";
        fn storage_name(&self) -> &'static str {
            match self {
                Self::ValidatorCount => "ValidatorCount",
                Self::MinimumValidatorCount => "MinimumValidatorCount",
                Self::Invulnerables => "Invulnerables",
                Self::Bonded => "Bonded",
                Self::MinNominatorBond => "MinNominatorBond",
                Self::MinValidatorBond => "MinValidatorBond",
                Self::MinimumActiveStake => "MinimumActiveStake",
                Self::MinCommission => "MinCommission",
                Self::Ledger => "Ledger",
                Self::Payee => "Payee",
                Self::Validators => "Validators",
                Self::CounterForValidators => "CounterForValidators",
                Self::MaxValidatorsCount => "MaxValidatorsCount",
                Self::Nominators => "Nominators",
                Self::CounterForNominators => "CounterForNominators",
                Self::MaxNominatorsCount => "MaxNominatorsCount",
                Self::CurrentEra => "CurrentEra",
                Self::ActiveEra => "ActiveEra",
                Self::ErasStartSessionIndex => "ErasStartSessionIndex",
                Self::ErasStakers => "ErasStakers",
                Self::ErasStakersOverview => "ErasStakersOverview",
                Self::ErasStakersClipped => "ErasStakersClipped",
                Self::ErasStakersPaged => "ErasStakersPaged",
                Self::ClaimedRewards => "ClaimedRewards",
                Self::ErasValidatorPrefs => "ErasValidatorPrefs",
                Self::ErasValidatorReward => "ErasValidatorReward",
                Self::ErasRewardPoints => "ErasRewardPoints",
                Self::ErasTotalStake => "ErasTotalStake",
                Self::ForceEra => "ForceEra",
                Self::SlashRewardFraction => "SlashRewardFraction",
                Self::CanceledSlashPayout => "CanceledSlashPayout",
                Self::UnappliedSlashes => "UnappliedSlashes",
                Self::BondedEras => "BondedEras",
                Self::ValidatorSlashInEra => "ValidatorSlashInEra",
                Self::NominatorSlashInEra => "NominatorSlashInEra",
                Self::SlashingSpans => "SlashingSpans",
                Self::SpanSlash => "SpanSlash",
                Self::CurrentPlannedSession => "CurrentPlannedSession",
                Self::OffendingValidators => "OffendingValidators",
                Self::ChillThreshold => "ChillThreshold",
            }
        }
    }
    #[doc = "Storage of pallet `StakingRewards`."]
    pub enum StakingRewardsStorage {
        TargetInflation,
        IdealStakingRatio,
        NonStakeableShare,
        FilteredAccounts,
    }
    impl StorageInfo for StakingRewardsStorage {
        const PALLET: &'static str = "StakingRewards";
        fn storage_name(&self) -> &'static str {
            match self {
                Self::TargetInflation => "TargetInflation",
                Self::IdealStakingRatio => "IdealStakingRatio",
                Self::NonStakeableShare => "NonStakeableShare",
                Self::FilteredAccounts => "FilteredAccounts",
            }
        }
    }
    #[doc = "Storage of pallet `Sudo`."]
    pub enum SudoStorage {
        Key,
    }
    impl StorageInfo for SudoStorage {
        const PALLET: &'static str = "Sudo";
        fn storage_name(&self) -> &'static str {
            match self {
                Self::Key => "Key",
            }
        }
    }
    #[doc = "Storage of pallet `System`."]
    pub enum SystemStorage {
        Account,
        ExtrinsicCount,
        BlockWeight,
        AllExtrinsicsLen,
        BlockHash,
        ExtrinsicData,
        Number,
        ParentHash,
        Digest,
        Events,
        EventCount,
        EventTopics,
        LastRuntimeUpgrade,
        UpgradedToU32RefCount,
        UpgradedToTripleRefCount,
        ExecutionPhase,
    }
    impl StorageInfo for SystemStorage {
        const PALLET: &'static str = "System";
        fn storage_name(&self) -> &'static str {
            match self {
                Self::Account => "Account",
                Self::ExtrinsicCount => "ExtrinsicCount",
                Self::BlockWeight => "BlockWeight",
                Self::AllExtrinsicsLen => "AllExtrinsicsLen",
                Self::BlockHash => "BlockHash",
                Self::ExtrinsicData => "ExtrinsicData",
                Self::Number => "Number",
                Self::ParentHash => "ParentHash",
                Self::Digest => "Digest",
                Self::Events => "Events",
                Self::EventCount => "EventCount",
                Self::EventTopics => "EventTopics",
                Self::LastRuntimeUpgrade => "LastRuntimeUpgrade",
                Self::UpgradedToU32RefCount => "UpgradedToU32RefCount",
                Self::UpgradedToTripleRefCount => "UpgradedToTripleRefCount",
                Self::ExecutionPhase => "ExecutionPhase",
            }
        }
    }
    #[doc = "Storage of pallet `Timestamp`."]
    pub enum TimestampStorage {
        Now,
        DidUpdate,
    }
    impl StorageInfo for TimestampStorage {
        const PALLET: &'static str = "Timestamp";
        fn storage_name(&self) -> &'static str {
            match self {
                Self::Now => "Now",
                Self::DidUpdate => "DidUpdate",
            }
        }
    }
    #[doc = "Storage of pallet `TransactionPayment`."]
    pub enum TransactionPaymentStorage {
        NextFeeMultiplier,
        StorageVersion,
    }
    impl StorageInfo for TransactionPaymentStorage {
        const PALLET: &'static str = "TransactionPayment";
        fn storage_name(&self) -> &'static str {
            match self {
                Self::NextFeeMultiplier => "NextFeeMultiplier",
                Self::StorageVersion => "StorageVersion",
            }
        }
    }
    #[doc = "Storage of pallet `Treasury`."]
    pub enum TreasuryStorage {
        ProposalCount,
        Proposals,
        Deactivated,
        Approvals,
        SpendCount,
        Spends,
    }
    impl StorageInfo for TreasuryStorage {
        const PALLET: &'static str = "Treasury";
        fn storage_name(&self) -> &'static str {
            match self {
                Self::ProposalCount => "ProposalCount",
                Self::Proposals => "Proposals",
                Self::Deactivated => "Deactivated",
                Self::Approvals => "Approvals",
                Self::SpendCount => "SpendCount",
                Self::Spends => "Spends",
            }
        }
    }
    #[doc = "Storage of pallet `Vesting`."]
    pub enum VestingStorage {
        Vesting,
        StorageVersion,
    }
    impl StorageInfo for VestingStorage {
        const PALLET: &'static str = "Vesting";
        fn storage_name(&self) -> &'static str {
            match self {
                Self::Vesting => "Vesting",
                Self::StorageVersion => "StorageVersion",
            }
        }
    }
    #[doc = "Storage of pallet `Whitelist`."]
    pub enum WhitelistStorage {
        WhitelistedCall,
    }
    impl StorageInfo for WhitelistStorage {
        const PALLET: &'static str = "Whitelist";
        fn storage_name(&self) -> &'static str {
            match self {
                Self::WhitelistedCall => "WhitelistedCall",
            }
        }
    }
}
pub mod exports {
    use crate::metadata::runtime_types;
    pub mod system {
        pub use super::runtime_types::frame_system::pallet::Event;
    }
    pub mod grandpa {
        pub use super::runtime_types::pallet_grandpa::pallet::Event;
    }
    pub mod balances {
        pub use super::runtime_types::pallet_balances::pallet::Event;
    }
    pub mod vesting {
        pub use super::runtime_types::pallet_vesting::pallet::Event;
    }
    pub mod transaction_payment {
        pub use super::runtime_types::pallet_transaction_payment::pallet::Event;
    }
    pub mod bags_list {
        pub use super::runtime_types::pallet_bags_list::pallet::Event;
    }
    pub mod im_online {
        pub use super::runtime_types::pallet_im_online::pallet::Event;
    }
    pub mod staking {
        pub use super::runtime_types::pallet_staking::pallet::pallet::Event;
    }
    pub mod session {
        pub use super::runtime_types::pallet_session::pallet::Event;
    }
    pub mod treasury {
        pub use super::runtime_types::pallet_treasury::pallet::Event;
    }
    pub mod utility {
        pub use super::runtime_types::pallet_utility::pallet::Event;
    }
    pub mod conviction_voting {
        pub use super::runtime_types::pallet_conviction_voting::pallet::Event;
    }
    pub mod referenda {
        pub use super::runtime_types::pallet_referenda::pallet::Event1 as Event;
    }
    pub mod fellowship_collective {
        pub use super::runtime_types::pallet_ranked_collective::pallet::Event;
    }
    pub mod fellowship_referenda {
        pub use super::runtime_types::pallet_referenda::pallet::Event2 as Event;
    }
    pub mod whitelist {
        pub use super::runtime_types::pallet_whitelist::pallet::Event;
    }
    pub mod scheduler {
        pub use super::runtime_types::pallet_scheduler::pallet::Event;
    }
    pub mod preimage {
        pub use super::runtime_types::pallet_preimage::pallet::Event;
    }
    pub mod identity {
        pub use super::runtime_types::pallet_identity::pallet::Event;
    }
    pub mod proxy {
        pub use super::runtime_types::pallet_proxy::pallet::Event;
    }
    pub mod multisig {
        pub use super::runtime_types::pallet_multisig::pallet::Event;
    }
    pub mod election_provider_multi_phase {
        pub use super::runtime_types::pallet_election_provider_multi_phase::pallet::Event;
    }
    pub mod offences {
        pub use super::runtime_types::pallet_offences::pallet::Event;
    }
    pub mod bounties {
        pub use super::runtime_types::pallet_bounties::pallet::Event;
    }
    pub mod child_bounties {
        pub use super::runtime_types::pallet_child_bounties::pallet::Event;
    }
    pub mod nomination_pools {
        pub use super::runtime_types::pallet_nomination_pools::pallet::Event;
    }
    pub mod gear {
        pub use super::runtime_types::pallet_gear::pallet::Event;
    }
    pub mod staking_rewards {
        pub use super::runtime_types::pallet_gear_staking_rewards::pallet::Event;
    }
    pub mod gear_voucher {
        pub use super::runtime_types::pallet_gear_voucher::pallet::Event;
    }
    pub mod gear_eth_bridge {
        pub use super::runtime_types::pallet_gear_eth_bridge::pallet::Event;
    }
    pub mod sudo {
        pub use super::runtime_types::pallet_sudo::pallet::Event;
    }
    pub mod gear_debug {
        pub use super::runtime_types::pallet_gear_debug::pallet::Event;
    }
}<|MERGE_RESOLUTION|>--- conflicted
+++ resolved
@@ -656,14 +656,8 @@
                     pub struct CodeMetadata {
                         pub original_code_len: ::core::primitive::u32,
                         pub instrumented_code_len: ::core::primitive::u32,
-<<<<<<< HEAD
-                        pub code_exports:
+                        pub exports:
                             runtime_types::gear_core::message::dispatch_kind::DispatchKindSet,
-=======
-                        pub exports: ::subxt::ext::subxt_core::alloc::vec::Vec<
-                            runtime_types::gear_core::message::DispatchKind,
-                        >,
->>>>>>> 519996be
                         pub static_pages: runtime_types::gear_core::pages::PagesAmount,
                         pub stack_end:
                             ::core::option::Option<runtime_types::gear_core::pages::Page>,
