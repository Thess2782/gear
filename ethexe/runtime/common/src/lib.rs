--- conflicted
+++ resolved
@@ -256,12 +256,6 @@
 
     let actor_data = ExecutableActorData {
         allocations,
-<<<<<<< HEAD
-        code_id,
-        code_exports: code_metadata.code_exports(),
-        static_pages: code_metadata.static_pages(),
-=======
->>>>>>> 519996be
         gas_reservation_map: Default::default(), // TODO (gear_v2): deprecate it.
         memory_infix: active_state.memory_infix,
     };
