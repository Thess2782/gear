// This file is part of Gear.
//
// Copyright (C) 2024 Gear Technologies Inc.
// SPDX-License-Identifier: GPL-3.0-or-later WITH Classpath-exception-2.0
//
// This program is free software: you can redistribute it and/or modify
// it under the terms of the GNU General Public License as published by
// the Free Software Foundation, either version 3 of the License, or
// (at your option) any later version.
//
// This program is distributed in the hope that it will be useful,
// but WITHOUT ANY WARRANTY; without even the implied warranty of
// MERCHANTABILITY or FITNESS FOR A PARTICULAR PURPOSE. See the
// GNU General Public License for more details.
//
// You should have received a copy of the GNU General Public License
// along with this program. If not, see <https://www.gnu.org/licenses/>.

//! Signer library for ethexe.
//!
//! The crate defines types and related logic for private keys, public keys types,
//! cryptographic signatures and ethereum address.
//!
//! Cryptographic instrumentary of the crate is based on secp256k1 standard
//! using [secp256k1](https://crates.io/crates/secp256k1) crate, but all the
//! machinery used is wrapped in the crate's types.

mod address;
mod digest;
mod private_key;
mod public_key;
mod signature;
mod utils;

// Exports
pub use address::Address;
pub use digest::{Digest, ToDigest};
pub use private_key::PrivateKey;
pub use public_key::PublicKey;
pub use sha3;
pub use signature::Signature;

use anyhow::{bail, Result};
use secp256k1::hashes::hex::{Case, DisplayHex};
use signature::RawSignature;
use std::{fs, path::PathBuf, str::FromStr};

/// Signer which signs data using owned key store.
#[derive(Debug, Clone)]
pub struct Signer {
    key_store: PathBuf,
}

impl Signer {
    /// Create a new signer with a key store location.
    pub fn new(key_store: PathBuf) -> Result<Self> {
        fs::create_dir_all(key_store.as_path())?;

        Ok(Self { key_store })
    }

    /// Create a new signer with a key temporary key store location.
    pub fn tmp() -> Self {
        let temp_dir = tempfile::tempdir().expect("Cannot create temp dir for keys");
        Self {
            key_store: temp_dir.into_path(),
        }
    }

    /// Create a ECDSA recoverable signature with `Electrum` notation for the `v` value.
    ///
    /// For more info about `v` value read [`RawSignature`] docs.
    pub fn raw_sign_digest(&self, public_key: PublicKey, digest: Digest) -> Result<RawSignature> {
        let private_key = self.get_private_key(public_key)?;

        RawSignature::create_for_digest(private_key, digest)
    }

    /// Create a ECDSA recoverable signature.
    // TODO #4365
    pub fn sign_digest(&self, public_key: PublicKey, digest: Digest) -> Result<Signature> {
        let private_key = self.get_private_key(public_key)?;

        Signature::create_for_digest(private_key, digest)
    }

    /// Create a ECDSA recoverable signature for the raw bytes data.
    pub fn sign(&self, public_key: PublicKey, data: &[u8]) -> Result<Signature> {
        self.sign_digest(public_key, data.to_digest())
    }

    /// Create a ECDSA recoverable signature for the raw bytes data with
    /// an ethereum address provided instead of the public key.
    ///
    /// If the private key for the ethereum address is stored, the signature will be returned.
    pub fn sign_with_addr(&self, address: Address, data: &[u8]) -> Result<Signature> {
        match self.get_key_by_addr(address)? {
            Some(public_key) => self.sign(public_key, data),
            None => bail!("Address not found: {}", address),
        }
    }

    /// Get a public key for the provided ethereum address. If no key found a `None` is returned.
    pub fn get_key_by_addr(&self, address: Address) -> Result<Option<PublicKey>> {
        let keys = self.list_keys()?;

        for key in keys {
            if key.to_address() == address {
                return Ok(Some(key));
            }
        }

        Ok(None)
    }

    /// Check if key exists for the ethereum address.
    pub fn has_addr(&self, address: Address) -> Result<bool> {
        Ok(self.get_key_by_addr(address)?.is_some())
    }

    /// Check if key exists in the key store.
    pub fn has_key(&self, key: PublicKey) -> Result<bool> {
        let key_path = self.key_store.join(key.to_hex());
        let has_key = fs::metadata(key_path).is_ok();
        Ok(has_key)
    }

    /// Add a private key to the key store.
    pub fn add_key(&self, key: PrivateKey) -> Result<PublicKey> {
        let public_key: PublicKey = key.into();

        let key_file = self.key_store.join(public_key.to_hex());
        fs::write(key_file, key.0)?;

        Ok(public_key)
    }

    /// Generate a new private key and return a public key for it.
    pub fn generate_key(&self) -> Result<PublicKey> {
        let (secp256k1_secret_key, secp256k1_public_key) =
            secp256k1::generate_keypair(&mut secp256k1::rand::thread_rng());

        let public_key: PublicKey = secp256k1_public_key.into();

        let key_file = self.key_store.join(public_key.to_hex());
        println!(
            "Secret key: {}",
            secp256k1_secret_key
                .secret_bytes()
                .to_hex_string(Case::Lower)
        );
        fs::write(key_file, secp256k1_secret_key.secret_bytes())?;

        Ok(public_key)
    }

    /// Remove all the keys from the key store.
    pub fn clear_keys(&self) -> Result<()> {
        fs::remove_dir_all(&self.key_store)?;

        Ok(())
    }

    /// Get a list of the stored public keys.
    pub fn list_keys(&self) -> Result<Vec<PublicKey>> {
        let mut keys = vec![];

        for entry in fs::read_dir(&self.key_store)? {
            let entry = entry?;
            let file_name = entry.file_name();
            let key = PublicKey::from_str(file_name.to_string_lossy().as_ref())?;
            keys.push(key);
        }

        Ok(keys)
    }

    /// Get a private key for the public one from the key store.
    pub fn get_private_key(&self, key: PublicKey) -> Result<PrivateKey> {
        let mut buf = [0u8; 32];

        let key_path = self.key_store.join(key.to_hex());
        let bytes = fs::read(key_path)?;

        if bytes.len() != 32 {
            bail!("Invalid key length: {:?}", bytes);
        }

        buf.copy_from_slice(&bytes);

        Ok(PrivateKey(buf))
    }
}

#[cfg(test)]
mod tests {
    use super::*;
<<<<<<< HEAD
    use alloy::primitives::{keccak256, Signature as AlloySignature};
    use gprimitives::ActorId;
=======
    use alloy::primitives::{keccak256, PrimitiveSignature as Signature};
>>>>>>> 0fed2b6d
    use std::env::temp_dir;

    #[test]
    fn test_signer_with_known_vectors() {
        // Known test vector data
        let private_key_hex = "4c0883a69102937d6231471b5dbb6204fe51296170827936ea5cce4b76994b0f";

        let message = b"hello world";

        // Create the signer with a temporary key store path
        let key_store = PathBuf::from("/tmp/key-store-test-vectors");
        let signer = Signer::new(key_store.clone()).expect("Failed to create signer");

        // Convert the private key hex to bytes and add it to the signer
        let private_key = PrivateKey::from_str(private_key_hex).expect("Invalid private key hex");
        let public_key = signer.add_key(private_key).expect("Failed to add key");

        // Ensure the key store has the key
        assert!(signer.has_key(public_key).unwrap());

        // Sign the message
        let signature = signer
            .sign(public_key, message)
            .expect("Failed to sign message");

        // Hash the message using Keccak256
        let hash = keccak256(message);

        // Recover the address using the signature
        let alloy_sig = AlloySignature::try_from(signature.as_ref()).expect("failed to parse sig");

        let recovered_address = alloy_sig
            .recover_address_from_prehash(&hash)
            .expect("Failed to recover address");

        // Verify the recovered address matches the expected address
        assert_eq!(
            format!("{:?}", recovered_address),
            format!("{}", public_key.to_address())
        );

        // Clean up the key store directory
        signer.clear_keys().unwrap();
    }

    #[test]
    fn test_signer_with_addr() {
        // Create the signer with a temporary key store path
        let key_store = PathBuf::from("/tmp/key-store-test-addr");
        let signer = Signer::new(key_store.clone()).expect("Failed to create signer");

        // Generate a new key
        let public_key = signer.generate_key().expect("Failed to generate key");

        // Ensure the key store has the key
        assert!(signer.has_key(public_key).unwrap());

        // Sign the message
        let message = b"hello world";
        let signature = signer
            .sign_with_addr(public_key.to_address(), message)
            .expect("Failed to sign message");

        // Hash the message using Keccak256
        let hash = keccak256(message);

        // Recover the address using the signature
        let alloy_sig = AlloySignature::try_from(signature.as_ref()).expect("failed to parse sig");

        let recovered_address = alloy_sig
            .recover_address_from_prehash(&hash)
            .expect("Failed to recover address");

        // Verify the recovered address matches the expected address
        assert_eq!(
            format!("{:?}", recovered_address),
            format!("{}", public_key.to_address())
        );

        // Clean up the key store directory
        signer.clear_keys().unwrap();
    }

    #[test]
    fn try_from_actor_id() {
        let id =
            ActorId::from_str("0x0000000000000000000000006e4c403878dbcb0dadcbe562346e8387f9542829")
                .unwrap();
        Address::try_from(id).expect("Must be correct ethereum address");

        let id =
            ActorId::from_str("0x1111111111111111111111116e4c403878dbcb0dadcbe562346e8387f9542829")
                .unwrap();
        Address::try_from(id).expect_err("Must be incorrect ethereum address");
    }

    #[test]
    fn recover_digest() {
        let private_key_hex = "4c0883a69102937d6231471b5dbb6204fe51296170827936ea5cce4b76994b0f";
        let message = b"hello world";

        let key_store = temp_dir().join("signer-tests");
        let signer = Signer::new(key_store).expect("Failed to create signer");

        let private_key = PrivateKey::from_str(private_key_hex).expect("Invalid private key hex");
        let public_key = signer.add_key(private_key).expect("Failed to add key");

        let signature = signer
            .sign(public_key, message)
            .expect("Failed to sign message");

        let hash = keccak256(message).0;

        let recovered_public_key = signature
            .recover_from_digest(hash.into())
            .expect("Failed to recover public key");

        assert_eq!(recovered_public_key, public_key);
    }
}<|MERGE_RESOLUTION|>--- conflicted
+++ resolved
@@ -195,12 +195,8 @@
 #[cfg(test)]
 mod tests {
     use super::*;
-<<<<<<< HEAD
-    use alloy::primitives::{keccak256, Signature as AlloySignature};
+    use alloy::primitives::{keccak256, PrimitiveSignature as AlloySignature};
     use gprimitives::ActorId;
-=======
-    use alloy::primitives::{keccak256, PrimitiveSignature as Signature};
->>>>>>> 0fed2b6d
     use std::env::temp_dir;
 
     #[test]
