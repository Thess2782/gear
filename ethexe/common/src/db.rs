// This file is part of Gear.
//
// Copyright (C) 2024-2025 Gear Technologies Inc.
// SPDX-License-Identifier: GPL-3.0-or-later WITH Classpath-exception-2.0
//
// This program is free software: you can redistribute it and/or modify
// it under the terms of the GNU General Public License as published by
// the Free Software Foundation, either version 3 of the License, or
// (at your option) any later version.
//
// This program is distributed in the hope that it will be useful,
// but WITHOUT ANY WARRANTY; without even the implied warranty of
// MERCHANTABILITY or FITNESS FOR A PARTICULAR PURPOSE. See the
// GNU General Public License for more details.
//
// You should have received a copy of the GNU General Public License
// along with this program. If not, see <https://www.gnu.org/licenses/>.

//! ethexe common db types and traits.

use crate::{events::BlockRequestEvent, gear::StateTransition};
use alloc::{
    collections::{BTreeMap, BTreeSet, VecDeque},
    vec::Vec,
};
use gear_core::{
    code::InstrumentedCode,
    ids::{ActorId, CodeId, ProgramId},
};
use gprimitives::{MessageId, H256};
use parity_scale_codec::{Decode, Encode};

/// RemoveFromMailbox key; (msgs sources program (mailbox and queue provider), destination user id)
pub type Rfm = (ProgramId, ActorId);

/// SendDispatch key; (msgs destinations program (stash and queue provider), message id)
pub type Sd = (ProgramId, MessageId);

/// SendUserMessage key; (msgs sources program (mailbox and stash provider))
pub type Sum = ProgramId;

/// NOTE: generic keys differs to Vara and have been chosen dependent on storage organization of ethexe.
pub type ScheduledTask = gear_core::tasks::ScheduledTask<Rfm, Sd, Sum>;

<<<<<<< HEAD
#[derive(PartialEq, Eq, Debug, Clone, Default, Encode, Decode, serde::Serialize)]
pub struct ProgramStateHashAndFlag {
    pub state_hash: H256,
    pub is_queue_empty: bool,
}

impl ProgramStateHashAndFlag {
    pub fn zero() -> Self {
        Self {
            state_hash: H256::zero(),
            is_queue_empty: true,
        }
    }
}

#[derive(Debug, Clone, Default, Encode, Decode, serde::Serialize)]
=======
#[derive(Debug, Clone, Default, Encode, Decode, serde::Serialize, PartialEq, Eq)]
>>>>>>> 89c21ed0
pub struct BlockHeader {
    pub height: u32,
    pub timestamp: u64,
    pub parent_hash: H256,
}

impl BlockHeader {
    pub fn dummy(height: u32) -> Self {
        let mut parent_hash = [0; 32];
        parent_hash[..4].copy_from_slice(&height.to_le_bytes());

        Self {
            height,
            timestamp: height as u64 * 12,
            parent_hash: parent_hash.into(),
        }
    }
}

#[derive(Debug, Clone, Default, Encode, Decode)]
pub struct CodeUploadInfo {
    pub origin: ActorId,
    pub tx_hash: H256,
}

pub type Schedule = BTreeMap<u32, BTreeSet<ScheduledTask>>;

pub trait BlockMetaStorage: Send + Sync {
    fn block_header(&self, block_hash: H256) -> Option<BlockHeader>;
    fn set_block_header(&self, block_hash: H256, header: BlockHeader);

    fn block_end_state_is_valid(&self, block_hash: H256) -> Option<bool>;
    fn set_block_end_state_is_valid(&self, block_hash: H256, is_valid: bool);

    fn block_is_empty(&self, block_hash: H256) -> Option<bool>;
    fn set_block_is_empty(&self, block_hash: H256, is_empty: bool);

    fn block_commitment_queue(&self, block_hash: H256) -> Option<VecDeque<H256>>;
    fn set_block_commitment_queue(&self, block_hash: H256, queue: VecDeque<H256>);

    fn previous_committed_block(&self, block_hash: H256) -> Option<H256>;
    fn set_previous_committed_block(&self, block_hash: H256, prev_commitment: H256);

    fn block_start_program_states(
        &self,
        block_hash: H256,
    ) -> Option<BTreeMap<ActorId, ProgramStateHashAndFlag>>;
    fn set_block_start_program_states(
        &self,
        block_hash: H256,
        map: BTreeMap<ActorId, ProgramStateHashAndFlag>,
    );

    fn block_end_program_states(
        &self,
        block_hash: H256,
    ) -> Option<BTreeMap<ActorId, ProgramStateHashAndFlag>>;
    fn set_block_end_program_states(
        &self,
        block_hash: H256,
        map: BTreeMap<ActorId, ProgramStateHashAndFlag>,
    );

    fn block_events(&self, block_hash: H256) -> Option<Vec<BlockRequestEvent>>;
    fn set_block_events(&self, block_hash: H256, events: Vec<BlockRequestEvent>);

    fn block_outcome(&self, block_hash: H256) -> Option<Vec<StateTransition>>;
    fn set_block_outcome(&self, block_hash: H256, outcome: Vec<StateTransition>);

    fn latest_valid_block(&self) -> Option<(H256, BlockHeader)>;
    fn set_latest_valid_block(&self, block_hash: H256, header: BlockHeader);

    fn block_start_schedule(&self, block_hash: H256) -> Option<Schedule>;
    fn set_block_start_schedule(&self, block_hash: H256, map: Schedule);

    fn block_end_schedule(&self, block_hash: H256) -> Option<Schedule>;
    fn set_block_end_schedule(&self, block_hash: H256, map: Schedule);
}

pub trait CodesStorage: Send + Sync {
    fn original_code(&self, code_id: CodeId) -> Option<Vec<u8>>;
    fn set_original_code(&self, code: &[u8]) -> CodeId;

    fn program_code_id(&self, program_id: ProgramId) -> Option<CodeId>;
    fn set_program_code_id(&self, program_id: ProgramId, code_id: CodeId);
    fn program_ids(&self) -> BTreeSet<ProgramId>;

    fn instrumented_code(&self, runtime_id: u32, code_id: CodeId) -> Option<InstrumentedCode>;
    fn set_instrumented_code(&self, runtime_id: u32, code_id: CodeId, code: InstrumentedCode);

    fn code_blob_tx(&self, code_id: CodeId) -> Option<H256>;
    fn set_code_blob_tx(&self, code_id: CodeId, blob_tx_hash: H256);

    fn code_valid(&self, code_id: CodeId) -> Option<bool>;
    fn set_code_valid(&self, code_id: CodeId, valid: bool);
}<|MERGE_RESOLUTION|>--- conflicted
+++ resolved
@@ -42,7 +42,6 @@
 /// NOTE: generic keys differs to Vara and have been chosen dependent on storage organization of ethexe.
 pub type ScheduledTask = gear_core::tasks::ScheduledTask<Rfm, Sd, Sum>;
 
-<<<<<<< HEAD
 #[derive(PartialEq, Eq, Debug, Clone, Default, Encode, Decode, serde::Serialize)]
 pub struct ProgramStateHashAndFlag {
     pub state_hash: H256,
@@ -58,10 +57,7 @@
     }
 }
 
-#[derive(Debug, Clone, Default, Encode, Decode, serde::Serialize)]
-=======
 #[derive(Debug, Clone, Default, Encode, Decode, serde::Serialize, PartialEq, Eq)]
->>>>>>> 89c21ed0
 pub struct BlockHeader {
     pub height: u32,
     pub timestamp: u64,
