--- conflicted
+++ resolved
@@ -277,141 +277,6 @@
         }
     }
 
-<<<<<<< HEAD
-=======
-    // TODO: remove this function.
-    // This is a temporary solution to download absent codes from already processed blocks.
-    async fn process_upload_codes(
-        db: &Database,
-        query: &mut ethexe_observer::Query,
-        processor: &mut ethexe_processor::Processor,
-        block_hash: H256,
-    ) -> Result<()> {
-        let events = query.get_block_request_events(block_hash).await?;
-
-        for event in events {
-            match event {
-                BlockRequestEvent::Router(RouterRequestEvent::CodeValidationRequested {
-                    code_id,
-                    tx_hash,
-                }) => {
-                    db.set_code_blob_tx(code_id, tx_hash);
-                }
-                BlockRequestEvent::Router(RouterRequestEvent::ProgramCreated {
-                    code_id, ..
-                }) => {
-                    if db.original_code(code_id).is_some() {
-                        continue;
-                    }
-
-                    log::debug!("📥 downloading absent code: {code_id}");
-
-                    let tx_hash = db
-                        .code_blob_tx(code_id)
-                        .ok_or_else(|| anyhow!("Tx hash not found for code {code_id}"))?;
-
-                    let code = query.download_code(code_id, tx_hash).await?;
-
-                    processor.process_upload_code(code_id, code.as_slice())?;
-                }
-                _ => continue,
-            }
-        }
-
-        Ok(())
-    }
-
-    async fn process_one_block(
-        db: &Database,
-        query: &mut ethexe_observer::Query,
-        processor: &mut ethexe_processor::Processor,
-        block_hash: H256,
-    ) -> Result<Vec<StateTransition>> {
-        if let Some(transitions) = db.block_outcome(block_hash) {
-            return Ok(transitions);
-        }
-
-        query.propagate_meta_for_block(block_hash).await?;
-
-        Self::process_upload_codes(db, query, processor, block_hash).await?;
-
-        let block_request_events = query.get_block_request_events(block_hash).await?;
-
-        let block_outcomes = processor.process_block_events(block_hash, block_request_events)?;
-
-        let transition_outcomes: Vec<_> = block_outcomes
-            .into_iter()
-            .map(|outcome| {
-                if let LocalOutcome::Transition(transition) = outcome {
-                    transition
-                } else {
-                    unreachable!("Only transitions are expected here")
-                }
-            })
-            .collect();
-
-        db.set_block_is_empty(block_hash, transition_outcomes.is_empty());
-        if !transition_outcomes.is_empty() {
-            // Not empty blocks must be committed,
-            // so append it to the `wait for commitment` queue.
-            let mut queue = db
-                .block_commitment_queue(block_hash)
-                .ok_or_else(|| anyhow!("Commitment queue is not found for block"))?;
-            queue.push_back(block_hash);
-            db.set_block_commitment_queue(block_hash, queue);
-        }
-
-        db.set_block_outcome(block_hash, transition_outcomes.clone());
-
-        // Set block as valid - means state db has all states for the end of the block
-        db.set_block_end_state_is_valid(block_hash, true);
-
-        let header = db.block_header(block_hash).expect("must be set; qed");
-        db.set_latest_valid_block(block_hash, header);
-
-        Ok(transition_outcomes)
-    }
-
-    async fn process_block_event(
-        db: &Database,
-        query: &mut ethexe_observer::Query,
-        processor: &mut ethexe_processor::Processor,
-        block_data: RequestBlockData,
-    ) -> Result<Vec<BlockCommitment>> {
-        db.set_block_events(block_data.hash, block_data.events);
-        db.set_block_header(block_data.hash, block_data.header);
-
-        let mut commitments = vec![];
-
-        let last_committed_chain = query.get_last_committed_chain(block_data.hash).await?;
-
-        for block_hash in last_committed_chain.into_iter().rev() {
-            let transitions = Self::process_one_block(db, query, processor, block_hash).await?;
-
-            if transitions.is_empty() {
-                // Skip empty blocks
-                continue;
-            }
-
-            let header = db
-                .block_header(block_hash)
-                .ok_or_else(|| anyhow!("header not found, but most exist"))?;
-
-            commitments.push(BlockCommitment {
-                hash: block_hash,
-                timestamp: header.timestamp,
-                previous_committed_block: db
-                    .previous_committed_block(block_hash)
-                    .ok_or_else(|| anyhow!("Prev commitment not found"))?,
-                predecessor_block: block_data.hash,
-                transitions,
-            });
-        }
-
-        Ok(commitments)
-    }
-
->>>>>>> 0d31ded1
     pub async fn run(self) -> Result<()> {
         self.run_inner().await.map_err(|err| {
             log::error!("Service finished work with error: {err:?}");
