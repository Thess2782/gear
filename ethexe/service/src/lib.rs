--- conflicted
+++ resolved
@@ -730,7 +730,6 @@
                         }
                     }
                 }
-<<<<<<< HEAD
                 event = tx_pool.select_next_some() => {
                     log::debug!("Received tx-pool event {event:?}");
                     match event {
@@ -743,11 +742,9 @@
                         }
                     }
                 },
-=======
                 event = rpc_receiver.maybe_next_some() => {
                     log::info!("Received RPC event {event:#?}");
                 }
->>>>>>> 7c19334b
                 _ = rpc_handle.as_mut().maybe() => {
                     log::info!("`RPCWorker` has terminated, shutting down...");
                 }
